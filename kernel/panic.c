--- conflicted
+++ resolved
@@ -140,15 +140,12 @@
 	 */
 	crash_kexec(NULL);
 
-<<<<<<< HEAD
 	kmsg_dump(KMSG_DUMP_PANIC);
 
 	/* print last_kmsg even after console suspend */
 	if (is_console_suspended())
 		resume_console();
 
-=======
->>>>>>> 8d1988f8
 	/*
 	 * Note smp_send_stop is the usual smp shutdown function, which
 	 * unfortunately means it may not be hardened to work in a panic
