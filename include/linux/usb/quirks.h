--- conflicted
+++ resolved
@@ -30,9 +30,8 @@
    descriptor */
 #define USB_QUIRK_DELAY_INIT		0x00000040
 
-<<<<<<< HEAD
 #define USB_QUIRK_OTG_PET		0x00000080
-=======
+
 /* device can't handle device_qualifier descriptor requests */
 #define USB_QUIRK_DEVICE_QUALIFIER	0x00000100
 
@@ -46,6 +45,5 @@
  * calculation instead of the exponent variable used in the calculation.
  */
 #define USB_QUIRK_LINEAR_UFRAME_INTR_BINTERVAL	0x00000080
->>>>>>> 8d1988f8
 
 #endif /* __LINUX_USB_QUIRKS_H */