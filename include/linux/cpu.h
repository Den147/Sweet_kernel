--- conflicted
+++ resolved
@@ -75,15 +75,10 @@
 	/* migration should happen before other stuff but after perf */
 	CPU_PRI_PERF		= 20,
 	CPU_PRI_MIGRATION	= 10,
-<<<<<<< HEAD
 	CPU_PRI_SMPBOOT		= 9,
-	/* prepare workqueues for other notifiers */
-	CPU_PRI_WORKQUEUE	= 5,
-=======
 	/* bring up workqueues before normal notifiers and down after */
 	CPU_PRI_WORKQUEUE_UP	= 5,
 	CPU_PRI_WORKQUEUE_DOWN	= -5,
->>>>>>> 8d1988f8
 };
 
 #define CPU_ONLINE		0x0002 /* CPU (unsigned)v is up */
