--- conflicted
+++ resolved
@@ -192,11 +192,8 @@
 #define DCACHE_MANAGED_DENTRY \
 	(DCACHE_MOUNTED|DCACHE_NEED_AUTOMOUNT|DCACHE_MANAGE_TRANSIT)
 
-<<<<<<< HEAD
 #define DCACHE_ENCRYPTED_WITH_KEY	0x04000000 /* dir is encrypted with a valid key */
-=======
 #define DCACHE_DENTRY_KILLED	0x100000
->>>>>>> 8d1988f8
 
 extern seqlock_t rename_lock;
 
