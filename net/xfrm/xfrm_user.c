--- conflicted
+++ resolved
@@ -390,7 +390,6 @@
 	up = nla_data(rp);
 	ulen = xfrm_replay_state_esn_len(up);
 
-<<<<<<< HEAD
 	/* Check the overall length and the internal bitmap length to avoid
 	 * potential overflow. */
 	if (nla_len(rp) < ulen ||
@@ -399,9 +398,6 @@
 		return -EINVAL;
 
 	if (up->replay_window > up->bmp_len * sizeof(__u32) * 8)
-=======
-	if (nla_len(rp) < ulen || xfrm_replay_state_esn_len(replay_esn) != ulen)
->>>>>>> 8d1988f8
 		return -EINVAL;
 
 	return 0;
