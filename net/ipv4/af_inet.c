--- conflicted
+++ resolved
@@ -256,15 +256,10 @@
 		get_random_bytes(&rnd, sizeof(rnd));
 	} while (rnd == 0);
 
-<<<<<<< HEAD
 	if (cmpxchg(&inet_ehash_secret, 0, rnd) == 0) {
 		get_random_bytes(&ipv6_hash_secret, sizeof(ipv6_hash_secret));
 		net_secret_init();
 	}
-=======
-	if (cmpxchg(&inet_ehash_secret, 0, rnd) == 0)
-		get_random_bytes(&ipv6_hash_secret, sizeof(ipv6_hash_secret));
->>>>>>> 8d1988f8
 }
 EXPORT_SYMBOL(build_ehash_secret);
 
