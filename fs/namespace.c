/*
 *  linux/fs/namespace.c
 *
 * (C) Copyright Al Viro 2000, 2001
 *	Released under GPL v2.
 *
 * Based on code from fs/super.c, copyright Linus Torvalds and others.
 * Heavily rewritten.
 */

#include <linux/syscalls.h>
#include <linux/export.h>
#include <linux/capability.h>
#include <linux/mnt_namespace.h>
#include <linux/user_namespace.h>
#include <linux/namei.h>
#include <linux/security.h>
#include <linux/idr.h>
#include <linux/acct.h>		/* acct_auto_close_mnt */
#include <linux/ramfs.h>	/* init_rootfs */
#include <linux/fs_struct.h>	/* get_fs_root et.al. */
#include <linux/fsnotify.h>	/* fsnotify_vfsmount_delete */
#include <linux/uaccess.h>
#include <linux/proc_fs.h>
#include "pnode.h"
#include "internal.h"

#define HASH_SHIFT ilog2(PAGE_SIZE / sizeof(struct list_head))
#define HASH_SIZE (1UL << HASH_SHIFT)

static int event;
static DEFINE_IDA(mnt_id_ida);
static DEFINE_IDA(mnt_group_ida);
static DEFINE_SPINLOCK(mnt_id_lock);
static int mnt_id_start = 0;
static int mnt_group_start = 1;

static struct list_head *mount_hashtable __read_mostly;
static struct kmem_cache *mnt_cache __read_mostly;
static struct rw_semaphore namespace_sem;

/* /sys/fs */
struct kobject *fs_kobj;
EXPORT_SYMBOL_GPL(fs_kobj);

/*
 * vfsmount lock may be taken for read to prevent changes to the
 * vfsmount hash, ie. during mountpoint lookups or walking back
 * up the tree.
 *
 * It should be taken for write in all cases where the vfsmount
 * tree or hash is modified or when a vfsmount structure is modified.
 */
DEFINE_BRLOCK(vfsmount_lock);

static inline unsigned long hash(struct vfsmount *mnt, struct dentry *dentry)
{
	unsigned long tmp = ((unsigned long)mnt / L1_CACHE_BYTES);
	tmp += ((unsigned long)dentry / L1_CACHE_BYTES);
	tmp = tmp + (tmp >> HASH_SHIFT);
	return tmp & (HASH_SIZE - 1);
}

#define MNT_WRITER_UNDERFLOW_LIMIT -(1<<16)

/*
 * allocation is serialized by namespace_sem, but we need the spinlock to
 * serialize with freeing.
 */
static int mnt_alloc_id(struct mount *mnt)
{
	int res;

retry:
	ida_pre_get(&mnt_id_ida, GFP_KERNEL);
	spin_lock(&mnt_id_lock);
	res = ida_get_new_above(&mnt_id_ida, mnt_id_start, &mnt->mnt_id);
	if (!res)
		mnt_id_start = mnt->mnt_id + 1;
	spin_unlock(&mnt_id_lock);
	if (res == -EAGAIN)
		goto retry;

	return res;
}

static void mnt_free_id(struct mount *mnt)
{
	int id = mnt->mnt_id;
	spin_lock(&mnt_id_lock);
	ida_remove(&mnt_id_ida, id);
	if (mnt_id_start > id)
		mnt_id_start = id;
	spin_unlock(&mnt_id_lock);
}

/*
 * Allocate a new peer group ID
 *
 * mnt_group_ida is protected by namespace_sem
 */
static int mnt_alloc_group_id(struct mount *mnt)
{
	int res;

	if (!ida_pre_get(&mnt_group_ida, GFP_KERNEL))
		return -ENOMEM;

	res = ida_get_new_above(&mnt_group_ida,
				mnt_group_start,
				&mnt->mnt_group_id);
	if (!res)
		mnt_group_start = mnt->mnt_group_id + 1;

	return res;
}

/*
 * Release a peer group ID
 */
void mnt_release_group_id(struct mount *mnt)
{
	int id = mnt->mnt_group_id;
	ida_remove(&mnt_group_ida, id);
	if (mnt_group_start > id)
		mnt_group_start = id;
	mnt->mnt_group_id = 0;
}

/*
 * vfsmount lock must be held for read
 */
static inline void mnt_add_count(struct mount *mnt, int n)
{
#ifdef CONFIG_SMP
	this_cpu_add(mnt->mnt_pcp->mnt_count, n);
#else
	preempt_disable();
	mnt->mnt_count += n;
	preempt_enable();
#endif
}

/*
 * vfsmount lock must be held for write
 */
unsigned int mnt_get_count(struct mount *mnt)
{
#ifdef CONFIG_SMP
	unsigned int count = 0;
	int cpu;

	for_each_possible_cpu(cpu) {
		count += per_cpu_ptr(mnt->mnt_pcp, cpu)->mnt_count;
	}

	return count;
#else
	return mnt->mnt_count;
#endif
}

static struct mount *alloc_vfsmnt(const char *name)
{
	struct mount *mnt = kmem_cache_zalloc(mnt_cache, GFP_KERNEL);
	if (mnt) {
		int err;

		err = mnt_alloc_id(mnt);
		if (err)
			goto out_free_cache;

		if (name) {
			mnt->mnt_devname = kstrdup(name, GFP_KERNEL);
			if (!mnt->mnt_devname)
				goto out_free_id;
		}

#ifdef CONFIG_SMP
		mnt->mnt_pcp = alloc_percpu(struct mnt_pcp);
		if (!mnt->mnt_pcp)
			goto out_free_devname;

		this_cpu_add(mnt->mnt_pcp->mnt_count, 1);
#else
		mnt->mnt_count = 1;
		mnt->mnt_writers = 0;
#endif
		mnt->mnt.data = NULL;

		INIT_LIST_HEAD(&mnt->mnt_hash);
		INIT_LIST_HEAD(&mnt->mnt_child);
		INIT_LIST_HEAD(&mnt->mnt_mounts);
		INIT_LIST_HEAD(&mnt->mnt_list);
		INIT_LIST_HEAD(&mnt->mnt_expire);
		INIT_LIST_HEAD(&mnt->mnt_share);
		INIT_LIST_HEAD(&mnt->mnt_slave_list);
		INIT_LIST_HEAD(&mnt->mnt_slave);
#ifdef CONFIG_FSNOTIFY
		INIT_HLIST_HEAD(&mnt->mnt_fsnotify_marks);
#endif
	}
	return mnt;

#ifdef CONFIG_SMP
out_free_devname:
	kfree(mnt->mnt_devname);
#endif
out_free_id:
	mnt_free_id(mnt);
out_free_cache:
	kmem_cache_free(mnt_cache, mnt);
	return NULL;
}

/*
 * Most r/o checks on a fs are for operations that take
 * discrete amounts of time, like a write() or unlink().
 * We must keep track of when those operations start
 * (for permission checks) and when they end, so that
 * we can determine when writes are able to occur to
 * a filesystem.
 */
/*
 * __mnt_is_readonly: check whether a mount is read-only
 * @mnt: the mount to check for its write status
 *
 * This shouldn't be used directly ouside of the VFS.
 * It does not guarantee that the filesystem will stay
 * r/w, just that it is right *now*.  This can not and
 * should not be used in place of IS_RDONLY(inode).
 * mnt_want/drop_write() will _keep_ the filesystem
 * r/w.
 */
int __mnt_is_readonly(struct vfsmount *mnt)
{
	if (mnt->mnt_flags & MNT_READONLY)
		return 1;
	if (mnt->mnt_sb->s_flags & MS_RDONLY)
		return 1;
	return 0;
}
EXPORT_SYMBOL_GPL(__mnt_is_readonly);

static inline void mnt_inc_writers(struct mount *mnt)
{
#ifdef CONFIG_SMP
	this_cpu_inc(mnt->mnt_pcp->mnt_writers);
#else
	mnt->mnt_writers++;
#endif
}

static inline void mnt_dec_writers(struct mount *mnt)
{
#ifdef CONFIG_SMP
	this_cpu_dec(mnt->mnt_pcp->mnt_writers);
#else
	mnt->mnt_writers--;
#endif
}

static unsigned int mnt_get_writers(struct mount *mnt)
{
#ifdef CONFIG_SMP
	unsigned int count = 0;
	int cpu;

	for_each_possible_cpu(cpu) {
		count += per_cpu_ptr(mnt->mnt_pcp, cpu)->mnt_writers;
	}

	return count;
#else
	return mnt->mnt_writers;
#endif
}

static int mnt_is_readonly(struct vfsmount *mnt)
{
	if (mnt->mnt_sb->s_readonly_remount)
		return 1;
	/* Order wrt setting s_flags/s_readonly_remount in do_remount() */
	smp_rmb();
	return __mnt_is_readonly(mnt);
}

/*
 * Most r/o checks on a fs are for operations that take
 * discrete amounts of time, like a write() or unlink().
 * We must keep track of when those operations start
 * (for permission checks) and when they end, so that
 * we can determine when writes are able to occur to
 * a filesystem.
 */
/**
 * mnt_want_write - get write access to a mount
 * @m: the mount on which to take a write
 *
 * This tells the low-level filesystem that a write is
 * about to be performed to it, and makes sure that
 * writes are allowed before returning success.  When
 * the write operation is finished, mnt_drop_write()
 * must be called.  This is effectively a refcount.
 */
int mnt_want_write(struct vfsmount *m)
{
	struct mount *mnt = real_mount(m);
	int ret = 0;

	preempt_disable();
	mnt_inc_writers(mnt);
	/*
	 * The store to mnt_inc_writers must be visible before we pass
	 * MNT_WRITE_HOLD loop below, so that the slowpath can see our
	 * incremented count after it has set MNT_WRITE_HOLD.
	 */
	smp_mb();
	while (mnt->mnt.mnt_flags & MNT_WRITE_HOLD)
		cpu_relax();
	/*
	 * After the slowpath clears MNT_WRITE_HOLD, mnt_is_readonly will
	 * be set to match its requirements. So we must not load that until
	 * MNT_WRITE_HOLD is cleared.
	 */
	smp_rmb();
	if (mnt_is_readonly(m)) {
		mnt_dec_writers(mnt);
		ret = -EROFS;
	}
	preempt_enable();
	return ret;
}
EXPORT_SYMBOL_GPL(mnt_want_write);

/**
 * mnt_clone_write - get write access to a mount
 * @mnt: the mount on which to take a write
 *
 * This is effectively like mnt_want_write, except
 * it must only be used to take an extra write reference
 * on a mountpoint that we already know has a write reference
 * on it. This allows some optimisation.
 *
 * After finished, mnt_drop_write must be called as usual to
 * drop the reference.
 */
int mnt_clone_write(struct vfsmount *mnt)
{
	/* superblock may be r/o */
	if (__mnt_is_readonly(mnt))
		return -EROFS;
	preempt_disable();
	mnt_inc_writers(real_mount(mnt));
	preempt_enable();
	return 0;
}
EXPORT_SYMBOL_GPL(mnt_clone_write);

/**
 * mnt_want_write_file - get write access to a file's mount
 * @file: the file who's mount on which to take a write
 *
 * This is like mnt_want_write, but it takes a file and can
 * do some optimisations if the file is open for write already
 */
int mnt_want_write_file(struct file *file)
{
	struct inode *inode = file->f_dentry->d_inode;
	if (!(file->f_mode & FMODE_WRITE) || special_file(inode->i_mode))
		return mnt_want_write(file->f_path.mnt);
	else
		return mnt_clone_write(file->f_path.mnt);
}
EXPORT_SYMBOL_GPL(mnt_want_write_file);

/**
 * mnt_drop_write - give up write access to a mount
 * @mnt: the mount on which to give up write access
 *
 * Tells the low-level filesystem that we are done
 * performing writes to it.  Must be matched with
 * mnt_want_write() call above.
 */
void mnt_drop_write(struct vfsmount *mnt)
{
	preempt_disable();
	mnt_dec_writers(real_mount(mnt));
	preempt_enable();
}
EXPORT_SYMBOL_GPL(mnt_drop_write);

void mnt_drop_write_file(struct file *file)
{
	mnt_drop_write(file->f_path.mnt);
}
EXPORT_SYMBOL(mnt_drop_write_file);

static int mnt_make_readonly(struct mount *mnt)
{
	int ret = 0;

	br_write_lock(&vfsmount_lock);
	mnt->mnt.mnt_flags |= MNT_WRITE_HOLD;
	/*
	 * After storing MNT_WRITE_HOLD, we'll read the counters. This store
	 * should be visible before we do.
	 */
	smp_mb();

	/*
	 * With writers on hold, if this value is zero, then there are
	 * definitely no active writers (although held writers may subsequently
	 * increment the count, they'll have to wait, and decrement it after
	 * seeing MNT_READONLY).
	 *
	 * It is OK to have counter incremented on one CPU and decremented on
	 * another: the sum will add up correctly. The danger would be when we
	 * sum up each counter, if we read a counter before it is incremented,
	 * but then read another CPU's count which it has been subsequently
	 * decremented from -- we would see more decrements than we should.
	 * MNT_WRITE_HOLD protects against this scenario, because
	 * mnt_want_write first increments count, then smp_mb, then spins on
	 * MNT_WRITE_HOLD, so it can't be decremented by another CPU while
	 * we're counting up here.
	 */
	if (mnt_get_writers(mnt) > 0)
		ret = -EBUSY;
	else
		mnt->mnt.mnt_flags |= MNT_READONLY;
	/*
	 * MNT_READONLY must become visible before ~MNT_WRITE_HOLD, so writers
	 * that become unheld will see MNT_READONLY.
	 */
	smp_wmb();
	mnt->mnt.mnt_flags &= ~MNT_WRITE_HOLD;
	br_write_unlock(&vfsmount_lock);
	return ret;
}

static void __mnt_unmake_readonly(struct mount *mnt)
{
	br_write_lock(&vfsmount_lock);
	mnt->mnt.mnt_flags &= ~MNT_READONLY;
	br_write_unlock(&vfsmount_lock);
}

int sb_prepare_remount_readonly(struct super_block *sb)
{
	struct mount *mnt;
	int err = 0;

	/* Racy optimization.  Recheck the counter under MNT_WRITE_HOLD */
	if (atomic_long_read(&sb->s_remove_count))
		return -EBUSY;

	br_write_lock(&vfsmount_lock);
	list_for_each_entry(mnt, &sb->s_mounts, mnt_instance) {
		if (!(mnt->mnt.mnt_flags & MNT_READONLY)) {
			mnt->mnt.mnt_flags |= MNT_WRITE_HOLD;
			smp_mb();
			if (mnt_get_writers(mnt) > 0) {
				err = -EBUSY;
				break;
			}
		}
	}
	if (!err && atomic_long_read(&sb->s_remove_count))
		err = -EBUSY;

	if (!err) {
		sb->s_readonly_remount = 1;
		smp_wmb();
	}
	list_for_each_entry(mnt, &sb->s_mounts, mnt_instance) {
		if (mnt->mnt.mnt_flags & MNT_WRITE_HOLD)
			mnt->mnt.mnt_flags &= ~MNT_WRITE_HOLD;
	}
	br_write_unlock(&vfsmount_lock);

	return err;
}

static void free_vfsmnt(struct mount *mnt)
{
	kfree(mnt->mnt.data);
	kfree(mnt->mnt_devname);
	mnt_free_id(mnt);
#ifdef CONFIG_SMP
	free_percpu(mnt->mnt_pcp);
#endif
	kmem_cache_free(mnt_cache, mnt);
}

/*
 * find the first or last mount at @dentry on vfsmount @mnt depending on
 * @dir. If @dir is set return the first mount else return the last mount.
 * vfsmount_lock must be held for read or write.
 */
struct mount *__lookup_mnt(struct vfsmount *mnt, struct dentry *dentry,
			      int dir)
{
	struct list_head *head = mount_hashtable + hash(mnt, dentry);
	struct list_head *tmp = head;
	struct mount *p, *found = NULL;

	for (;;) {
		tmp = dir ? tmp->next : tmp->prev;
		p = NULL;
		if (tmp == head)
			break;
		p = list_entry(tmp, struct mount, mnt_hash);
		if (&p->mnt_parent->mnt == mnt && p->mnt_mountpoint == dentry) {
			found = p;
			break;
		}
	}
	return found;
}

/*
 * lookup_mnt - Return the first child mount mounted at path
 *
 * "First" means first mounted chronologically.  If you create the
 * following mounts:
 *
 * mount /dev/sda1 /mnt
 * mount /dev/sda2 /mnt
 * mount /dev/sda3 /mnt
 *
 * Then lookup_mnt() on the base /mnt dentry in the root mount will
 * return successively the root dentry and vfsmount of /dev/sda1, then
 * /dev/sda2, then /dev/sda3, then NULL.
 *
 * lookup_mnt takes a reference to the found vfsmount.
 */
struct vfsmount *lookup_mnt(struct path *path)
{
	struct mount *child_mnt;

	br_read_lock(&vfsmount_lock);
	child_mnt = __lookup_mnt(path->mnt, path->dentry, 1);
	if (child_mnt) {
		mnt_add_count(child_mnt, 1);
		br_read_unlock(&vfsmount_lock);
		return &child_mnt->mnt;
	} else {
		br_read_unlock(&vfsmount_lock);
		return NULL;
	}
}

static inline int check_mnt(struct mount *mnt)
{
	return mnt->mnt_ns == current->nsproxy->mnt_ns;
}

/*
 * vfsmount lock must be held for write
 */
static void touch_mnt_namespace(struct mnt_namespace *ns)
{
	if (ns) {
		ns->event = ++event;
		wake_up_interruptible(&ns->poll);
	}
}

/*
 * vfsmount lock must be held for write
 */
static void __touch_mnt_namespace(struct mnt_namespace *ns)
{
	if (ns && ns->event != event) {
		ns->event = event;
		wake_up_interruptible(&ns->poll);
	}
}

/*
 * Clear dentry's mounted state if it has no remaining mounts.
 * vfsmount_lock must be held for write.
 */
static void dentry_reset_mounted(struct dentry *dentry)
{
	unsigned u;

	for (u = 0; u < HASH_SIZE; u++) {
		struct mount *p;

		list_for_each_entry(p, &mount_hashtable[u], mnt_hash) {
			if (p->mnt_mountpoint == dentry)
				return;
		}
	}
	spin_lock(&dentry->d_lock);
	dentry->d_flags &= ~DCACHE_MOUNTED;
	spin_unlock(&dentry->d_lock);
}

/*
 * vfsmount lock must be held for write
 */
static void detach_mnt(struct mount *mnt, struct path *old_path)
{
	old_path->dentry = mnt->mnt_mountpoint;
	old_path->mnt = &mnt->mnt_parent->mnt;
	mnt->mnt_parent = mnt;
	mnt->mnt_mountpoint = mnt->mnt.mnt_root;
	list_del_init(&mnt->mnt_child);
	list_del_init(&mnt->mnt_hash);
	dentry_reset_mounted(old_path->dentry);
}

/*
 * vfsmount lock must be held for write
 */
void mnt_set_mountpoint(struct mount *mnt, struct dentry *dentry,
			struct mount *child_mnt)
{
	mnt_add_count(mnt, 1);	/* essentially, that's mntget */
	child_mnt->mnt_mountpoint = dget(dentry);
	child_mnt->mnt_parent = mnt;
	spin_lock(&dentry->d_lock);
	dentry->d_flags |= DCACHE_MOUNTED;
	spin_unlock(&dentry->d_lock);
}

/*
 * vfsmount lock must be held for write
 */
static void attach_mnt(struct mount *mnt, struct path *path)
{
	mnt_set_mountpoint(real_mount(path->mnt), path->dentry, mnt);
	list_add_tail(&mnt->mnt_hash, mount_hashtable +
			hash(path->mnt, path->dentry));
	list_add_tail(&mnt->mnt_child, &real_mount(path->mnt)->mnt_mounts);
}

/*
 * vfsmount lock must be held for write
 */
static void commit_tree(struct mount *mnt)
{
	struct mount *parent = mnt->mnt_parent;
	struct mount *m;
	LIST_HEAD(head);
	struct mnt_namespace *n = parent->mnt_ns;

	BUG_ON(parent == mnt);

	list_add_tail(&head, &mnt->mnt_list);
	list_for_each_entry(m, &head, mnt_list)
		m->mnt_ns = n;

	list_splice(&head, n->list.prev);

	list_add_tail(&mnt->mnt_hash, mount_hashtable +
				hash(&parent->mnt, mnt->mnt_mountpoint));
	list_add_tail(&mnt->mnt_child, &parent->mnt_mounts);
	touch_mnt_namespace(n);
}

static struct mount *next_mnt(struct mount *p, struct mount *root)
{
	struct list_head *next = p->mnt_mounts.next;
	if (next == &p->mnt_mounts) {
		while (1) {
			if (p == root)
				return NULL;
			next = p->mnt_child.next;
			if (next != &p->mnt_parent->mnt_mounts)
				break;
			p = p->mnt_parent;
		}
	}
	return list_entry(next, struct mount, mnt_child);
}

static struct mount *skip_mnt_tree(struct mount *p)
{
	struct list_head *prev = p->mnt_mounts.prev;
	while (prev != &p->mnt_mounts) {
		p = list_entry(prev, struct mount, mnt_child);
		prev = p->mnt_mounts.prev;
	}
	return p;
}

struct vfsmount *
vfs_kern_mount(struct file_system_type *type, int flags, const char *name, void *data)
{
	struct mount *mnt;
	struct dentry *root;

	if (!type)
		return ERR_PTR(-ENODEV);

	mnt = alloc_vfsmnt(name);
	if (!mnt)
		return ERR_PTR(-ENOMEM);

	if (type->alloc_mnt_data) {
		mnt->mnt.data = type->alloc_mnt_data();
		if (!mnt->mnt.data) {
			mnt_free_id(mnt);
			free_vfsmnt(mnt);
			return ERR_PTR(-ENOMEM);
		}
	}
	if (flags & MS_KERNMOUNT)
		mnt->mnt.mnt_flags = MNT_INTERNAL;

	root = mount_fs(type, flags, name, &mnt->mnt, data);
	if (IS_ERR(root)) {
		free_vfsmnt(mnt);
		return ERR_CAST(root);
	}

	mnt->mnt.mnt_root = root;
	mnt->mnt.mnt_sb = root->d_sb;
	mnt->mnt_mountpoint = mnt->mnt.mnt_root;
	mnt->mnt_parent = mnt;
	br_write_lock(&vfsmount_lock);
	list_add_tail(&mnt->mnt_instance, &root->d_sb->s_mounts);
	br_write_unlock(&vfsmount_lock);
	return &mnt->mnt;
}
EXPORT_SYMBOL_GPL(vfs_kern_mount);

static struct mount *clone_mnt(struct mount *old, struct dentry *root,
					int flag)
{
	struct super_block *sb = old->mnt.mnt_sb;
	struct mount *mnt;
	int err;

	mnt = alloc_vfsmnt(old->mnt_devname);
	if (!mnt)
		return ERR_PTR(-ENOMEM);

        if (sb->s_op->clone_mnt_data) {
                mnt->mnt.data = sb->s_op->clone_mnt_data(old->mnt.data);
                if (!mnt->mnt.data) {
                        goto out_free;
                }
        }

	if (flag & (CL_SLAVE | CL_PRIVATE | CL_SHARED_TO_SLAVE))
		mnt->mnt_group_id = 0; /* not a peer of original */
	else
		mnt->mnt_group_id = old->mnt_group_id;

	if ((flag & CL_MAKE_SHARED) && !mnt->mnt_group_id) {
		err = mnt_alloc_group_id(mnt);
		if (err)
			goto out_free;
	}

	mnt->mnt.mnt_flags = old->mnt.mnt_flags & ~(MNT_WRITE_HOLD|MNT_MARKED);
	atomic_inc(&sb->s_active);
	mnt->mnt.mnt_sb = sb;
	mnt->mnt.mnt_root = dget(root);
	mnt->mnt_mountpoint = mnt->mnt.mnt_root;
	mnt->mnt_parent = mnt;
	br_write_lock(&vfsmount_lock);
	list_add_tail(&mnt->mnt_instance, &sb->s_mounts);
	br_write_unlock(&vfsmount_lock);

	if ((flag & CL_SLAVE) ||
	    ((flag & CL_SHARED_TO_SLAVE) && IS_MNT_SHARED(old))) {
		list_add(&mnt->mnt_slave, &old->mnt_slave_list);
		mnt->mnt_master = old;
		CLEAR_MNT_SHARED(mnt);
	} else if (!(flag & CL_PRIVATE)) {
		if ((flag & CL_MAKE_SHARED) || IS_MNT_SHARED(old))
			list_add(&mnt->mnt_share, &old->mnt_share);
		if (IS_MNT_SLAVE(old))
			list_add(&mnt->mnt_slave, &old->mnt_slave);
		mnt->mnt_master = old->mnt_master;
	}
	if (flag & CL_MAKE_SHARED)
		set_mnt_shared(mnt);

	/* stick the duplicate mount on the same expiry list
	 * as the original if that was on one */
	if (flag & CL_EXPIRE) {
		if (!list_empty(&old->mnt_expire))
			list_add(&mnt->mnt_expire, &old->mnt_expire);
	}

	return mnt;

 out_free:
	free_vfsmnt(mnt);
	return ERR_PTR(err);
}

static inline void mntfree(struct mount *mnt)
{
	struct vfsmount *m = &mnt->mnt;
	struct super_block *sb = m->mnt_sb;

	/*
	 * This probably indicates that somebody messed
	 * up a mnt_want/drop_write() pair.  If this
	 * happens, the filesystem was probably unable
	 * to make r/w->r/o transitions.
	 */
	/*
	 * The locking used to deal with mnt_count decrement provides barriers,
	 * so mnt_get_writers() below is safe.
	 */
	WARN_ON(mnt_get_writers(mnt));
	fsnotify_vfsmount_delete(m);
	dput(m->mnt_root);
	free_vfsmnt(mnt);
	deactivate_super(sb);
}

static void mntput_no_expire(struct mount *mnt)
{
put_again:
#ifdef CONFIG_SMP
	br_read_lock(&vfsmount_lock);
	if (likely(mnt->mnt_ns)) {
		/* shouldn't be the last one */
		mnt_add_count(mnt, -1);
		br_read_unlock(&vfsmount_lock);
		return;
	}
	br_read_unlock(&vfsmount_lock);

	br_write_lock(&vfsmount_lock);
	mnt_add_count(mnt, -1);
	if (mnt_get_count(mnt)) {
		br_write_unlock(&vfsmount_lock);
		return;
	}
#else
	mnt_add_count(mnt, -1);
	if (likely(mnt_get_count(mnt)))
		return;
	br_write_lock(&vfsmount_lock);
#endif
	if (unlikely(mnt->mnt_pinned)) {
		mnt_add_count(mnt, mnt->mnt_pinned + 1);
		mnt->mnt_pinned = 0;
		br_write_unlock(&vfsmount_lock);
		acct_auto_close_mnt(&mnt->mnt);
		goto put_again;
	}

	list_del(&mnt->mnt_instance);
	br_write_unlock(&vfsmount_lock);
	mntfree(mnt);
}

void mntput(struct vfsmount *mnt)
{
	if (mnt) {
		struct mount *m = real_mount(mnt);
		/* avoid cacheline pingpong, hope gcc doesn't get "smart" */
		if (unlikely(m->mnt_expiry_mark))
			m->mnt_expiry_mark = 0;
		mntput_no_expire(m);
	}
}
EXPORT_SYMBOL(mntput);

struct vfsmount *mntget(struct vfsmount *mnt)
{
	if (mnt)
		mnt_add_count(real_mount(mnt), 1);
	return mnt;
}
EXPORT_SYMBOL(mntget);

void mnt_pin(struct vfsmount *mnt)
{
	br_write_lock(&vfsmount_lock);
	real_mount(mnt)->mnt_pinned++;
	br_write_unlock(&vfsmount_lock);
}
EXPORT_SYMBOL(mnt_pin);

void mnt_unpin(struct vfsmount *m)
{
	struct mount *mnt = real_mount(m);
	br_write_lock(&vfsmount_lock);
	if (mnt->mnt_pinned) {
		mnt_add_count(mnt, 1);
		mnt->mnt_pinned--;
	}
	br_write_unlock(&vfsmount_lock);
}
EXPORT_SYMBOL(mnt_unpin);

static inline void mangle(struct seq_file *m, const char *s)
{
	seq_escape(m, s, " \t\n\\");
}

/*
 * Simple .show_options callback for filesystems which don't want to
 * implement more complex mount option showing.
 *
 * See also save_mount_options().
 */
int generic_show_options(struct seq_file *m, struct dentry *root)
{
	const char *options;

	rcu_read_lock();
	options = rcu_dereference(root->d_sb->s_options);

	if (options != NULL && options[0]) {
		seq_putc(m, ',');
		mangle(m, options);
	}
	rcu_read_unlock();

	return 0;
}
EXPORT_SYMBOL(generic_show_options);

/*
 * If filesystem uses generic_show_options(), this function should be
 * called from the fill_super() callback.
 *
 * The .remount_fs callback usually needs to be handled in a special
 * way, to make sure, that previous options are not overwritten if the
 * remount fails.
 *
 * Also note, that if the filesystem's .remount_fs function doesn't
 * reset all options to their default value, but changes only newly
 * given options, then the displayed options will not reflect reality
 * any more.
 */
void save_mount_options(struct super_block *sb, char *options)
{
	BUG_ON(sb->s_options);
	rcu_assign_pointer(sb->s_options, kstrdup(options, GFP_KERNEL));
}
EXPORT_SYMBOL(save_mount_options);

void replace_mount_options(struct super_block *sb, char *options)
{
	char *old = sb->s_options;
	rcu_assign_pointer(sb->s_options, options);
	if (old) {
		synchronize_rcu();
		kfree(old);
	}
}
EXPORT_SYMBOL(replace_mount_options);

#ifdef CONFIG_PROC_FS
/* iterator; we want it to have access to namespace_sem, thus here... */
static void *m_start(struct seq_file *m, loff_t *pos)
{
	struct proc_mounts *p = proc_mounts(m);

	down_read(&namespace_sem);
	return seq_list_start(&p->ns->list, *pos);
}

static void *m_next(struct seq_file *m, void *v, loff_t *pos)
{
	struct proc_mounts *p = proc_mounts(m);

	return seq_list_next(v, &p->ns->list, pos);
}

static void m_stop(struct seq_file *m, void *v)
{
	up_read(&namespace_sem);
}

static int m_show(struct seq_file *m, void *v)
{
	struct proc_mounts *p = proc_mounts(m);
	struct mount *r = list_entry(v, struct mount, mnt_list);
	return p->show(m, &r->mnt);
}

const struct seq_operations mounts_op = {
	.start	= m_start,
	.next	= m_next,
	.stop	= m_stop,
	.show	= m_show,
};
#endif  /* CONFIG_PROC_FS */

/**
 * may_umount_tree - check if a mount tree is busy
 * @mnt: root of mount tree
 *
 * This is called to check if a tree of mounts has any
 * open files, pwds, chroots or sub mounts that are
 * busy.
 */
int may_umount_tree(struct vfsmount *m)
{
	struct mount *mnt = real_mount(m);
	int actual_refs = 0;
	int minimum_refs = 0;
	struct mount *p;
	BUG_ON(!m);

	/* write lock needed for mnt_get_count */
	br_write_lock(&vfsmount_lock);
	for (p = mnt; p; p = next_mnt(p, mnt)) {
		actual_refs += mnt_get_count(p);
		minimum_refs += 2;
	}
	br_write_unlock(&vfsmount_lock);

	if (actual_refs > minimum_refs)
		return 0;

	return 1;
}

EXPORT_SYMBOL(may_umount_tree);

/**
 * may_umount - check if a mount point is busy
 * @mnt: root of mount
 *
 * This is called to check if a mount point has any
 * open files, pwds, chroots or sub mounts. If the
 * mount has sub mounts this will return busy
 * regardless of whether the sub mounts are busy.
 *
 * Doesn't take quota and stuff into account. IOW, in some cases it will
 * give false negatives. The main reason why it's here is that we need
 * a non-destructive way to look for easily umountable filesystems.
 */
int may_umount(struct vfsmount *mnt)
{
	int ret = 1;
	down_read(&namespace_sem);
	br_write_lock(&vfsmount_lock);
	if (propagate_mount_busy(real_mount(mnt), 2))
		ret = 0;
	br_write_unlock(&vfsmount_lock);
	up_read(&namespace_sem);
	return ret;
}

EXPORT_SYMBOL(may_umount);

void release_mounts(struct list_head *head)
{
	struct mount *mnt;
	while (!list_empty(head)) {
		mnt = list_first_entry(head, struct mount, mnt_hash);
		list_del_init(&mnt->mnt_hash);
		if (mnt_has_parent(mnt)) {
			struct dentry *dentry;
			struct mount *m;

			br_write_lock(&vfsmount_lock);
			dentry = mnt->mnt_mountpoint;
			m = mnt->mnt_parent;
			mnt->mnt_mountpoint = mnt->mnt.mnt_root;
			mnt->mnt_parent = mnt;
			m->mnt_ghosts--;
			br_write_unlock(&vfsmount_lock);
			dput(dentry);
			mntput(&m->mnt);
		}
		mntput(&mnt->mnt);
	}
}

/*
 * vfsmount lock must be held for write
 * namespace_sem must be held for write
 */
void umount_tree(struct mount *mnt, int propagate, struct list_head *kill)
{
	LIST_HEAD(tmp_list);
	struct mount *p;

	for (p = mnt; p; p = next_mnt(p, mnt))
		list_move(&p->mnt_hash, &tmp_list);

	list_for_each_entry(p, &tmp_list, mnt_hash)
		list_del_init(&p->mnt_child);

	if (propagate)
		propagate_umount(&tmp_list);

	list_for_each_entry(p, &tmp_list, mnt_hash) {
		list_del_init(&p->mnt_expire);
		list_del_init(&p->mnt_list);
		__touch_mnt_namespace(p->mnt_ns);
		if (p->mnt_ns)
			__mnt_make_shortterm(p);
		p->mnt_ns = NULL;
<<<<<<< HEAD
		list_del_init(&p->mnt_child);
=======
>>>>>>> 8d1988f8
		if (mnt_has_parent(p)) {
			p->mnt_parent->mnt_ghosts++;
			dentry_reset_mounted(p->mnt_mountpoint);
		}
		change_mnt_propagation(p, MS_PRIVATE);
	}
	list_splice(&tmp_list, kill);
}

static void shrink_submounts(struct mount *mnt, struct list_head *umounts);

static int do_umount(struct mount *mnt, int flags)
{
	struct super_block *sb = mnt->mnt.mnt_sb;
	int retval;
	LIST_HEAD(umount_list);

	retval = security_sb_umount(&mnt->mnt, flags);
	if (retval)
		return retval;

	/*
	 * Allow userspace to request a mountpoint be expired rather than
	 * unmounting unconditionally. Unmount only happens if:
	 *  (1) the mark is already set (the mark is cleared by mntput())
	 *  (2) the usage count == 1 [parent vfsmount] + 1 [sys_umount]
	 */
	if (flags & MNT_EXPIRE) {
		if (&mnt->mnt == current->fs->root.mnt ||
		    flags & (MNT_FORCE | MNT_DETACH))
			return -EINVAL;

		/*
		 * probably don't strictly need the lock here if we examined
		 * all race cases, but it's a slowpath.
		 */
		br_write_lock(&vfsmount_lock);
		if (mnt_get_count(mnt) != 2) {
			br_write_unlock(&vfsmount_lock);
			return -EBUSY;
		}
		br_write_unlock(&vfsmount_lock);

		if (!xchg(&mnt->mnt_expiry_mark, 1))
			return -EAGAIN;
	}

	/*
	 * If we may have to abort operations to get out of this
	 * mount, and they will themselves hold resources we must
	 * allow the fs to do things. In the Unix tradition of
	 * 'Gee thats tricky lets do it in userspace' the umount_begin
	 * might fail to complete on the first run through as other tasks
	 * must return, and the like. Thats for the mount program to worry
	 * about for the moment.
	 */

	if (flags & MNT_FORCE && sb->s_op->umount_begin) {
		sb->s_op->umount_begin(sb);
	}

	/*
	 * No sense to grab the lock for this test, but test itself looks
	 * somewhat bogus. Suggestions for better replacement?
	 * Ho-hum... In principle, we might treat that as umount + switch
	 * to rootfs. GC would eventually take care of the old vfsmount.
	 * Actually it makes sense, especially if rootfs would contain a
	 * /reboot - static binary that would close all descriptors and
	 * call reboot(9). Then init(8) could umount root and exec /reboot.
	 */
	if (&mnt->mnt == current->fs->root.mnt && !(flags & MNT_DETACH)) {
		/*
		 * Special case for "unmounting" root ...
		 * we just try to remount it readonly.
		 */
		down_write(&sb->s_umount);
		if (!(sb->s_flags & MS_RDONLY))
			retval = do_remount_sb(sb, MS_RDONLY, NULL, 0);
		up_write(&sb->s_umount);
		return retval;
	}

	down_write(&namespace_sem);
	br_write_lock(&vfsmount_lock);
	event++;

	if (!(flags & MNT_DETACH))
		shrink_submounts(mnt, &umount_list);

	retval = -EBUSY;
	if (flags & MNT_DETACH || !propagate_mount_busy(mnt, 2)) {
		if (!list_empty(&mnt->mnt_list))
			umount_tree(mnt, 1, &umount_list);
		retval = 0;
	}
	br_write_unlock(&vfsmount_lock);
	up_write(&namespace_sem);
	release_mounts(&umount_list);
	return retval;
}

/*
 * Now umount can handle mount points as well as block devices.
 * This is important for filesystems which use unnamed block devices.
 *
 * We now support a flag for forced unmount like the other 'big iron'
 * unixes. Our API is identical to OSF/1 to avoid making a mess of AMD
 */

SYSCALL_DEFINE2(umount, char __user *, name, int, flags)
{
	struct path path;
	struct mount *mnt;
	int retval;
	int lookup_flags = 0;

	if (flags & ~(MNT_FORCE | MNT_DETACH | MNT_EXPIRE | UMOUNT_NOFOLLOW))
		return -EINVAL;

	if (!(flags & UMOUNT_NOFOLLOW))
		lookup_flags |= LOOKUP_FOLLOW;

	retval = user_path_at(AT_FDCWD, name, lookup_flags, &path);
	if (retval)
		goto out;
	mnt = real_mount(path.mnt);
	retval = -EINVAL;
	if (path.dentry != path.mnt->mnt_root)
		goto dput_and_out;
	if (!check_mnt(mnt))
		goto dput_and_out;

	retval = -EPERM;
	if (!ns_capable(mnt->mnt_ns->user_ns, CAP_SYS_ADMIN))
		goto dput_and_out;

	retval = do_umount(mnt, flags);
dput_and_out:
	/* we mustn't call path_put() as that would clear mnt_expiry_mark */
	dput(path.dentry);
	mntput_no_expire(mnt);
out:
	return retval;
}

#ifdef __ARCH_WANT_SYS_OLDUMOUNT

/*
 *	The 2.0 compatible umount. No flags.
 */
SYSCALL_DEFINE1(oldumount, char __user *, name)
{
	return sys_umount(name, 0);
}

#endif

static int mount_is_safe(struct path *path)
{
	if (ns_capable(real_mount(path->mnt)->mnt_ns->user_ns, CAP_SYS_ADMIN))
		return 0;
	return -EPERM;
#ifdef notyet
	if (S_ISLNK(path->dentry->d_inode->i_mode))
		return -EPERM;
	if (path->dentry->d_inode->i_mode & S_ISVTX) {
		if (current_uid() != path->dentry->d_inode->i_uid)
			return -EPERM;
	}
	if (inode_permission(path->dentry->d_inode, MAY_WRITE))
		return -EPERM;
	return 0;
#endif
}

static bool mnt_ns_loop(struct path *path)
{
	/* Could bind mounting the mount namespace inode cause a
	 * mount namespace loop?
	 */
	struct inode *inode = path->dentry->d_inode;
	struct proc_inode *ei;
	struct mnt_namespace *mnt_ns;

	if (!proc_ns_inode(inode))
		return false;

	ei = PROC_I(inode);
	if (ei->ns_ops != &mntns_operations)
		return false;

	mnt_ns = ei->ns;
	return current->nsproxy->mnt_ns->seq >= mnt_ns->seq;
}

struct mount *copy_tree(struct mount *mnt, struct dentry *dentry,
					int flag)
{
	struct mount *res, *p, *q, *r;
	struct path path;

	if (!(flag & CL_COPY_ALL) && IS_MNT_UNBINDABLE(mnt))
		return ERR_PTR(-EINVAL);

	res = q = clone_mnt(mnt, dentry, flag);
	if (IS_ERR(q))
		return q;

	q->mnt_mountpoint = mnt->mnt_mountpoint;

	p = mnt;
	list_for_each_entry(r, &mnt->mnt_mounts, mnt_child) {
		struct mount *s;
		if (!is_subdir(r->mnt_mountpoint, dentry))
			continue;

		for (s = r; s; s = next_mnt(s, r)) {
			if (!(flag & CL_COPY_ALL) && IS_MNT_UNBINDABLE(s)) {
				s = skip_mnt_tree(s);
				continue;
			}
			while (p != s->mnt_parent) {
				p = p->mnt_parent;
				q = q->mnt_parent;
			}
			p = s;
			path.mnt = &q->mnt;
			path.dentry = p->mnt_mountpoint;
			q = clone_mnt(p, p->mnt.mnt_root, flag);
			if (IS_ERR(q))
				goto out;
			br_write_lock(&vfsmount_lock);
			list_add_tail(&q->mnt_list, &res->mnt_list);
			attach_mnt(q, &path);
			br_write_unlock(&vfsmount_lock);
		}
	}
	return res;
out:
	if (res) {
		LIST_HEAD(umount_list);
		br_write_lock(&vfsmount_lock);
		umount_tree(res, 0, &umount_list);
		br_write_unlock(&vfsmount_lock);
		release_mounts(&umount_list);
	}
	return q;
}

/* Caller should check returned pointer for errors */

struct vfsmount *collect_mounts(struct path *path)
{
	struct mount *tree;
	down_write(&namespace_sem);
	if (!check_mnt(real_mount(path->mnt)))
		tree = ERR_PTR(-EINVAL);
	else
		tree = copy_tree(real_mount(path->mnt), path->dentry,
				 CL_COPY_ALL | CL_PRIVATE);
	up_write(&namespace_sem);
	if (IS_ERR(tree))
		return NULL;
	return &tree->mnt;
}

void drop_collected_mounts(struct vfsmount *mnt)
{
	LIST_HEAD(umount_list);
	down_write(&namespace_sem);
	br_write_lock(&vfsmount_lock);
	umount_tree(real_mount(mnt), 0, &umount_list);
	br_write_unlock(&vfsmount_lock);
	up_write(&namespace_sem);
	release_mounts(&umount_list);
}

int iterate_mounts(int (*f)(struct vfsmount *, void *), void *arg,
		   struct vfsmount *root)
{
	struct mount *mnt;
	int res = f(root, arg);
	if (res)
		return res;
	list_for_each_entry(mnt, &real_mount(root)->mnt_list, mnt_list) {
		res = f(&mnt->mnt, arg);
		if (res)
			return res;
	}
	return 0;
}

static void cleanup_group_ids(struct mount *mnt, struct mount *end)
{
	struct mount *p;

	for (p = mnt; p != end; p = next_mnt(p, mnt)) {
		if (p->mnt_group_id && !IS_MNT_SHARED(p))
			mnt_release_group_id(p);
	}
}

static int invent_group_ids(struct mount *mnt, bool recurse)
{
	struct mount *p;

	for (p = mnt; p; p = recurse ? next_mnt(p, mnt) : NULL) {
		if (!p->mnt_group_id && !IS_MNT_SHARED(p)) {
			int err = mnt_alloc_group_id(p);
			if (err) {
				cleanup_group_ids(mnt, p);
				return err;
			}
		}
	}

	return 0;
}

/*
 *  @source_mnt : mount tree to be attached
 *  @nd         : place the mount tree @source_mnt is attached
 *  @parent_nd  : if non-null, detach the source_mnt from its parent and
 *  		   store the parent mount and mountpoint dentry.
 *  		   (done when source_mnt is moved)
 *
 *  NOTE: in the table below explains the semantics when a source mount
 *  of a given type is attached to a destination mount of a given type.
 * ---------------------------------------------------------------------------
 * |         BIND MOUNT OPERATION                                            |
 * |**************************************************************************
 * | source-->| shared        |       private  |       slave    | unbindable |
 * | dest     |               |                |                |            |
 * |   |      |               |                |                |            |
 * |   v      |               |                |                |            |
 * |**************************************************************************
 * |  shared  | shared (++)   |     shared (+) |     shared(+++)|  invalid   |
 * |          |               |                |                |            |
 * |non-shared| shared (+)    |      private   |      slave (*) |  invalid   |
 * ***************************************************************************
 * A bind operation clones the source mount and mounts the clone on the
 * destination mount.
 *
 * (++)  the cloned mount is propagated to all the mounts in the propagation
 * 	 tree of the destination mount and the cloned mount is added to
 * 	 the peer group of the source mount.
 * (+)   the cloned mount is created under the destination mount and is marked
 *       as shared. The cloned mount is added to the peer group of the source
 *       mount.
 * (+++) the mount is propagated to all the mounts in the propagation tree
 *       of the destination mount and the cloned mount is made slave
 *       of the same master as that of the source mount. The cloned mount
 *       is marked as 'shared and slave'.
 * (*)   the cloned mount is made a slave of the same master as that of the
 * 	 source mount.
 *
 * ---------------------------------------------------------------------------
 * |         		MOVE MOUNT OPERATION                                 |
 * |**************************************************************************
 * | source-->| shared        |       private  |       slave    | unbindable |
 * | dest     |               |                |                |            |
 * |   |      |               |                |                |            |
 * |   v      |               |                |                |            |
 * |**************************************************************************
 * |  shared  | shared (+)    |     shared (+) |    shared(+++) |  invalid   |
 * |          |               |                |                |            |
 * |non-shared| shared (+*)   |      private   |    slave (*)   | unbindable |
 * ***************************************************************************
 *
 * (+)  the mount is moved to the destination. And is then propagated to
 * 	all the mounts in the propagation tree of the destination mount.
 * (+*)  the mount is moved to the destination.
 * (+++)  the mount is moved to the destination and is then propagated to
 * 	all the mounts belonging to the destination mount's propagation tree.
 * 	the mount is marked as 'shared and slave'.
 * (*)	the mount continues to be a slave at the new location.
 *
 * if the source mount is a tree, the operations explained above is
 * applied to each mount in the tree.
 * Must be called without spinlocks held, since this function can sleep
 * in allocations.
 */
static int attach_recursive_mnt(struct mount *source_mnt,
			struct path *path, struct path *parent_path)
{
	LIST_HEAD(tree_list);
	struct mount *dest_mnt = real_mount(path->mnt);
	struct dentry *dest_dentry = path->dentry;
	struct mount *child, *p;
	int err;

	if (IS_MNT_SHARED(dest_mnt)) {
		err = invent_group_ids(source_mnt, true);
		if (err)
			goto out;
		err = propagate_mnt(dest_mnt, dest_dentry, source_mnt, &tree_list);
		br_write_lock(&vfsmount_lock);
		if (err)
			goto out_cleanup_ids;
		for (p = source_mnt; p; p = next_mnt(p, source_mnt))
			set_mnt_shared(p);
	} else {
		br_write_lock(&vfsmount_lock);
	}
	if (parent_path) {
		detach_mnt(source_mnt, parent_path);
		attach_mnt(source_mnt, path);
		touch_mnt_namespace(source_mnt->mnt_ns);
	} else {
		mnt_set_mountpoint(dest_mnt, dest_dentry, source_mnt);
		commit_tree(source_mnt);
	}

	list_for_each_entry_safe(child, p, &tree_list, mnt_hash) {
		list_del_init(&child->mnt_hash);
		commit_tree(child);
	}
	br_write_unlock(&vfsmount_lock);

	return 0;

 out_cleanup_ids:
	while (!list_empty(&tree_list)) {
		child = list_first_entry(&tree_list, struct mount, mnt_hash);
		umount_tree(child, 0, &tree_list);
	}
	br_write_unlock(&vfsmount_lock);
	cleanup_group_ids(source_mnt, NULL);
 out:
	return err;
}

static int lock_mount(struct path *path)
{
	struct vfsmount *mnt;
retry:
	mutex_lock(&path->dentry->d_inode->i_mutex);
	if (unlikely(cant_mount(path->dentry))) {
		mutex_unlock(&path->dentry->d_inode->i_mutex);
		return -ENOENT;
	}
	down_write(&namespace_sem);
	mnt = lookup_mnt(path);
	if (likely(!mnt))
		return 0;
	up_write(&namespace_sem);
	mutex_unlock(&path->dentry->d_inode->i_mutex);
	path_put(path);
	path->mnt = mnt;
	path->dentry = dget(mnt->mnt_root);
	goto retry;
}

static void unlock_mount(struct path *path)
{
	up_write(&namespace_sem);
	mutex_unlock(&path->dentry->d_inode->i_mutex);
}

static int graft_tree(struct mount *mnt, struct path *path)
{
	if (mnt->mnt.mnt_sb->s_flags & MS_NOUSER)
		return -EINVAL;

	if (S_ISDIR(path->dentry->d_inode->i_mode) !=
	      S_ISDIR(mnt->mnt.mnt_root->d_inode->i_mode))
		return -ENOTDIR;

	if (d_unlinked(path->dentry))
		return -ENOENT;

	return attach_recursive_mnt(mnt, path, NULL);
}

/*
 * Sanity check the flags to change_mnt_propagation.
 */

static int flags_to_propagation_type(int flags)
{
	int type = flags & ~(MS_REC | MS_SILENT);

	/* Fail if any non-propagation flags are set */
	if (type & ~(MS_SHARED | MS_PRIVATE | MS_SLAVE | MS_UNBINDABLE))
		return 0;
	/* Only one propagation flag should be set */
	if (!is_power_of_2(type))
		return 0;
	return type;
}

/*
 * recursively change the type of the mountpoint.
 */
static int do_change_type(struct path *path, int flag)
{
	struct mount *m;
	struct mount *mnt = real_mount(path->mnt);
	int recurse = flag & MS_REC;
	int type;
	int err = 0;

	if (!ns_capable(mnt->mnt_ns->user_ns, CAP_SYS_ADMIN))
		return -EPERM;

	if (path->dentry != path->mnt->mnt_root)
		return -EINVAL;

	type = flags_to_propagation_type(flag);
	if (!type)
		return -EINVAL;

	down_write(&namespace_sem);
	if (type == MS_SHARED) {
		err = invent_group_ids(mnt, recurse);
		if (err)
			goto out_unlock;
	}

	br_write_lock(&vfsmount_lock);
	for (m = mnt; m; m = (recurse ? next_mnt(m, mnt) : NULL))
		change_mnt_propagation(m, type);
	br_write_unlock(&vfsmount_lock);

 out_unlock:
	up_write(&namespace_sem);
	return err;
}

/*
 * do loopback mount.
 */
static int do_loopback(struct path *path, const char *old_name,
				int recurse)
{
	LIST_HEAD(umount_list);
	struct path old_path;
	struct mount *mnt = NULL, *old;
	int err = mount_is_safe(path);
	if (err)
		return err;
	if (!old_name || !*old_name)
		return -EINVAL;
	err = kern_path(old_name, LOOKUP_FOLLOW|LOOKUP_AUTOMOUNT, &old_path);
	if (err)
		return err;

	err = -EINVAL;
	if (mnt_ns_loop(&old_path))
		goto out;

	err = lock_mount(path);
	if (err)
		goto out;

	old = real_mount(old_path.mnt);

	err = -EINVAL;
	if (IS_MNT_UNBINDABLE(old))
		goto out2;

	if (!check_mnt(real_mount(path->mnt)) || !check_mnt(old))
		goto out2;

	if (recurse)
		mnt = copy_tree(old, old_path.dentry, 0);
	else
		mnt = clone_mnt(old, old_path.dentry, 0);

	if (IS_ERR(mnt)) {
		err = PTR_ERR(mnt);
		goto out;
	}

	err = graft_tree(mnt, path);
	if (err) {
		br_write_lock(&vfsmount_lock);
		umount_tree(mnt, 0, &umount_list);
		br_write_unlock(&vfsmount_lock);
	}
out2:
	unlock_mount(path);
	release_mounts(&umount_list);
out:
	path_put(&old_path);
	return err;
}

static int change_mount_flags(struct vfsmount *mnt, int ms_flags)
{
	int error = 0;
	int readonly_request = 0;

	if (ms_flags & MS_RDONLY)
		readonly_request = 1;
	if (readonly_request == __mnt_is_readonly(mnt))
		return 0;

	if (readonly_request)
		error = mnt_make_readonly(real_mount(mnt));
	else
		__mnt_unmake_readonly(real_mount(mnt));
	return error;
}

/*
 * change filesystem flags. dir should be a physical root of filesystem.
 * If you've mounted a non-root directory somewhere and want to do remount
 * on it - tough luck.
 */
static int do_remount(struct path *path, int flags, int mnt_flags,
		      void *data)
{
	int err;
	struct super_block *sb = path->mnt->mnt_sb;
	struct mount *mnt = real_mount(path->mnt);

	if (!capable(CAP_SYS_ADMIN))
		return -EPERM;

	if (!check_mnt(mnt))
		return -EINVAL;

	if (path->dentry != path->mnt->mnt_root)
		return -EINVAL;

	err = security_sb_remount(sb, data);
	if (err)
		return err;

	down_write(&sb->s_umount);
	if (flags & MS_BIND)
		err = change_mount_flags(path->mnt, flags);
	else {
		err = do_remount_sb2(path->mnt, sb, flags, data, 0);
		br_write_lock(&vfsmount_lock);
		propagate_remount(mnt);
		br_write_unlock(&vfsmount_lock);
	}
	if (!err) {
<<<<<<< HEAD
		br_write_lock(&vfsmount_lock);
=======
		br_write_lock(vfsmount_lock);
>>>>>>> 8d1988f8
		mnt_flags |= mnt->mnt.mnt_flags & ~MNT_USER_SETTABLE_MASK;
		mnt->mnt.mnt_flags = mnt_flags;
		br_write_unlock(&vfsmount_lock);
	}
	up_write(&sb->s_umount);
	if (!err) {
		br_write_lock(&vfsmount_lock);
		touch_mnt_namespace(mnt->mnt_ns);
		br_write_unlock(&vfsmount_lock);
	}
	return err;
}

static inline int tree_contains_unbindable(struct mount *mnt)
{
	struct mount *p;
	for (p = mnt; p; p = next_mnt(p, mnt)) {
		if (IS_MNT_UNBINDABLE(p))
			return 1;
	}
	return 0;
}

static int do_move_mount(struct path *path, const char *old_name)
{
	struct path old_path, parent_path;
	struct mount *p;
	struct mount *old;
	int err = 0;
	if (!ns_capable(real_mount(path->mnt)->mnt_ns->user_ns, CAP_SYS_ADMIN))
		return -EPERM;
	if (!old_name || !*old_name)
		return -EINVAL;
	err = kern_path(old_name, LOOKUP_FOLLOW, &old_path);
	if (err)
		return err;

	err = lock_mount(path);
	if (err < 0)
		goto out;

	old = real_mount(old_path.mnt);
	p = real_mount(path->mnt);

	err = -EINVAL;
	if (!check_mnt(p) || !check_mnt(old))
		goto out1;

	if (d_unlinked(path->dentry))
		goto out1;

	err = -EINVAL;
	if (old_path.dentry != old_path.mnt->mnt_root)
		goto out1;

	if (!mnt_has_parent(old))
		goto out1;

	if (S_ISDIR(path->dentry->d_inode->i_mode) !=
	      S_ISDIR(old_path.dentry->d_inode->i_mode))
		goto out1;
	/*
	 * Don't move a mount residing in a shared parent.
	 */
	if (IS_MNT_SHARED(old->mnt_parent))
		goto out1;
	/*
	 * Don't move a mount tree containing unbindable mounts to a destination
	 * mount which is shared.
	 */
	if (IS_MNT_SHARED(p) && tree_contains_unbindable(old))
		goto out1;
	err = -ELOOP;
	for (; mnt_has_parent(p); p = p->mnt_parent)
		if (p == old)
			goto out1;

	err = attach_recursive_mnt(old, path, &parent_path);
	if (err)
		goto out1;

	/* if the mount is moved, it should no longer be expire
	 * automatically */
	list_del_init(&old->mnt_expire);
out1:
	unlock_mount(path);
out:
	if (!err)
		path_put(&parent_path);
	path_put(&old_path);
	return err;
}

static struct vfsmount *fs_set_subtype(struct vfsmount *mnt, const char *fstype)
{
	int err;
	const char *subtype = strchr(fstype, '.');
	if (subtype) {
		subtype++;
		err = -EINVAL;
		if (!subtype[0])
			goto err;
	} else
		subtype = "";

	mnt->mnt_sb->s_subtype = kstrdup(subtype, GFP_KERNEL);
	err = -ENOMEM;
	if (!mnt->mnt_sb->s_subtype)
		goto err;
	return mnt;

 err:
	mntput(mnt);
	return ERR_PTR(err);
}

/*
 * add a mount into a namespace's mount tree
 */
static int do_add_mount(struct mount *newmnt, struct path *path, int mnt_flags)
{
	int err;

	mnt_flags &= ~MNT_INTERNAL_FLAGS;

	err = lock_mount(path);
	if (err)
		return err;

	err = -EINVAL;
	if (unlikely(!check_mnt(real_mount(path->mnt)))) {
		/* that's acceptable only for automounts done in private ns */
		if (!(mnt_flags & MNT_SHRINKABLE))
			goto unlock;
		/* ... and for those we'd better have mountpoint still alive */
		if (!real_mount(path->mnt)->mnt_ns)
			goto unlock;
	}

	/* Refuse the same filesystem on the same mount point */
	err = -EBUSY;
	if (path->mnt->mnt_sb == newmnt->mnt.mnt_sb &&
	    path->mnt->mnt_root == path->dentry)
		goto unlock;

	err = -EINVAL;
	if (S_ISLNK(newmnt->mnt.mnt_root->d_inode->i_mode))
		goto unlock;

	newmnt->mnt.mnt_flags = mnt_flags;
	err = graft_tree(newmnt, path);

unlock:
	unlock_mount(path);
	return err;
}

/*
 * create a new mount for userspace and request it to be added into the
 * namespace's tree
 */
static int do_new_mount(struct path *path, const char *fstype, int flags,
			int mnt_flags, const char *name, void *data)
{
	struct file_system_type *type;
	struct user_namespace *user_ns;
	struct vfsmount *mnt;
	int err;

	if (!fstype)
		return -EINVAL;

	/* we need capabilities... */
	user_ns = real_mount(path->mnt)->mnt_ns->user_ns;
	if (!ns_capable(user_ns, CAP_SYS_ADMIN))
		return -EPERM;

	type = get_fs_type(fstype);
	if (!type)
		return -ENODEV;

	if (user_ns != &init_user_ns) {
		if (!(type->fs_flags & FS_USERNS_MOUNT)) {
			put_filesystem(type);
			return -EPERM;
		}
		/* Only in special cases allow devices from mounts
		 * created outside the initial user namespace.
		 */
		if (!(type->fs_flags & FS_USERNS_DEV_MOUNT)) {
			flags |= MS_NODEV;
			mnt_flags |= MNT_NODEV;
		}
	}

	mnt = vfs_kern_mount(type, flags, name, data);
	if (!IS_ERR(mnt) && (type->fs_flags & FS_HAS_SUBTYPE) &&
	    !mnt->mnt_sb->s_subtype)
		mnt = fs_set_subtype(mnt, fstype);

	put_filesystem(type);
	if (IS_ERR(mnt))
		return PTR_ERR(mnt);

	err = do_add_mount(real_mount(mnt), path, mnt_flags);
	if (err)
		mntput(mnt);
	return err;
}

int finish_automount(struct vfsmount *m, struct path *path)
{
	struct mount *mnt = real_mount(m);
	int err;
	/* The new mount record should have at least 2 refs to prevent it being
	 * expired before we get a chance to add it
	 */
	BUG_ON(mnt_get_count(mnt) < 2);

	if (m->mnt_sb == path->mnt->mnt_sb &&
	    m->mnt_root == path->dentry) {
		err = -ELOOP;
		goto fail;
	}

	err = do_add_mount(mnt, path, path->mnt->mnt_flags | MNT_SHRINKABLE);
	if (!err)
		return 0;
fail:
	/* remove m from any expiration list it may be on */
	if (!list_empty(&mnt->mnt_expire)) {
		down_write(&namespace_sem);
		br_write_lock(&vfsmount_lock);
		list_del_init(&mnt->mnt_expire);
		br_write_unlock(&vfsmount_lock);
		up_write(&namespace_sem);
	}
	mntput(m);
	mntput(m);
	return err;
}

/**
 * mnt_set_expiry - Put a mount on an expiration list
 * @mnt: The mount to list.
 * @expiry_list: The list to add the mount to.
 */
void mnt_set_expiry(struct vfsmount *mnt, struct list_head *expiry_list)
{
	down_write(&namespace_sem);
	br_write_lock(&vfsmount_lock);

	list_add_tail(&real_mount(mnt)->mnt_expire, expiry_list);

	br_write_unlock(&vfsmount_lock);
	up_write(&namespace_sem);
}
EXPORT_SYMBOL(mnt_set_expiry);

/*
 * process a list of expirable mountpoints with the intent of discarding any
 * mountpoints that aren't in use and haven't been touched since last we came
 * here
 */
void mark_mounts_for_expiry(struct list_head *mounts)
{
	struct mount *mnt, *next;
	LIST_HEAD(graveyard);
	LIST_HEAD(umounts);

	if (list_empty(mounts))
		return;

	down_write(&namespace_sem);
	br_write_lock(&vfsmount_lock);

	/* extract from the expiration list every vfsmount that matches the
	 * following criteria:
	 * - only referenced by its parent vfsmount
	 * - still marked for expiry (marked on the last call here; marks are
	 *   cleared by mntput())
	 */
	list_for_each_entry_safe(mnt, next, mounts, mnt_expire) {
		if (!xchg(&mnt->mnt_expiry_mark, 1) ||
			propagate_mount_busy(mnt, 1))
			continue;
		list_move(&mnt->mnt_expire, &graveyard);
	}
	while (!list_empty(&graveyard)) {
		mnt = list_first_entry(&graveyard, struct mount, mnt_expire);
		touch_mnt_namespace(mnt->mnt_ns);
		umount_tree(mnt, 1, &umounts);
	}
	br_write_unlock(&vfsmount_lock);
	up_write(&namespace_sem);

	release_mounts(&umounts);
}

EXPORT_SYMBOL_GPL(mark_mounts_for_expiry);

/*
 * Ripoff of 'select_parent()'
 *
 * search the list of submounts for a given mountpoint, and move any
 * shrinkable submounts to the 'graveyard' list.
 */
static int select_submounts(struct mount *parent, struct list_head *graveyard)
{
	struct mount *this_parent = parent;
	struct list_head *next;
	int found = 0;

repeat:
	next = this_parent->mnt_mounts.next;
resume:
	while (next != &this_parent->mnt_mounts) {
		struct list_head *tmp = next;
		struct mount *mnt = list_entry(tmp, struct mount, mnt_child);

		next = tmp->next;
		if (!(mnt->mnt.mnt_flags & MNT_SHRINKABLE))
			continue;
		/*
		 * Descend a level if the d_mounts list is non-empty.
		 */
		if (!list_empty(&mnt->mnt_mounts)) {
			this_parent = mnt;
			goto repeat;
		}

		if (!propagate_mount_busy(mnt, 1)) {
			list_move_tail(&mnt->mnt_expire, graveyard);
			found++;
		}
	}
	/*
	 * All done at this level ... ascend and resume the search
	 */
	if (this_parent != parent) {
		next = this_parent->mnt_child.next;
		this_parent = this_parent->mnt_parent;
		goto resume;
	}
	return found;
}

/*
 * process a list of expirable mountpoints with the intent of discarding any
 * submounts of a specific parent mountpoint
 *
 * vfsmount_lock must be held for write
 */
static void shrink_submounts(struct mount *mnt, struct list_head *umounts)
{
	LIST_HEAD(graveyard);
	struct mount *m;

	/* extract submounts of 'mountpoint' from the expiration list */
	while (select_submounts(mnt, &graveyard)) {
		while (!list_empty(&graveyard)) {
			m = list_first_entry(&graveyard, struct mount,
						mnt_expire);
			touch_mnt_namespace(m->mnt_ns);
			umount_tree(m, 1, umounts);
		}
	}
}

/*
 * Some copy_from_user() implementations do not return the exact number of
 * bytes remaining to copy on a fault.  But copy_mount_options() requires that.
 * Note that this function differs from copy_from_user() in that it will oops
 * on bad values of `to', rather than returning a short copy.
 */
static long exact_copy_from_user(void *to, const void __user * from,
				 unsigned long n)
{
	char *t = to;
	const char __user *f = from;
	char c;

	if (!access_ok(VERIFY_READ, from, n))
		return n;

	while (n) {
		if (__get_user(c, f)) {
			memset(t, 0, n);
			break;
		}
		*t++ = c;
		f++;
		n--;
	}
	return n;
}

int copy_mount_options(const void __user * data, unsigned long *where)
{
	int i;
	unsigned long page;
	unsigned long size;

	*where = 0;
	if (!data)
		return 0;

	if (!(page = __get_free_page(GFP_KERNEL)))
		return -ENOMEM;

	/* We only care that *some* data at the address the user
	 * gave us is valid.  Just in case, we'll zero
	 * the remainder of the page.
	 */
	/* copy_from_user cannot cross TASK_SIZE ! */
	size = TASK_SIZE - (unsigned long)data;
	if (size > PAGE_SIZE)
		size = PAGE_SIZE;

	i = size - exact_copy_from_user((void *)page, data, size);
	if (!i) {
		free_page(page);
		return -EFAULT;
	}
	if (i != PAGE_SIZE)
		memset((char *)page + i, 0, PAGE_SIZE - i);
	*where = page;
	return 0;
}

int copy_mount_string(const void __user *data, char **where)
{
	char *tmp;

	if (!data) {
		*where = NULL;
		return 0;
	}

	tmp = strndup_user(data, PAGE_SIZE);
	if (IS_ERR(tmp))
		return PTR_ERR(tmp);

	*where = tmp;
	return 0;
}

/*
 * Flags is a 32-bit value that allows up to 31 non-fs dependent flags to
 * be given to the mount() call (ie: read-only, no-dev, no-suid etc).
 *
 * data is a (void *) that can point to any structure up to
 * PAGE_SIZE-1 bytes, which can contain arbitrary fs-dependent
 * information (or be NULL).
 *
 * Pre-0.97 versions of mount() didn't have a flags word.
 * When the flags word was introduced its top half was required
 * to have the magic value 0xC0ED, and this remained so until 2.4.0-test9.
 * Therefore, if this magic number is present, it carries no information
 * and must be discarded.
 */
long do_mount(const char *dev_name, const char *dir_name,
		const char *type_page, unsigned long flags, void *data_page)
{
	struct path path;
	int retval = 0;
	int mnt_flags = 0;

	/* Discard magic */
	if ((flags & MS_MGC_MSK) == MS_MGC_VAL)
		flags &= ~MS_MGC_MSK;

	/* Basic sanity checks */

	if (!dir_name || !*dir_name || !memchr(dir_name, 0, PAGE_SIZE))
		return -EINVAL;

	if (data_page)
		((char *)data_page)[PAGE_SIZE - 1] = 0;

	/* ... and get the mountpoint */
	retval = kern_path(dir_name, LOOKUP_FOLLOW, &path);
	if (retval)
		return retval;

	retval = security_sb_mount(dev_name, &path,
				   type_page, flags, data_page);
	if (retval)
		goto dput_out;

	/* Default to relatime unless overriden */
	if (!(flags & MS_NOATIME))
		mnt_flags |= MNT_RELATIME;

	/* Separate the per-mountpoint flags */
	if (flags & MS_NOSUID)
		mnt_flags |= MNT_NOSUID;
	if (flags & MS_NODEV)
		mnt_flags |= MNT_NODEV;
	if (flags & MS_NOEXEC)
		mnt_flags |= MNT_NOEXEC;
	if (flags & MS_NOATIME)
		mnt_flags |= MNT_NOATIME;
	if (flags & MS_NODIRATIME)
		mnt_flags |= MNT_NODIRATIME;
	if (flags & MS_STRICTATIME)
		mnt_flags &= ~(MNT_RELATIME | MNT_NOATIME);
	if (flags & MS_RDONLY)
		mnt_flags |= MNT_READONLY;

	flags &= ~(MS_NOSUID | MS_NOEXEC | MS_NODEV | MS_ACTIVE | MS_BORN |
		   MS_NOATIME | MS_NODIRATIME | MS_RELATIME| MS_KERNMOUNT |
		   MS_STRICTATIME);

	if (flags & MS_REMOUNT)
		retval = do_remount(&path, flags & ~MS_REMOUNT, mnt_flags,
				    data_page);
	else if (flags & MS_BIND)
		retval = do_loopback(&path, dev_name, flags & MS_REC);
	else if (flags & (MS_SHARED | MS_PRIVATE | MS_SLAVE | MS_UNBINDABLE))
		retval = do_change_type(&path, flags);
	else if (flags & MS_MOVE)
		retval = do_move_mount(&path, dev_name);
	else
		retval = do_new_mount(&path, type_page, flags, mnt_flags,
				      dev_name, data_page);
dput_out:
	path_put(&path);
	return retval;
}

static void free_mnt_ns(struct mnt_namespace *ns)
{
	proc_free_inum(ns->proc_inum);
	put_user_ns(ns->user_ns);
	kfree(ns);
}

/*
 * Assign a sequence number so we can detect when we attempt to bind
 * mount a reference to an older mount namespace into the current
 * mount namespace, preventing reference counting loops.  A 64bit
 * number incrementing at 10Ghz will take 12,427 years to wrap which
 * is effectively never, so we can ignore the possibility.
 */
static atomic64_t mnt_ns_seq = ATOMIC64_INIT(1);

static struct mnt_namespace *alloc_mnt_ns(struct user_namespace *user_ns)
{
	struct mnt_namespace *new_ns;
	int ret;

	new_ns = kmalloc(sizeof(struct mnt_namespace), GFP_KERNEL);
	if (!new_ns)
		return ERR_PTR(-ENOMEM);
	ret = proc_alloc_inum(&new_ns->proc_inum);
	if (ret) {
		kfree(new_ns);
		return ERR_PTR(ret);
	}
	new_ns->seq = atomic64_add_return(1, &mnt_ns_seq);
	atomic_set(&new_ns->count, 1);
	new_ns->root = NULL;
	INIT_LIST_HEAD(&new_ns->list);
	init_waitqueue_head(&new_ns->poll);
	new_ns->event = 0;
	new_ns->user_ns = get_user_ns(user_ns);
	return new_ns;
}

/*
 * Allocate a new namespace structure and populate it with contents
 * copied from the namespace of the passed in task structure.
 */
static struct mnt_namespace *dup_mnt_ns(struct mnt_namespace *mnt_ns,
		struct user_namespace *user_ns, struct fs_struct *fs)
{
	struct mnt_namespace *new_ns;
	struct vfsmount *rootmnt = NULL, *pwdmnt = NULL;
	struct mount *p, *q;
	struct mount *old = mnt_ns->root;
	struct mount *new;
	int copy_flags;

	new_ns = alloc_mnt_ns(user_ns);
	if (IS_ERR(new_ns))
		return new_ns;

	down_write(&namespace_sem);
	/* First pass: copy the tree topology */
	copy_flags = CL_COPY_ALL | CL_EXPIRE;
	if (user_ns != mnt_ns->user_ns)
		copy_flags |= CL_SHARED_TO_SLAVE;
	new = copy_tree(old, old->mnt.mnt_root, copy_flags);
	if (IS_ERR(new)) {
		up_write(&namespace_sem);
		free_mnt_ns(new_ns);
		return ERR_CAST(new);
	}
	new_ns->root = new;
	br_write_lock(&vfsmount_lock);
	list_add_tail(&new_ns->list, &new->mnt_list);
	br_write_unlock(&vfsmount_lock);

	/*
	 * Second pass: switch the tsk->fs->* elements and mark new vfsmounts
	 * as belonging to new namespace.  We have already acquired a private
	 * fs_struct, so tsk->fs->lock is not needed.
	 */
	p = old;
	q = new;
	while (p) {
		q->mnt_ns = new_ns;
		if (fs) {
			if (&p->mnt == fs->root.mnt) {
				fs->root.mnt = mntget(&q->mnt);
				rootmnt = &p->mnt;
			}
			if (&p->mnt == fs->pwd.mnt) {
				fs->pwd.mnt = mntget(&q->mnt);
				pwdmnt = &p->mnt;
			}
		}
		p = next_mnt(p, old);
		q = next_mnt(q, new);
	}
	up_write(&namespace_sem);

	if (rootmnt)
		mntput(rootmnt);
	if (pwdmnt)
		mntput(pwdmnt);

	return new_ns;
}

struct mnt_namespace *copy_mnt_ns(unsigned long flags, struct mnt_namespace *ns,
		struct user_namespace *user_ns, struct fs_struct *new_fs)
{
	struct mnt_namespace *new_ns;

	BUG_ON(!ns);
	get_mnt_ns(ns);

	if (!(flags & CLONE_NEWNS))
		return ns;

	new_ns = dup_mnt_ns(ns, user_ns, new_fs);

	put_mnt_ns(ns);
	return new_ns;
}

/**
 * create_mnt_ns - creates a private namespace and adds a root filesystem
 * @mnt: pointer to the new root filesystem mountpoint
 */
static struct mnt_namespace *create_mnt_ns(struct vfsmount *m)
{
	struct mnt_namespace *new_ns = alloc_mnt_ns(&init_user_ns);
	if (!IS_ERR(new_ns)) {
		struct mount *mnt = real_mount(m);
		mnt->mnt_ns = new_ns;
		new_ns->root = mnt;
		list_add(&new_ns->list, &mnt->mnt_list);
	} else {
		mntput(m);
	}
	return new_ns;
}

struct dentry *mount_subtree(struct vfsmount *mnt, const char *name)
{
	struct mnt_namespace *ns;
	struct super_block *s;
	struct path path;
	int err;

	ns = create_mnt_ns(mnt);
	if (IS_ERR(ns))
		return ERR_CAST(ns);

	err = vfs_path_lookup(mnt->mnt_root, mnt,
			name, LOOKUP_FOLLOW|LOOKUP_AUTOMOUNT, &path);

	put_mnt_ns(ns);

	if (err)
		return ERR_PTR(err);

	/* trade a vfsmount reference for active sb one */
	s = path.mnt->mnt_sb;
	atomic_inc(&s->s_active);
	mntput(path.mnt);
	/* lock the sucker */
	down_write(&s->s_umount);
	/* ... and return the root of (sub)tree on it */
	return path.dentry;
}
EXPORT_SYMBOL(mount_subtree);

SYSCALL_DEFINE5(mount, char __user *, dev_name, char __user *, dir_name,
		char __user *, type, unsigned long, flags, void __user *, data)
{
	int ret;
	char *kernel_type;
	char *kernel_dir;
	char *kernel_dev;
	unsigned long data_page;

	ret = copy_mount_string(type, &kernel_type);
	if (ret < 0)
		goto out_type;

	kernel_dir = getname(dir_name);
	if (IS_ERR(kernel_dir)) {
		ret = PTR_ERR(kernel_dir);
		goto out_dir;
	}

	ret = copy_mount_string(dev_name, &kernel_dev);
	if (ret < 0)
		goto out_dev;

	ret = copy_mount_options(data, &data_page);
	if (ret < 0)
		goto out_data;

	ret = do_mount(kernel_dev, kernel_dir, kernel_type, flags,
		(void *) data_page);

	free_page(data_page);
out_data:
	kfree(kernel_dev);
out_dev:
	putname(kernel_dir);
out_dir:
	kfree(kernel_type);
out_type:
	return ret;
}

/*
 * Return true if path is reachable from root
 *
 * namespace_sem or vfsmount_lock is held
 */
bool is_path_reachable(struct mount *mnt, struct dentry *dentry,
			 const struct path *root)
{
	while (&mnt->mnt != root->mnt && mnt_has_parent(mnt)) {
		dentry = mnt->mnt_mountpoint;
		mnt = mnt->mnt_parent;
	}
	return &mnt->mnt == root->mnt && is_subdir(dentry, root->dentry);
}

int path_is_under(struct path *path1, struct path *path2)
{
	int res;
	br_read_lock(&vfsmount_lock);
	res = is_path_reachable(real_mount(path1->mnt), path1->dentry, path2);
	br_read_unlock(&vfsmount_lock);
	return res;
}
EXPORT_SYMBOL(path_is_under);

/*
 * pivot_root Semantics:
 * Moves the root file system of the current process to the directory put_old,
 * makes new_root as the new root file system of the current process, and sets
 * root/cwd of all processes which had them on the current root to new_root.
 *
 * Restrictions:
 * The new_root and put_old must be directories, and  must not be on the
 * same file  system as the current process root. The put_old  must  be
 * underneath new_root,  i.e. adding a non-zero number of /.. to the string
 * pointed to by put_old must yield the same directory as new_root. No other
 * file system may be mounted on put_old. After all, new_root is a mountpoint.
 *
 * Also, the current root cannot be on the 'rootfs' (initial ramfs) filesystem.
 * See Documentation/filesystems/ramfs-rootfs-initramfs.txt for alternatives
 * in this situation.
 *
 * Notes:
 *  - we don't move root/cwd if they are not at the root (reason: if something
 *    cared enough to change them, it's probably wrong to force them elsewhere)
 *  - it's okay to pick a root that isn't the root of a file system, e.g.
 *    /nfs/my_root where /nfs is the mount point. It must be a mountpoint,
 *    though, so you may need to say mount --bind /nfs/my_root /nfs/my_root
 *    first.
 */
SYSCALL_DEFINE2(pivot_root, const char __user *, new_root,
		const char __user *, put_old)
{
	struct path new, old, parent_path, root_parent, root;
	struct mount *new_mnt, *root_mnt;
	int error;

	if (!ns_capable(current->nsproxy->mnt_ns->user_ns, CAP_SYS_ADMIN))
		return -EPERM;

	error = user_path_dir(new_root, &new);
	if (error)
		goto out0;

	error = user_path_dir(put_old, &old);
	if (error)
		goto out1;

	error = security_sb_pivotroot(&old, &new);
	if (error)
		goto out2;

	get_fs_root(current->fs, &root);
	error = lock_mount(&old);
	if (error)
		goto out3;

	error = -EINVAL;
	new_mnt = real_mount(new.mnt);
	root_mnt = real_mount(root.mnt);
	if (IS_MNT_SHARED(real_mount(old.mnt)) ||
		IS_MNT_SHARED(new_mnt->mnt_parent) ||
		IS_MNT_SHARED(root_mnt->mnt_parent))
		goto out4;
	if (!check_mnt(root_mnt) || !check_mnt(new_mnt))
		goto out4;
	error = -ENOENT;
	if (d_unlinked(new.dentry))
		goto out4;
	if (d_unlinked(old.dentry))
		goto out4;
	error = -EBUSY;
	if (new.mnt == root.mnt ||
	    old.mnt == root.mnt)
		goto out4; /* loop, on the same file system  */
	error = -EINVAL;
	if (root.mnt->mnt_root != root.dentry)
		goto out4; /* not a mountpoint */
	if (!mnt_has_parent(root_mnt))
		goto out4; /* not attached */
	if (new.mnt->mnt_root != new.dentry)
		goto out4; /* not a mountpoint */
	if (!mnt_has_parent(new_mnt))
		goto out4; /* not attached */
	/* make sure we can reach put_old from new_root */
	if (!is_path_reachable(real_mount(old.mnt), old.dentry, &new))
		goto out4;
	/* make certain new is below the root */
	if (!is_path_reachable(new_mnt, new.dentry, &root))
		goto out4;
<<<<<<< HEAD
	br_write_lock(&vfsmount_lock);
=======
	br_write_lock(vfsmount_lock);
>>>>>>> 8d1988f8
	detach_mnt(new_mnt, &parent_path);
	detach_mnt(root_mnt, &root_parent);
	/* mount old root on put_old */
	attach_mnt(root_mnt, &old);
	/* mount new_root on / */
	attach_mnt(new_mnt, &root_parent);
	touch_mnt_namespace(current->nsproxy->mnt_ns);
	br_write_unlock(&vfsmount_lock);
	chroot_fs_refs(&root, &new);
	error = 0;
out4:
	unlock_mount(&old);
	if (!error) {
		path_put(&root_parent);
		path_put(&parent_path);
	}
out3:
	path_put(&root);
out2:
	path_put(&old);
out1:
	path_put(&new);
out0:
	return error;
}

static void __init init_mount_tree(void)
{
	struct vfsmount *mnt;
	struct mnt_namespace *ns;
	struct path root;
	struct file_system_type *type;

	type = get_fs_type("rootfs");
	if (!type)
		panic("Can't find rootfs type");
	mnt = vfs_kern_mount(type, 0, "rootfs", NULL);
	put_filesystem(type);
	if (IS_ERR(mnt))
		panic("Can't create rootfs");

	ns = create_mnt_ns(mnt);
	if (IS_ERR(ns))
		panic("Can't allocate initial namespace");

	init_task.nsproxy->mnt_ns = ns;
	get_mnt_ns(ns);

	root.mnt = mnt;
	root.dentry = mnt->mnt_root;

	set_fs_pwd(current->fs, &root);
	set_fs_root(current->fs, &root);
}

void __init mnt_init(void)
{
	unsigned u;
	int err;

	init_rwsem(&namespace_sem);

	mnt_cache = kmem_cache_create("mnt_cache", sizeof(struct mount),
			0, SLAB_HWCACHE_ALIGN | SLAB_PANIC, NULL);

	mount_hashtable = (struct list_head *)__get_free_page(GFP_ATOMIC);

	if (!mount_hashtable)
		panic("Failed to allocate mount hash table\n");

	printk(KERN_INFO "Mount-cache hash table entries: %lu\n", HASH_SIZE);

	for (u = 0; u < HASH_SIZE; u++)
		INIT_LIST_HEAD(&mount_hashtable[u]);

	br_lock_init(&vfsmount_lock);

	err = sysfs_init();
	if (err)
		printk(KERN_WARNING "%s: sysfs_init error: %d\n",
			__func__, err);
	fs_kobj = kobject_create_and_add("fs", NULL);
	if (!fs_kobj)
		printk(KERN_WARNING "%s: kobj create error\n", __func__);
	init_rootfs();
	init_mount_tree();
}

void put_mnt_ns(struct mnt_namespace *ns)
{
	LIST_HEAD(umount_list);

	if (!atomic_dec_and_test(&ns->count))
		return;
	down_write(&namespace_sem);
	br_write_lock(&vfsmount_lock);
	umount_tree(ns->root, 0, &umount_list);
	br_write_unlock(&vfsmount_lock);
	up_write(&namespace_sem);
	release_mounts(&umount_list);
	free_mnt_ns(ns);
}

struct vfsmount *kern_mount_data(struct file_system_type *type, void *data)
{
	struct vfsmount *mnt;
	mnt = vfs_kern_mount(type, MS_KERNMOUNT, type->name, data);
	if (!IS_ERR(mnt)) {
		/*
		 * it is a longterm mount, don't release mnt until
		 * we unmount before file sys is unregistered
		*/
		real_mount(mnt)->mnt_ns = MNT_NS_INTERNAL;
	}
	return mnt;
}
EXPORT_SYMBOL_GPL(kern_mount_data);

void kern_unmount(struct vfsmount *mnt)
{
	/* release long term mount so mount point can be released */
	if (!IS_ERR_OR_NULL(mnt)) {
		br_write_lock(&vfsmount_lock);
		real_mount(mnt)->mnt_ns = NULL;
		br_write_unlock(&vfsmount_lock);
		mntput(mnt);
	}
}
EXPORT_SYMBOL(kern_unmount);

bool our_mnt(struct vfsmount *mnt)
{
	return check_mnt(real_mount(mnt));
}

static void *mntns_get(struct task_struct *task)
{
	struct mnt_namespace *ns = NULL;
	struct nsproxy *nsproxy;

	rcu_read_lock();
	nsproxy = task_nsproxy(task);
	if (nsproxy) {
		ns = nsproxy->mnt_ns;
		get_mnt_ns(ns);
	}
	rcu_read_unlock();

	return ns;
}

static void mntns_put(void *ns)
{
	put_mnt_ns(ns);
}

static int mntns_install(struct nsproxy *nsproxy, void *ns)
{
	struct fs_struct *fs = current->fs;
	struct mnt_namespace *mnt_ns = ns;
	struct path root;

	if (!ns_capable(mnt_ns->user_ns, CAP_SYS_ADMIN) ||
	    !nsown_capable(CAP_SYS_CHROOT))
		return -EINVAL;

	if (fs->users != 1)
		return -EINVAL;

	get_mnt_ns(mnt_ns);
	put_mnt_ns(nsproxy->mnt_ns);
	nsproxy->mnt_ns = mnt_ns;

	/* Find the root */
	root.mnt    = &mnt_ns->root->mnt;
	root.dentry = mnt_ns->root->mnt.mnt_root;
	path_get(&root);
	while(d_mountpoint(root.dentry) && follow_down_one(&root))
		;

	/* Update the pwd and root */
	set_fs_pwd(fs, &root);
	set_fs_root(fs, &root);

	path_put(&root);
	return 0;
}

static unsigned int mntns_inum(void *ns)
{
	struct mnt_namespace *mnt_ns = ns;
	return mnt_ns->proc_inum;
}

const struct proc_ns_operations mntns_operations = {
	.name		= "mnt",
	.type		= CLONE_NEWNS,
	.get		= mntns_get,
	.put		= mntns_put,
	.install	= mntns_install,
	.inum		= mntns_inum,
};<|MERGE_RESOLUTION|>--- conflicted
+++ resolved
@@ -1097,13 +1097,7 @@
 		list_del_init(&p->mnt_expire);
 		list_del_init(&p->mnt_list);
 		__touch_mnt_namespace(p->mnt_ns);
-		if (p->mnt_ns)
-			__mnt_make_shortterm(p);
 		p->mnt_ns = NULL;
-<<<<<<< HEAD
-		list_del_init(&p->mnt_child);
-=======
->>>>>>> 8d1988f8
 		if (mnt_has_parent(p)) {
 			p->mnt_parent->mnt_ghosts++;
 			dentry_reset_mounted(p->mnt_mountpoint);
@@ -1744,11 +1738,7 @@
 		br_write_unlock(&vfsmount_lock);
 	}
 	if (!err) {
-<<<<<<< HEAD
 		br_write_lock(&vfsmount_lock);
-=======
-		br_write_lock(vfsmount_lock);
->>>>>>> 8d1988f8
 		mnt_flags |= mnt->mnt.mnt_flags & ~MNT_USER_SETTABLE_MASK;
 		mnt->mnt.mnt_flags = mnt_flags;
 		br_write_unlock(&vfsmount_lock);
@@ -2601,11 +2591,7 @@
 	/* make certain new is below the root */
 	if (!is_path_reachable(new_mnt, new.dentry, &root))
 		goto out4;
-<<<<<<< HEAD
 	br_write_lock(&vfsmount_lock);
-=======
-	br_write_lock(vfsmount_lock);
->>>>>>> 8d1988f8
 	detach_mnt(new_mnt, &parent_path);
 	detach_mnt(root_mnt, &root_parent);
 	/* mount old root on put_old */
