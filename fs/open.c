/*
 *  linux/fs/open.c
 *
 *  Copyright (C) 1991, 1992  Linus Torvalds
 */

#include <linux/string.h>
#include <linux/mm.h>
#include <linux/file.h>
#include <linux/fdtable.h>
#include <linux/fsnotify.h>
#include <linux/module.h>
#include <linux/tty.h>
#include <linux/namei.h>
#include <linux/backing-dev.h>
#include <linux/capability.h>
#include <linux/securebits.h>
#include <linux/security.h>
#include <linux/mount.h>
#include <linux/fcntl.h>
#include <linux/slab.h>
#include <asm/uaccess.h>
#include <linux/fs.h>
#include <linux/personality.h>
#include <linux/pagemap.h>
#include <linux/syscalls.h>
#include <linux/rcupdate.h>
#include <linux/audit.h>
#include <linux/falloc.h>
#include <linux/fs_struct.h>
#include <linux/ima.h>
#include <linux/dnotify.h>

#include "internal.h"

int do_truncate2(struct vfsmount *mnt, struct dentry *dentry, loff_t length,
		unsigned int time_attrs, struct file *filp)
{
	int ret;
	struct iattr newattrs;

	/* Not pretty: "inode->i_size" shouldn't really be signed. But it is. */
	if (length < 0)
		return -EINVAL;

	newattrs.ia_size = length;
	newattrs.ia_valid = ATTR_SIZE | time_attrs;
	if (filp) {
		newattrs.ia_file = filp;
		newattrs.ia_valid |= ATTR_FILE;
	}

	/* Remove suid/sgid on truncate too */
	ret = should_remove_suid(dentry);
	if (ret)
		newattrs.ia_valid |= ret | ATTR_FORCE;

	mutex_lock(&dentry->d_inode->i_mutex);
	ret = notify_change2(mnt, dentry, &newattrs);
	mutex_unlock(&dentry->d_inode->i_mutex);
	return ret;
}
int do_truncate(struct dentry *dentry, loff_t length, unsigned int time_attrs,
	struct file *filp)
{
	return do_truncate2(NULL, dentry, length, time_attrs, filp);
}

static long do_sys_truncate(const char __user *pathname, loff_t length)
{
	struct path path;
	struct inode *inode;
	struct vfsmount *mnt;
	int error;

	error = -EINVAL;
	if (length < 0)	/* sorry, but loff_t says... */
		goto out;

	error = user_path(pathname, &path);
	if (error)
		goto out;
	inode = path.dentry->d_inode;
	mnt = path.mnt;

	/* For directories it's -EISDIR, for other non-regulars - -EINVAL */
	error = -EISDIR;
	if (S_ISDIR(inode->i_mode))
		goto dput_and_out;

	error = -EINVAL;
	if (!S_ISREG(inode->i_mode))
		goto dput_and_out;

	error = mnt_want_write(path.mnt);
	if (error)
		goto dput_and_out;

	error = inode_permission2(mnt, inode, MAY_WRITE);
	if (error)
		goto mnt_drop_write_and_out;

	error = -EPERM;
	if (IS_APPEND(inode))
		goto mnt_drop_write_and_out;

	error = get_write_access(inode);
	if (error)
		goto mnt_drop_write_and_out;

	/*
	 * Make sure that there are no leases.  get_write_access() protects
	 * against the truncate racing with a lease-granting setlease().
	 */
	error = break_lease(inode, O_WRONLY);
	if (error)
		goto put_write_and_out;

	error = locks_verify_truncate(inode, NULL, length);
	if (!error)
		error = security_path_truncate(&path);
	if (!error)
		error = do_truncate2(mnt, path.dentry, length, 0, NULL);

put_write_and_out:
	put_write_access(inode);
mnt_drop_write_and_out:
	mnt_drop_write(path.mnt);
dput_and_out:
	path_put(&path);
out:
	return error;
}

SYSCALL_DEFINE2(truncate, const char __user *, path, long, length)
{
	return do_sys_truncate(path, length);
}

static long do_sys_ftruncate(unsigned int fd, loff_t length, int small)
{
	struct inode * inode;
	struct dentry *dentry;
	struct vfsmount *mnt;
	struct file * file;
	int error;

	error = -EINVAL;
	if (length < 0)
		goto out;
	error = -EBADF;
	file = fget(fd);
	if (!file)
		goto out;

	/* explicitly opened as large or we are on 64-bit box */
	if (file->f_flags & O_LARGEFILE)
		small = 0;

	dentry = file->f_path.dentry;
	mnt = file->f_path.mnt;
	inode = dentry->d_inode;
	error = -EINVAL;
	if (!S_ISREG(inode->i_mode) || !(file->f_mode & FMODE_WRITE))
		goto out_putf;

	error = -EINVAL;
	/* Cannot ftruncate over 2^31 bytes without large file support */
	if (small && length > MAX_NON_LFS)
		goto out_putf;

	error = -EPERM;
	if (IS_APPEND(inode))
		goto out_putf;

	error = locks_verify_truncate(inode, file, length);
	if (!error)
		error = security_path_truncate(&file->f_path);
	if (!error)
		error = do_truncate2(mnt, dentry, length, ATTR_MTIME|ATTR_CTIME, file);
out_putf:
	fput(file);
out:
	return error;
}

SYSCALL_DEFINE2(ftruncate, unsigned int, fd, unsigned long, length)
{
	long ret = do_sys_ftruncate(fd, length, 1);
	/* avoid REGPARM breakage on x86: */
	asmlinkage_protect(2, ret, fd, length);
	return ret;
}

/* LFS versions of truncate are only needed on 32 bit machines */
#if BITS_PER_LONG == 32
SYSCALL_DEFINE(truncate64)(const char __user * path, loff_t length)
{
	return do_sys_truncate(path, length);
}
#ifdef CONFIG_HAVE_SYSCALL_WRAPPERS
asmlinkage long SyS_truncate64(long path, loff_t length)
{
	return SYSC_truncate64((const char __user *) path, length);
}
SYSCALL_ALIAS(sys_truncate64, SyS_truncate64);
#endif

SYSCALL_DEFINE(ftruncate64)(unsigned int fd, loff_t length)
{
	long ret = do_sys_ftruncate(fd, length, 0);
	/* avoid REGPARM breakage on x86: */
	asmlinkage_protect(2, ret, fd, length);
	return ret;
}
#ifdef CONFIG_HAVE_SYSCALL_WRAPPERS
asmlinkage long SyS_ftruncate64(long fd, loff_t length)
{
	return SYSC_ftruncate64((unsigned int) fd, length);
}
SYSCALL_ALIAS(sys_ftruncate64, SyS_ftruncate64);
#endif
#endif /* BITS_PER_LONG == 32 */


int do_fallocate(struct file *file, int mode, loff_t offset, loff_t len)
{
	struct inode *inode = file->f_path.dentry->d_inode;
	long ret;

	if (offset < 0 || len <= 0)
		return -EINVAL;

	/* Return error if mode is not supported */
	if (mode & ~(FALLOC_FL_KEEP_SIZE | FALLOC_FL_PUNCH_HOLE))
		return -EOPNOTSUPP;

	/* Punch hole must have keep size set */
	if ((mode & FALLOC_FL_PUNCH_HOLE) &&
	    !(mode & FALLOC_FL_KEEP_SIZE))
		return -EOPNOTSUPP;

	if (!(file->f_mode & FMODE_WRITE))
		return -EBADF;

	/* It's not possible punch hole on append only file */
	if (mode & FALLOC_FL_PUNCH_HOLE && IS_APPEND(inode))
		return -EPERM;

	if (IS_IMMUTABLE(inode))
		return -EPERM;

	/*
	 * Revalidate the write permissions, in case security policy has
	 * changed since the files were opened.
	 */
	ret = security_file_permission(file, MAY_WRITE);
	if (ret)
		return ret;

	if (S_ISFIFO(inode->i_mode))
		return -ESPIPE;

	/*
	 * Let individual file system decide if it supports preallocation
	 * for directories or not.
	 */
	if (!S_ISREG(inode->i_mode) && !S_ISDIR(inode->i_mode))
		return -ENODEV;

	/* Check for wrap through zero too */
	if (((offset + len) > inode->i_sb->s_maxbytes) || ((offset + len) < 0))
		return -EFBIG;

	if (!file->f_op->fallocate)
		return -EOPNOTSUPP;

	return file->f_op->fallocate(file, mode, offset, len);
}

SYSCALL_DEFINE(fallocate)(int fd, int mode, loff_t offset, loff_t len)
{
	struct file *file;
	int error = -EBADF;

	file = fget(fd);
	if (file) {
		error = do_fallocate(file, mode, offset, len);
		fput(file);
	}

	return error;
}

#ifdef CONFIG_HAVE_SYSCALL_WRAPPERS
asmlinkage long SyS_fallocate(long fd, long mode, loff_t offset, loff_t len)
{
	return SYSC_fallocate((int)fd, (int)mode, offset, len);
}
SYSCALL_ALIAS(sys_fallocate, SyS_fallocate);
#endif

/*
 * access() needs to use the real uid/gid, not the effective uid/gid.
 * We do this by temporarily clearing all FS-related capabilities and
 * switching the fsuid/fsgid around to the real ones.
 */
SYSCALL_DEFINE3(faccessat, int, dfd, const char __user *, filename, int, mode)
{
	const struct cred *old_cred;
	struct cred *override_cred;
	struct path path;
	struct inode *inode;
	struct vfsmount *mnt;
	int res;

	if (mode & ~S_IRWXO)	/* where's F_OK, X_OK, W_OK, R_OK? */
		return -EINVAL;

	override_cred = prepare_creds();
	if (!override_cred)
		return -ENOMEM;

	override_cred->fsuid = override_cred->uid;
	override_cred->fsgid = override_cred->gid;

	if (!issecure(SECURE_NO_SETUID_FIXUP)) {
		/* Clear the capabilities if we switch to a non-root user */
		if (override_cred->uid)
			cap_clear(override_cred->cap_effective);
		else
			override_cred->cap_effective =
				override_cred->cap_permitted;
	}

	old_cred = override_creds(override_cred);

	res = user_path_at(dfd, filename, LOOKUP_FOLLOW, &path);
	if (res)
		goto out;

	inode = path.dentry->d_inode;
	mnt = path.mnt;

	if ((mode & MAY_EXEC) && S_ISREG(inode->i_mode)) {
		/*
		 * MAY_EXEC on regular files is denied if the fs is mounted
		 * with the "noexec" flag.
		 */
		res = -EACCES;
		if (path.mnt->mnt_flags & MNT_NOEXEC)
			goto out_path_release;
	}

	res = inode_permission2(mnt, inode, mode | MAY_ACCESS);
	/* SuS v2 requires we report a read only fs too */
	if (res || !(mode & S_IWOTH) || special_file(inode->i_mode))
		goto out_path_release;
	/*
	 * This is a rare case where using __mnt_is_readonly()
	 * is OK without a mnt_want/drop_write() pair.  Since
	 * no actual write to the fs is performed here, we do
	 * not need to telegraph to that to anyone.
	 *
	 * By doing this, we accept that this access is
	 * inherently racy and know that the fs may change
	 * state before we even see this result.
	 */
	if (__mnt_is_readonly(path.mnt))
		res = -EROFS;

out_path_release:
	path_put(&path);
out:
	revert_creds(old_cred);
	put_cred(override_cred);
	return res;
}

SYSCALL_DEFINE2(access, const char __user *, filename, int, mode)
{
	return sys_faccessat(AT_FDCWD, filename, mode);
}

SYSCALL_DEFINE1(chdir, const char __user *, filename)
{
	struct path path;
	int error;

	error = user_path_dir(filename, &path);
	if (error)
		goto out;

	error = inode_permission2(path.mnt, path.dentry->d_inode, MAY_EXEC | MAY_CHDIR);
	if (error)
		goto dput_and_out;

	set_fs_pwd(current->fs, &path);

dput_and_out:
	path_put(&path);
out:
	return error;
}

SYSCALL_DEFINE1(fchdir, unsigned int, fd)
{
	struct file *file;
	struct inode *inode;
<<<<<<< HEAD
	struct vfsmount *mnt;
	int error;
=======
	int error, fput_needed;
>>>>>>> 8d1988f8

	error = -EBADF;
	file = fget_raw_light(fd, &fput_needed);
	if (!file)
		goto out;

	inode = file->f_path.dentry->d_inode;
	mnt = file->f_path.mnt;

	error = -ENOTDIR;
	if (!S_ISDIR(inode->i_mode))
		goto out_putf;

	error = inode_permission2(mnt, inode, MAY_EXEC | MAY_CHDIR);
	if (!error)
		set_fs_pwd(current->fs, &file->f_path);
out_putf:
	fput_light(file, fput_needed);
out:
	return error;
}

SYSCALL_DEFINE1(chroot, const char __user *, filename)
{
	struct path path;
	int error;

	error = user_path_dir(filename, &path);
	if (error)
		goto out;

	error = inode_permission2(path.mnt, path.dentry->d_inode, MAY_EXEC | MAY_CHDIR);
	if (error)
		goto dput_and_out;

	error = -EPERM;
	if (!capable(CAP_SYS_CHROOT))
		goto dput_and_out;
	error = security_path_chroot(&path);
	if (error)
		goto dput_and_out;

	set_fs_root(current->fs, &path);
	error = 0;
dput_and_out:
	path_put(&path);
out:
	return error;
}

static int chmod_common(struct path *path, umode_t mode)
{
	struct inode *inode = path->dentry->d_inode;
	struct iattr newattrs;
	int error;

	error = mnt_want_write(path->mnt);
	if (error)
		return error;
	mutex_lock(&inode->i_mutex);
	error = security_path_chmod(path, mode);
	if (error)
		goto out_unlock;
	newattrs.ia_mode = (mode & S_IALLUGO) | (inode->i_mode & ~S_IALLUGO);
	newattrs.ia_valid = ATTR_MODE | ATTR_CTIME;
	error = notify_change2(path->mnt, path->dentry, &newattrs);
out_unlock:
	mutex_unlock(&inode->i_mutex);
	mnt_drop_write(path->mnt);
	return error;
}

SYSCALL_DEFINE2(fchmod, unsigned int, fd, umode_t, mode)
{
	struct file * file;
	int err = -EBADF;

	file = fget(fd);
	if (file) {
		audit_inode(NULL, file->f_path.dentry);
		err = chmod_common(&file->f_path, mode);
		fput(file);
	}
	return err;
}

SYSCALL_DEFINE3(fchmodat, int, dfd, const char __user *, filename, umode_t, mode)
{
	struct path path;
	int error;

	error = user_path_at(dfd, filename, LOOKUP_FOLLOW, &path);
	if (!error) {
		error = chmod_common(&path, mode);
		path_put(&path);
	}
	return error;
}

SYSCALL_DEFINE2(chmod, const char __user *, filename, umode_t, mode)
{
	return sys_fchmodat(AT_FDCWD, filename, mode);
}

static int chown_common(struct path *path, uid_t user, gid_t group)
{
	struct inode *inode = path->dentry->d_inode;
	int error;
	struct iattr newattrs;

	newattrs.ia_valid =  ATTR_CTIME;
	if (user != (uid_t) -1) {
		newattrs.ia_valid |= ATTR_UID;
		newattrs.ia_uid = user;
	}
	if (group != (gid_t) -1) {
		newattrs.ia_valid |= ATTR_GID;
		newattrs.ia_gid = group;
	}
	if (!S_ISDIR(inode->i_mode))
		newattrs.ia_valid |=
			ATTR_KILL_SUID | ATTR_KILL_SGID | ATTR_KILL_PRIV;
	mutex_lock(&inode->i_mutex);
	error = security_path_chown(path, user, group);
	if (!error)
		error = notify_change2(path->mnt, path->dentry, &newattrs);
	mutex_unlock(&inode->i_mutex);

	return error;
}

SYSCALL_DEFINE3(chown, const char __user *, filename, uid_t, user, gid_t, group)
{
	struct path path;
	int error;

	error = user_path(filename, &path);
	if (error)
		goto out;
	error = mnt_want_write(path.mnt);
	if (error)
		goto out_release;
	error = chown_common(&path, user, group);
	mnt_drop_write(path.mnt);
out_release:
	path_put(&path);
out:
	return error;
}

SYSCALL_DEFINE5(fchownat, int, dfd, const char __user *, filename, uid_t, user,
		gid_t, group, int, flag)
{
	struct path path;
	int error = -EINVAL;
	int lookup_flags;

	if ((flag & ~(AT_SYMLINK_NOFOLLOW | AT_EMPTY_PATH)) != 0)
		goto out;

	lookup_flags = (flag & AT_SYMLINK_NOFOLLOW) ? 0 : LOOKUP_FOLLOW;
	if (flag & AT_EMPTY_PATH)
		lookup_flags |= LOOKUP_EMPTY;
	error = user_path_at(dfd, filename, lookup_flags, &path);
	if (error)
		goto out;
	error = mnt_want_write(path.mnt);
	if (error)
		goto out_release;
	error = chown_common(&path, user, group);
	mnt_drop_write(path.mnt);
out_release:
	path_put(&path);
out:
	return error;
}

SYSCALL_DEFINE3(lchown, const char __user *, filename, uid_t, user, gid_t, group)
{
	struct path path;
	int error;

	error = user_lpath(filename, &path);
	if (error)
		goto out;
	error = mnt_want_write(path.mnt);
	if (error)
		goto out_release;
	error = chown_common(&path, user, group);
	mnt_drop_write(path.mnt);
out_release:
	path_put(&path);
out:
	return error;
}

SYSCALL_DEFINE3(fchown, unsigned int, fd, uid_t, user, gid_t, group)
{
	struct file * file;
	int error = -EBADF;
	struct dentry * dentry;

	file = fget(fd);
	if (!file)
		goto out;

	error = mnt_want_write_file(file);
	if (error)
		goto out_fput;
	dentry = file->f_path.dentry;
	audit_inode(NULL, dentry);
	error = chown_common(&file->f_path, user, group);
	mnt_drop_write_file(file);
out_fput:
	fput(file);
out:
	return error;
}

/*
 * You have to be very careful that these write
 * counts get cleaned up in error cases and
 * upon __fput().  This should probably never
 * be called outside of __dentry_open().
 */
static inline int __get_file_write_access(struct inode *inode,
					  struct vfsmount *mnt)
{
	int error;
	error = get_write_access(inode);
	if (error)
		return error;
	/*
	 * Do not take mount writer counts on
	 * special files since no writes to
	 * the mount itself will occur.
	 */
	if (!special_file(inode->i_mode)) {
		/*
		 * Balanced in __fput()
		 */
		error = mnt_want_write(mnt);
		if (error)
			put_write_access(inode);
	}
	return error;
}

static struct file *__dentry_open(struct dentry *dentry, struct vfsmount *mnt,
					struct file *f,
					int (*open)(struct inode *, struct file *),
					const struct cred *cred)
{
	static const struct file_operations empty_fops = {};
	struct inode *inode;
	int error;

	f->f_mode = OPEN_FMODE(f->f_flags) | FMODE_LSEEK |
				FMODE_PREAD | FMODE_PWRITE;

	if (unlikely(f->f_flags & O_PATH))
		f->f_mode = FMODE_PATH;

	inode = dentry->d_inode;
	if (f->f_mode & FMODE_WRITE) {
		error = __get_file_write_access(inode, mnt);
		if (error)
			goto cleanup_file;
		if (!special_file(inode->i_mode))
			file_take_write(f);
	}

	f->f_mapping = inode->i_mapping;
	f->f_path.dentry = dentry;
	f->f_path.mnt = mnt;
	f->f_pos = 0;

	if (unlikely(f->f_mode & FMODE_PATH)) {
		f->f_op = &empty_fops;
		return f;
	}

	if (S_ISREG(inode->i_mode))
		f->f_mode |= FMODE_SPLICE_WRITE | FMODE_SPLICE_READ;


	f->f_op = fops_get(inode->i_fop);

	error = security_dentry_open(f, cred);
	if (error)
		goto cleanup_all;

	error = break_lease(inode, f->f_flags);
	if (error)
		goto cleanup_all;

	if (!open && f->f_op)
		open = f->f_op->open;
	if (open) {
		error = open(inode, f);
		if (error)
			goto cleanup_all;
	}
	if ((f->f_mode & (FMODE_READ | FMODE_WRITE)) == FMODE_READ)
		i_readcount_inc(inode);

	f->f_flags &= ~(O_CREAT | O_EXCL | O_NOCTTY | O_TRUNC);

	file_ra_state_init(&f->f_ra, f->f_mapping->host->i_mapping);

	/* NB: we're sure to have correct a_ops only after f_op->open */
	if (f->f_flags & O_DIRECT) {
		if (!f->f_mapping->a_ops ||
		    ((!f->f_mapping->a_ops->direct_IO) &&
		    (!f->f_mapping->a_ops->get_xip_mem))) {
			fput(f);
			f = ERR_PTR(-EINVAL);
		}
	}

	return f;

cleanup_all:
	fops_put(f->f_op);
	if (f->f_mode & FMODE_WRITE) {
		put_write_access(inode);
		if (!special_file(inode->i_mode)) {
			/*
			 * We don't consider this a real
			 * mnt_want/drop_write() pair
			 * because it all happenend right
			 * here, so just reset the state.
			 */
			file_reset_write(f);
			mnt_drop_write(mnt);
		}
	}
	f->f_path.dentry = NULL;
	f->f_path.mnt = NULL;
cleanup_file:
	put_filp(f);
	dput(dentry);
	mntput(mnt);
	return ERR_PTR(error);
}

/**
 * lookup_instantiate_filp - instantiates the open intent filp
 * @nd: pointer to nameidata
 * @dentry: pointer to dentry
 * @open: open callback
 *
 * Helper for filesystems that want to use lookup open intents and pass back
 * a fully instantiated struct file to the caller.
 * This function is meant to be called from within a filesystem's
 * lookup method.
 * Beware of calling it for non-regular files! Those ->open methods might block
 * (e.g. in fifo_open), leaving you with parent locked (and in case of fifo,
 * leading to a deadlock, as nobody can open that fifo anymore, because
 * another process to open fifo will block on locked parent when doing lookup).
 * Note that in case of error, nd->intent.open.file is destroyed, but the
 * path information remains valid.
 * If the open callback is set to NULL, then the standard f_op->open()
 * filesystem callback is substituted.
 */
struct file *lookup_instantiate_filp(struct nameidata *nd, struct dentry *dentry,
		int (*open)(struct inode *, struct file *))
{
	const struct cred *cred = current_cred();

	if (IS_ERR(nd->intent.open.file))
		goto out;
	if (IS_ERR(dentry))
		goto out_err;
	nd->intent.open.file = __dentry_open(dget(dentry), mntget(nd->path.mnt),
					     nd->intent.open.file,
					     open, cred);
out:
	return nd->intent.open.file;
out_err:
	release_open_intent(nd);
	nd->intent.open.file = ERR_CAST(dentry);
	goto out;
}
EXPORT_SYMBOL_GPL(lookup_instantiate_filp);

/**
 * nameidata_to_filp - convert a nameidata to an open filp.
 * @nd: pointer to nameidata
 * @flags: open flags
 *
 * Note that this function destroys the original nameidata
 */
struct file *nameidata_to_filp(struct nameidata *nd)
{
	const struct cred *cred = current_cred();
	struct file *filp;

	/* Pick up the filp from the open intent */
	filp = nd->intent.open.file;
	nd->intent.open.file = NULL;

	/* Has the filesystem initialised the file for us? */
	if (filp->f_path.dentry == NULL) {
		path_get(&nd->path);
		filp = __dentry_open(nd->path.dentry, nd->path.mnt, filp,
				     NULL, cred);
	}
	return filp;
}

/*
 * dentry_open() will have done dput(dentry) and mntput(mnt) if it returns an
 * error.
 */
struct file *dentry_open(struct dentry *dentry, struct vfsmount *mnt, int flags,
			 const struct cred *cred)
{
	int error;
	struct file *f;

	validate_creds(cred);

	/* We must always pass in a valid mount pointer. */
	BUG_ON(!mnt);

	error = -ENFILE;
	f = get_empty_filp();
	if (f == NULL) {
		dput(dentry);
		mntput(mnt);
		return ERR_PTR(error);
	}

	f->f_flags = flags;
	return __dentry_open(dentry, mnt, f, NULL, cred);
}
EXPORT_SYMBOL(dentry_open);

static void __put_unused_fd(struct files_struct *files, unsigned int fd)
{
	struct fdtable *fdt = files_fdtable(files);
	__clear_open_fd(fd, fdt);
	if (fd < files->next_fd)
		files->next_fd = fd;
}

void put_unused_fd(unsigned int fd)
{
	struct files_struct *files = current->files;
	spin_lock(&files->file_lock);
	__put_unused_fd(files, fd);
	spin_unlock(&files->file_lock);
}

EXPORT_SYMBOL(put_unused_fd);

/*
 * Install a file pointer in the fd array.
 *
 * The VFS is full of places where we drop the files lock between
 * setting the open_fds bitmap and installing the file in the file
 * array.  At any such point, we are vulnerable to a dup2() race
 * installing a file in the array before us.  We need to detect this and
 * fput() the struct file we are about to overwrite in this case.
 *
 * It should never happen - if we allow dup2() do it, _really_ bad things
 * will follow.
 */

void fd_install(unsigned int fd, struct file *file)
{
	struct files_struct *files = current->files;
	struct fdtable *fdt;
	spin_lock(&files->file_lock);
	fdt = files_fdtable(files);
	BUG_ON(fdt->fd[fd] != NULL);
	rcu_assign_pointer(fdt->fd[fd], file);
	spin_unlock(&files->file_lock);
}

EXPORT_SYMBOL(fd_install);

static inline int build_open_flags(int flags, umode_t mode, struct open_flags *op)
{
	int lookup_flags = 0;
	int acc_mode;

	if (flags & O_CREAT)
		op->mode = (mode & S_IALLUGO) | S_IFREG;
	else
		op->mode = 0;

	/* Must never be set by userspace */
	flags &= ~FMODE_NONOTIFY;

	/*
	 * O_SYNC is implemented as __O_SYNC|O_DSYNC.  As many places only
	 * check for O_DSYNC if the need any syncing at all we enforce it's
	 * always set instead of having to deal with possibly weird behaviour
	 * for malicious applications setting only __O_SYNC.
	 */
	if (flags & __O_SYNC)
		flags |= O_DSYNC;

	/*
	 * If we have O_PATH in the open flag. Then we
	 * cannot have anything other than the below set of flags
	 */
	if (flags & O_PATH) {
		flags &= O_DIRECTORY | O_NOFOLLOW | O_PATH;
		acc_mode = 0;
	} else {
		acc_mode = MAY_OPEN | ACC_MODE(flags);
	}

	op->open_flag = flags;

	/* O_TRUNC implies we need access checks for write permissions */
	if (flags & O_TRUNC)
		acc_mode |= MAY_WRITE;

	/* Allow the LSM permission hook to distinguish append
	   access from general write access. */
	if (flags & O_APPEND)
		acc_mode |= MAY_APPEND;

	op->acc_mode = acc_mode;

	op->intent = flags & O_PATH ? 0 : LOOKUP_OPEN;

	if (flags & O_CREAT) {
		op->intent |= LOOKUP_CREATE;
		if (flags & O_EXCL)
			op->intent |= LOOKUP_EXCL;
	}

	if (flags & O_DIRECTORY)
		lookup_flags |= LOOKUP_DIRECTORY;
	if (!(flags & O_NOFOLLOW))
		lookup_flags |= LOOKUP_FOLLOW;
	return lookup_flags;
}

/**
 * filp_open - open file and return file pointer
 *
 * @filename:	path to open
 * @flags:	open flags as per the open(2) second argument
 * @mode:	mode for the new file if O_CREAT is set, else ignored
 *
 * This is the helper to open a file from kernelspace if you really
 * have to.  But in generally you should not do this, so please move
 * along, nothing to see here..
 */
struct file *filp_open(const char *filename, int flags, umode_t mode)
{
	struct open_flags op;
	int lookup = build_open_flags(flags, mode, &op);
	return do_filp_open(AT_FDCWD, filename, &op, lookup);
}
EXPORT_SYMBOL(filp_open);

struct file *file_open_root(struct dentry *dentry, struct vfsmount *mnt,
			    const char *filename, int flags)
{
	struct open_flags op;
	int lookup = build_open_flags(flags, 0, &op);
	if (flags & O_CREAT)
		return ERR_PTR(-EINVAL);
	if (!filename && (flags & O_DIRECTORY))
		if (!dentry->d_inode->i_op->lookup)
			return ERR_PTR(-ENOTDIR);
	return do_file_open_root(dentry, mnt, filename, &op, lookup);
}
EXPORT_SYMBOL(file_open_root);

long do_sys_open(int dfd, const char __user *filename, int flags, umode_t mode)
{
	struct open_flags op;
	int lookup = build_open_flags(flags, mode, &op);
	char *tmp = getname(filename);
	int fd = PTR_ERR(tmp);

	if (!IS_ERR(tmp)) {
		fd = get_unused_fd_flags(flags);
		if (fd >= 0) {
			struct file *f = do_filp_open(dfd, tmp, &op, lookup);
			if (IS_ERR(f)) {
				put_unused_fd(fd);
				fd = PTR_ERR(f);
			} else {
				fsnotify_open(f);
				fd_install(fd, f);
			}
		}
		putname(tmp);
	}
	return fd;
}

SYSCALL_DEFINE3(open, const char __user *, filename, int, flags, umode_t, mode)
{
	long ret;

	if (force_o_largefile())
		flags |= O_LARGEFILE;

	ret = do_sys_open(AT_FDCWD, filename, flags, mode);
	/* avoid REGPARM breakage on x86: */
	asmlinkage_protect(3, ret, filename, flags, mode);
	return ret;
}

SYSCALL_DEFINE4(openat, int, dfd, const char __user *, filename, int, flags,
		umode_t, mode)
{
	long ret;

	if (force_o_largefile())
		flags |= O_LARGEFILE;

	ret = do_sys_open(dfd, filename, flags, mode);
	/* avoid REGPARM breakage on x86: */
	asmlinkage_protect(4, ret, dfd, filename, flags, mode);
	return ret;
}

#ifndef __alpha__

/*
 * For backward compatibility?  Maybe this should be moved
 * into arch/i386 instead?
 */
SYSCALL_DEFINE2(creat, const char __user *, pathname, umode_t, mode)
{
	return sys_open(pathname, O_CREAT | O_WRONLY | O_TRUNC, mode);
}

#endif

/*
 * "id" is the POSIX thread ID. We use the
 * files pointer for this..
 */
int filp_close(struct file *filp, fl_owner_t id)
{
	int retval = 0;
	long ret;

	ret = file_count(filp);
	if (ret <= 0) {
		printk(KERN_ERR "VFS: Close: file count is %ld\n", ret);
		WARN_ON(ret < 0);
		return 0;
	}

	if (filp->f_op && filp->f_op->flush)
		retval = filp->f_op->flush(filp, id);

	if (likely(!(filp->f_mode & FMODE_PATH))) {
		dnotify_flush(filp, id);
		locks_remove_posix(filp, id);
	}
	fput(filp);
	return retval;
}

EXPORT_SYMBOL(filp_close);

/*
 * Careful here! We test whether the file pointer is NULL before
 * releasing the fd. This ensures that one clone task can't release
 * an fd while another clone is opening it.
 */
SYSCALL_DEFINE1(close, unsigned int, fd)
{
	struct file * filp;
	struct files_struct *files = current->files;
	struct fdtable *fdt;
	int retval;

	spin_lock(&files->file_lock);
	fdt = files_fdtable(files);
	if (fd >= fdt->max_fds)
		goto out_unlock;
	filp = fdt->fd[fd];
	if (!filp)
		goto out_unlock;
	rcu_assign_pointer(fdt->fd[fd], NULL);
	__clear_close_on_exec(fd, fdt);
	__put_unused_fd(files, fd);
	spin_unlock(&files->file_lock);
	retval = filp_close(filp, files);

	/* can't restart close syscall because file table entry was cleared */
	if (unlikely(retval == -ERESTARTSYS ||
		     retval == -ERESTARTNOINTR ||
		     retval == -ERESTARTNOHAND ||
		     retval == -ERESTART_RESTARTBLOCK))
		retval = -EINTR;

	return retval;

out_unlock:
	spin_unlock(&files->file_lock);
	return -EBADF;
}
EXPORT_SYMBOL(sys_close);

/*
 * This routine simulates a hangup on the tty, to arrange that users
 * are given clean terminals at login time.
 */
SYSCALL_DEFINE0(vhangup)
{
	if (capable(CAP_SYS_TTY_CONFIG)) {
		tty_vhangup_self();
		return 0;
	}
	return -EPERM;
}

/*
 * Called when an inode is about to be open.
 * We use this to disallow opening large files on 32bit systems if
 * the caller didn't specify O_LARGEFILE.  On 64bit systems we force
 * on this flag in sys_open.
 */
int generic_file_open(struct inode * inode, struct file * filp)
{
	if (!(filp->f_flags & O_LARGEFILE) && i_size_read(inode) > MAX_NON_LFS)
		return -EOVERFLOW;
	return 0;
}

EXPORT_SYMBOL(generic_file_open);

/*
 * This is used by subsystems that don't want seekable
 * file descriptors. The function is not supposed to ever fail, the only
 * reason it returns an 'int' and not 'void' is so that it can be plugged
 * directly into file_operations structure.
 */
int nonseekable_open(struct inode *inode, struct file *filp)
{
	filp->f_mode &= ~(FMODE_LSEEK | FMODE_PREAD | FMODE_PWRITE);
	return 0;
}

EXPORT_SYMBOL(nonseekable_open);<|MERGE_RESOLUTION|>--- conflicted
+++ resolved
@@ -407,12 +407,8 @@
 {
 	struct file *file;
 	struct inode *inode;
-<<<<<<< HEAD
 	struct vfsmount *mnt;
-	int error;
-=======
 	int error, fput_needed;
->>>>>>> 8d1988f8
 
 	error = -EBADF;
 	file = fget_raw_light(fd, &fput_needed);
