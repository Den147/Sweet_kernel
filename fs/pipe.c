/*
 *  linux/fs/pipe.c
 *
 *  Copyright (C) 1991, 1992, 1999  Linus Torvalds
 */

#include <linux/mm.h>
#include <linux/file.h>
#include <linux/poll.h>
#include <linux/slab.h>
#include <linux/module.h>
#include <linux/init.h>
#include <linux/fs.h>
#include <linux/log2.h>
#include <linux/mount.h>
#include <linux/magic.h>
#include <linux/pipe_fs_i.h>
#include <linux/uio.h>
#include <linux/highmem.h>
#include <linux/pagemap.h>
#include <linux/audit.h>
#include <linux/syscalls.h>
#include <linux/fcntl.h>

#include <asm/uaccess.h>
#include <asm/ioctls.h>

/*
 * The max size that a non-root user is allowed to grow the pipe. Can
 * be set by root in /proc/sys/fs/pipe-max-size
 */
unsigned int pipe_max_size = 1048576;

/*
 * Minimum pipe size, as required by POSIX
 */
unsigned int pipe_min_size = PAGE_SIZE;

/* Maximum allocatable pages per user. Hard limit is unset by default, soft
 * matches default values.
 */
unsigned long pipe_user_pages_hard;
unsigned long pipe_user_pages_soft = PIPE_DEF_BUFFERS * INR_OPEN_CUR;

/*
 * We use a start+len construction, which provides full use of the 
 * allocated memory.
 * -- Florian Coosmann (FGC)
 * 
 * Reads with count = 0 should always return 0.
 * -- Julian Bradfield 1999-06-07.
 *
 * FIFOs and Pipes now generate SIGIO for both readers and writers.
 * -- Jeremy Elson <jelson@circlemud.org> 2001-08-16
 *
 * pipe_read & write cleanup
 * -- Manfred Spraul <manfred@colorfullife.com> 2002-05-09
 */

static void pipe_lock_nested(struct pipe_inode_info *pipe, int subclass)
{
	if (pipe->inode)
		mutex_lock_nested(&pipe->inode->i_mutex, subclass);
}

void pipe_lock(struct pipe_inode_info *pipe)
{
	/*
	 * pipe_lock() nests non-pipe inode locks (for writing to a file)
	 */
	pipe_lock_nested(pipe, I_MUTEX_PARENT);
}
EXPORT_SYMBOL(pipe_lock);

void pipe_unlock(struct pipe_inode_info *pipe)
{
	if (pipe->inode)
		mutex_unlock(&pipe->inode->i_mutex);
}
EXPORT_SYMBOL(pipe_unlock);

void pipe_double_lock(struct pipe_inode_info *pipe1,
		      struct pipe_inode_info *pipe2)
{
	BUG_ON(pipe1 == pipe2);

	if (pipe1 < pipe2) {
		pipe_lock_nested(pipe1, I_MUTEX_PARENT);
		pipe_lock_nested(pipe2, I_MUTEX_CHILD);
	} else {
		pipe_lock_nested(pipe2, I_MUTEX_PARENT);
		pipe_lock_nested(pipe1, I_MUTEX_CHILD);
	}
}

/* Drop the inode semaphore and wait for a pipe event, atomically */
void pipe_wait(struct pipe_inode_info *pipe)
{
	DEFINE_WAIT(wait);

	/*
	 * Pipes are system-local resources, so sleeping on them
	 * is considered a noninteractive wait:
	 */
	prepare_to_wait(&pipe->wait, &wait, TASK_INTERRUPTIBLE);
	pipe_unlock(pipe);
	schedule();
	finish_wait(&pipe->wait, &wait);
	pipe_lock(pipe);
}

static int
pipe_iov_copy_from_user(void *addr, int *offset, struct iovec *iov,
			size_t *remaining, int atomic)
{
	unsigned long copy;

	while (*remaining > 0) {
		while (!iov->iov_len)
			iov++;
		copy = min_t(unsigned long, *remaining, iov->iov_len);

		if (atomic) {
			if (__copy_from_user_inatomic(addr + *offset,
						      iov->iov_base, copy))
				return -EFAULT;
		} else {
			if (copy_from_user(addr + *offset,
					   iov->iov_base, copy))
				return -EFAULT;
		}
		*offset += copy;
		*remaining -= copy;
		iov->iov_base += copy;
		iov->iov_len -= copy;
	}
	return 0;
}

static int
pipe_iov_copy_to_user(struct iovec *iov, void *addr, int *offset,
		      size_t *remaining, int atomic)
{
	unsigned long copy;

	while (*remaining > 0) {
		while (!iov->iov_len)
			iov++;
		copy = min_t(unsigned long, *remaining, iov->iov_len);

		if (atomic) {
			if (__copy_to_user_inatomic(iov->iov_base,
						    addr + *offset, copy))
				return -EFAULT;
		} else {
			if (copy_to_user(iov->iov_base,
					 addr + *offset, copy))
				return -EFAULT;
		}
		*offset += copy;
		*remaining -= copy;
		iov->iov_base += copy;
		iov->iov_len -= copy;
	}
	return 0;
}

/*
 * Attempt to pre-fault in the user memory, so we can use atomic copies.
 * Returns the number of bytes not faulted in.
 */
static int iov_fault_in_pages_write(struct iovec *iov, unsigned long len)
{
	while (!iov->iov_len)
		iov++;

	while (len > 0) {
		unsigned long this_len;

		this_len = min_t(unsigned long, len, iov->iov_len);
		if (fault_in_pages_writeable(iov->iov_base, this_len))
			break;

		len -= this_len;
		iov++;
	}

	return len;
}

/*
 * Pre-fault in the user memory, so we can use atomic copies.
 */
static void iov_fault_in_pages_read(struct iovec *iov, unsigned long len)
{
	while (!iov->iov_len)
		iov++;

	while (len > 0) {
		unsigned long this_len;

		this_len = min_t(unsigned long, len, iov->iov_len);
		fault_in_pages_readable(iov->iov_base, this_len);
		len -= this_len;
		iov++;
	}
}

static void anon_pipe_buf_release(struct pipe_inode_info *pipe,
				  struct pipe_buffer *buf)
{
	struct page *page = buf->page;

	/*
	 * If nobody else uses this page, and we don't already have a
	 * temporary page, let's keep track of it as a one-deep
	 * allocation cache. (Otherwise just release our reference to it)
	 */
	if (page_count(page) == 1 && !pipe->tmp_page)
		pipe->tmp_page = page;
	else
		page_cache_release(page);
}

/**
 * generic_pipe_buf_map - virtually map a pipe buffer
 * @pipe:	the pipe that the buffer belongs to
 * @buf:	the buffer that should be mapped
 * @atomic:	whether to use an atomic map
 *
 * Description:
 *	This function returns a kernel virtual address mapping for the
 *	pipe_buffer passed in @buf. If @atomic is set, an atomic map is provided
 *	and the caller has to be careful not to fault before calling
 *	the unmap function.
 *
 *	Note that this function occupies KM_USER0 if @atomic != 0.
 */
void *generic_pipe_buf_map(struct pipe_inode_info *pipe,
			   struct pipe_buffer *buf, int atomic)
{
	if (atomic) {
		buf->flags |= PIPE_BUF_FLAG_ATOMIC;
		return kmap_atomic(buf->page);
	}

	return kmap(buf->page);
}
EXPORT_SYMBOL(generic_pipe_buf_map);

/**
 * generic_pipe_buf_unmap - unmap a previously mapped pipe buffer
 * @pipe:	the pipe that the buffer belongs to
 * @buf:	the buffer that should be unmapped
 * @map_data:	the data that the mapping function returned
 *
 * Description:
 *	This function undoes the mapping that ->map() provided.
 */
void generic_pipe_buf_unmap(struct pipe_inode_info *pipe,
			    struct pipe_buffer *buf, void *map_data)
{
	if (buf->flags & PIPE_BUF_FLAG_ATOMIC) {
		buf->flags &= ~PIPE_BUF_FLAG_ATOMIC;
		kunmap_atomic(map_data);
	} else
		kunmap(buf->page);
}
EXPORT_SYMBOL(generic_pipe_buf_unmap);

/**
 * generic_pipe_buf_steal - attempt to take ownership of a &pipe_buffer
 * @pipe:	the pipe that the buffer belongs to
 * @buf:	the buffer to attempt to steal
 *
 * Description:
 *	This function attempts to steal the &struct page attached to
 *	@buf. If successful, this function returns 0 and returns with
 *	the page locked. The caller may then reuse the page for whatever
 *	he wishes; the typical use is insertion into a different file
 *	page cache.
 */
int generic_pipe_buf_steal(struct pipe_inode_info *pipe,
			   struct pipe_buffer *buf)
{
	struct page *page = buf->page;

	/*
	 * A reference of one is golden, that means that the owner of this
	 * page is the only one holding a reference to it. lock the page
	 * and return OK.
	 */
	if (page_count(page) == 1) {
		lock_page(page);
		return 0;
	}

	return 1;
}
EXPORT_SYMBOL(generic_pipe_buf_steal);

/**
 * generic_pipe_buf_get - get a reference to a &struct pipe_buffer
 * @pipe:	the pipe that the buffer belongs to
 * @buf:	the buffer to get a reference to
 *
 * Description:
 *	This function grabs an extra reference to @buf. It's used in
 *	in the tee() system call, when we duplicate the buffers in one
 *	pipe into another.
 */
void generic_pipe_buf_get(struct pipe_inode_info *pipe, struct pipe_buffer *buf)
{
	page_cache_get(buf->page);
}
EXPORT_SYMBOL(generic_pipe_buf_get);

/**
 * generic_pipe_buf_confirm - verify contents of the pipe buffer
 * @info:	the pipe that the buffer belongs to
 * @buf:	the buffer to confirm
 *
 * Description:
 *	This function does nothing, because the generic pipe code uses
 *	pages that are always good when inserted into the pipe.
 */
int generic_pipe_buf_confirm(struct pipe_inode_info *info,
			     struct pipe_buffer *buf)
{
	return 0;
}
EXPORT_SYMBOL(generic_pipe_buf_confirm);

/**
 * generic_pipe_buf_release - put a reference to a &struct pipe_buffer
 * @pipe:	the pipe that the buffer belongs to
 * @buf:	the buffer to put a reference to
 *
 * Description:
 *	This function releases a reference to @buf.
 */
void generic_pipe_buf_release(struct pipe_inode_info *pipe,
			      struct pipe_buffer *buf)
{
	page_cache_release(buf->page);
}
EXPORT_SYMBOL(generic_pipe_buf_release);

static const struct pipe_buf_operations anon_pipe_buf_ops = {
	.can_merge = 1,
	.map = generic_pipe_buf_map,
	.unmap = generic_pipe_buf_unmap,
	.confirm = generic_pipe_buf_confirm,
	.release = anon_pipe_buf_release,
	.steal = generic_pipe_buf_steal,
	.get = generic_pipe_buf_get,
};

static const struct pipe_buf_operations packet_pipe_buf_ops = {
	.can_merge = 0,
	.map = generic_pipe_buf_map,
	.unmap = generic_pipe_buf_unmap,
	.confirm = generic_pipe_buf_confirm,
	.release = anon_pipe_buf_release,
	.steal = generic_pipe_buf_steal,
	.get = generic_pipe_buf_get,
};

static ssize_t
pipe_read(struct kiocb *iocb, const struct iovec *_iov,
	   unsigned long nr_segs, loff_t pos)
{
	struct file *filp = iocb->ki_filp;
	struct inode *inode = filp->f_path.dentry->d_inode;
	struct pipe_inode_info *pipe;
	int do_wakeup;
	ssize_t ret;
	struct iovec *iov = (struct iovec *)_iov;
	size_t total_len;

	total_len = iov_length(iov, nr_segs);
	/* Null read succeeds. */
	if (unlikely(total_len == 0))
		return 0;

	do_wakeup = 0;
	ret = 0;
	mutex_lock(&inode->i_mutex);
	pipe = inode->i_pipe;
	for (;;) {
		int bufs = pipe->nrbufs;
		if (bufs) {
			int curbuf = pipe->curbuf;
			struct pipe_buffer *buf = pipe->bufs + curbuf;
			const struct pipe_buf_operations *ops = buf->ops;
			void *addr;
			size_t chars = buf->len, remaining;
<<<<<<< HEAD
			int error, atomic, offset;
=======
			int error, atomic;
			int offset;
>>>>>>> 8d1988f8

			if (chars > total_len)
				chars = total_len;

			error = ops->confirm(pipe, buf);
			if (error) {
				if (!ret)
					ret = error;
				break;
			}

			atomic = !iov_fault_in_pages_write(iov, chars);
			remaining = chars;
			offset = buf->offset;
redo:
			addr = ops->map(pipe, buf, atomic);
			error = pipe_iov_copy_to_user(iov, addr, &offset,
						      &remaining, atomic);
			ops->unmap(pipe, buf, addr);
			if (unlikely(error)) {
				/*
				 * Just retry with the slow path if we failed.
				 */
				if (atomic) {
					atomic = 0;
					goto redo;
				}
				if (!ret)
					ret = error;
				break;
			}
			ret += chars;
			buf->offset += chars;
			buf->len -= chars;

			/* Was it a packet buffer? Clean up and exit */
			if (buf->flags & PIPE_BUF_FLAG_PACKET) {
				total_len = chars;
				buf->len = 0;
			}

			if (!buf->len) {
				buf->ops = NULL;
				ops->release(pipe, buf);
				curbuf = (curbuf + 1) & (pipe->buffers - 1);
				pipe->curbuf = curbuf;
				pipe->nrbufs = --bufs;
				do_wakeup = 1;
			}
			total_len -= chars;
			if (!total_len)
				break;	/* common path: read succeeded */
		}
		if (bufs)	/* More to do? */
			continue;
		if (!pipe->writers)
			break;
		if (!pipe->waiting_writers) {
			/* syscall merging: Usually we must not sleep
			 * if O_NONBLOCK is set, or if we got some data.
			 * But if a writer sleeps in kernel space, then
			 * we can wait for that data without violating POSIX.
			 */
			if (ret)
				break;
			if (filp->f_flags & O_NONBLOCK) {
				ret = -EAGAIN;
				break;
			}
		}
		if (signal_pending(current)) {
			if (!ret)
				ret = -ERESTARTSYS;
			break;
		}
		if (do_wakeup) {
			wake_up_interruptible_sync_poll(&pipe->wait, POLLOUT | POLLWRNORM);
 			kill_fasync(&pipe->fasync_writers, SIGIO, POLL_OUT);
		}
		pipe_wait(pipe);
	}
	mutex_unlock(&inode->i_mutex);

	/* Signal writers asynchronously that there is more room. */
	if (do_wakeup) {
		wake_up_interruptible_sync_poll(&pipe->wait, POLLOUT | POLLWRNORM);
		kill_fasync(&pipe->fasync_writers, SIGIO, POLL_OUT);
	}
	if (ret > 0)
		file_accessed(filp);
	return ret;
}

static inline int is_packetized(struct file *file)
{
	return (file->f_flags & O_DIRECT) != 0;
}

static ssize_t
pipe_write(struct kiocb *iocb, const struct iovec *_iov,
	    unsigned long nr_segs, loff_t ppos)
{
	struct file *filp = iocb->ki_filp;
	struct inode *inode = filp->f_path.dentry->d_inode;
	struct pipe_inode_info *pipe;
	ssize_t ret;
	int do_wakeup;
	struct iovec *iov = (struct iovec *)_iov;
	size_t total_len;
	ssize_t chars;

	total_len = iov_length(iov, nr_segs);
	/* Null write succeeds. */
	if (unlikely(total_len == 0))
		return 0;

	do_wakeup = 0;
	ret = 0;
	mutex_lock(&inode->i_mutex);
	pipe = inode->i_pipe;

	if (!pipe->readers) {
		send_sig(SIGPIPE, current, 0);
		ret = -EPIPE;
		goto out;
	}

	/* We try to merge small writes */
	chars = total_len & (PAGE_SIZE-1); /* size of the last buffer */
	if (pipe->nrbufs && chars != 0) {
		int lastbuf = (pipe->curbuf + pipe->nrbufs - 1) &
							(pipe->buffers - 1);
		struct pipe_buffer *buf = pipe->bufs + lastbuf;
		const struct pipe_buf_operations *ops = buf->ops;
		int offset = buf->offset + buf->len;

		if (ops->can_merge && offset + chars <= PAGE_SIZE) {
			int error, atomic = 1;
			void *addr;
			size_t remaining = chars;

			error = ops->confirm(pipe, buf);
			if (error)
				goto out;

			iov_fault_in_pages_read(iov, chars);
redo1:
			addr = ops->map(pipe, buf, atomic);
			error = pipe_iov_copy_from_user(addr, &offset, iov,
							&remaining, atomic);
			ops->unmap(pipe, buf, addr);
			ret = error;
			do_wakeup = 1;
			if (error) {
				if (atomic) {
					atomic = 0;
					goto redo1;
				}
				goto out;
			}
			buf->len += chars;
			total_len -= chars;
			ret = chars;
			if (!total_len)
				goto out;
		}
	}

	for (;;) {
		int bufs;

		if (!pipe->readers) {
			send_sig(SIGPIPE, current, 0);
			if (!ret)
				ret = -EPIPE;
			break;
		}
		bufs = pipe->nrbufs;
		if (bufs < pipe->buffers) {
			int newbuf = (pipe->curbuf + bufs) & (pipe->buffers-1);
			struct pipe_buffer *buf = pipe->bufs + newbuf;
			struct page *page = pipe->tmp_page;
			char *src;
			int error, atomic = 1;
			int offset = 0;
			size_t remaining;

			if (!page) {
				page = alloc_page(GFP_HIGHUSER);
				if (unlikely(!page)) {
					ret = ret ? : -ENOMEM;
					break;
				}
				pipe->tmp_page = page;
			}
			/* Always wake up, even if the copy fails. Otherwise
			 * we lock up (O_NONBLOCK-)readers that sleep due to
			 * syscall merging.
			 * FIXME! Is this really true?
			 */
			do_wakeup = 1;
			chars = PAGE_SIZE;
			if (chars > total_len)
				chars = total_len;

			iov_fault_in_pages_read(iov, chars);
			remaining = chars;
redo2:
			if (atomic)
				src = kmap_atomic(page);
			else
				src = kmap(page);

			error = pipe_iov_copy_from_user(src, &offset, iov,
							&remaining, atomic);
			if (atomic)
				kunmap_atomic(src);
			else
				kunmap(page);

			if (unlikely(error)) {
				if (atomic) {
					atomic = 0;
					goto redo2;
				}
				if (!ret)
					ret = error;
				break;
			}
			ret += chars;

			/* Insert it into the buffer array */
			buf->page = page;
			buf->ops = &anon_pipe_buf_ops;
			buf->offset = 0;
			buf->len = chars;
			buf->flags = 0;
			if (is_packetized(filp)) {
				buf->ops = &packet_pipe_buf_ops;
				buf->flags = PIPE_BUF_FLAG_PACKET;
			}
			pipe->nrbufs = ++bufs;
			pipe->tmp_page = NULL;

			total_len -= chars;
			if (!total_len)
				break;
		}
		if (bufs < pipe->buffers)
			continue;
		if (filp->f_flags & O_NONBLOCK) {
			if (!ret)
				ret = -EAGAIN;
			break;
		}
		if (signal_pending(current)) {
			if (!ret)
				ret = -ERESTARTSYS;
			break;
		}
		if (do_wakeup) {
			wake_up_interruptible_sync_poll(&pipe->wait, POLLIN | POLLRDNORM);
			kill_fasync(&pipe->fasync_readers, SIGIO, POLL_IN);
			do_wakeup = 0;
		}
		pipe->waiting_writers++;
		pipe_wait(pipe);
		pipe->waiting_writers--;
	}
out:
	mutex_unlock(&inode->i_mutex);
	if (do_wakeup) {
		wake_up_interruptible_sync_poll(&pipe->wait, POLLIN | POLLRDNORM);
		kill_fasync(&pipe->fasync_readers, SIGIO, POLL_IN);
	}
	if (ret > 0) {
		int err = file_update_time(filp);
		if (err)
			ret = err;
	}
	return ret;
}

static ssize_t
bad_pipe_r(struct file *filp, char __user *buf, size_t count, loff_t *ppos)
{
	return -EBADF;
}

static ssize_t
bad_pipe_w(struct file *filp, const char __user *buf, size_t count,
	   loff_t *ppos)
{
	return -EBADF;
}

static long pipe_ioctl(struct file *filp, unsigned int cmd, unsigned long arg)
{
	struct inode *inode = filp->f_path.dentry->d_inode;
	struct pipe_inode_info *pipe;
	int count, buf, nrbufs;

	switch (cmd) {
		case FIONREAD:
			mutex_lock(&inode->i_mutex);
			pipe = inode->i_pipe;
			count = 0;
			buf = pipe->curbuf;
			nrbufs = pipe->nrbufs;
			while (--nrbufs >= 0) {
				count += pipe->bufs[buf].len;
				buf = (buf+1) & (pipe->buffers - 1);
			}
			mutex_unlock(&inode->i_mutex);

			return put_user(count, (int __user *)arg);
		default:
			return -EINVAL;
	}
}

/* No kernel lock held - fine */
static unsigned int
pipe_poll(struct file *filp, poll_table *wait)
{
	unsigned int mask;
	struct inode *inode = filp->f_path.dentry->d_inode;
	struct pipe_inode_info *pipe = inode->i_pipe;
	int nrbufs;

	poll_wait(filp, &pipe->wait, wait);

	/* Reading only -- no need for acquiring the semaphore.  */
	nrbufs = pipe->nrbufs;
	mask = 0;
	if (filp->f_mode & FMODE_READ) {
		mask = (nrbufs > 0) ? POLLIN | POLLRDNORM : 0;
		if (!pipe->writers && filp->f_version != pipe->w_counter)
			mask |= POLLHUP;
	}

	if (filp->f_mode & FMODE_WRITE) {
		mask |= (nrbufs < pipe->buffers) ? POLLOUT | POLLWRNORM : 0;
		/*
		 * Most Unices do not set POLLERR for FIFOs but on Linux they
		 * behave exactly like pipes for poll().
		 */
		if (!pipe->readers)
			mask |= POLLERR;
	}

	return mask;
}

static int
pipe_release(struct inode *inode, int decr, int decw)
{
	struct pipe_inode_info *pipe;

	mutex_lock(&inode->i_mutex);
	pipe = inode->i_pipe;
	pipe->readers -= decr;
	pipe->writers -= decw;

	if (!pipe->readers && !pipe->writers) {
		free_pipe_info(inode);
	} else {
		wake_up_interruptible_sync_poll(&pipe->wait, POLLIN | POLLOUT | POLLRDNORM | POLLWRNORM | POLLERR | POLLHUP);
		kill_fasync(&pipe->fasync_readers, SIGIO, POLL_IN);
		kill_fasync(&pipe->fasync_writers, SIGIO, POLL_OUT);
	}
	mutex_unlock(&inode->i_mutex);

	return 0;
}

static int
pipe_read_fasync(int fd, struct file *filp, int on)
{
	struct inode *inode = filp->f_path.dentry->d_inode;
	int retval;

	mutex_lock(&inode->i_mutex);
	retval = fasync_helper(fd, filp, on, &inode->i_pipe->fasync_readers);
	mutex_unlock(&inode->i_mutex);

	return retval;
}


static int
pipe_write_fasync(int fd, struct file *filp, int on)
{
	struct inode *inode = filp->f_path.dentry->d_inode;
	int retval;

	mutex_lock(&inode->i_mutex);
	retval = fasync_helper(fd, filp, on, &inode->i_pipe->fasync_writers);
	mutex_unlock(&inode->i_mutex);

	return retval;
}


static int
pipe_rdwr_fasync(int fd, struct file *filp, int on)
{
	struct inode *inode = filp->f_path.dentry->d_inode;
	struct pipe_inode_info *pipe = inode->i_pipe;
	int retval;

	mutex_lock(&inode->i_mutex);
	retval = fasync_helper(fd, filp, on, &pipe->fasync_readers);
	if (retval >= 0) {
		retval = fasync_helper(fd, filp, on, &pipe->fasync_writers);
		if (retval < 0) /* this can happen only if on == T */
			fasync_helper(-1, filp, 0, &pipe->fasync_readers);
	}
	mutex_unlock(&inode->i_mutex);
	return retval;
}


static int
pipe_read_release(struct inode *inode, struct file *filp)
{
	return pipe_release(inode, 1, 0);
}

static int
pipe_write_release(struct inode *inode, struct file *filp)
{
	return pipe_release(inode, 0, 1);
}

static int
pipe_rdwr_release(struct inode *inode, struct file *filp)
{
	int decr, decw;

	decr = (filp->f_mode & FMODE_READ) != 0;
	decw = (filp->f_mode & FMODE_WRITE) != 0;
	return pipe_release(inode, decr, decw);
}

static int
pipe_read_open(struct inode *inode, struct file *filp)
{
	int ret = -ENOENT;

	mutex_lock(&inode->i_mutex);

	if (inode->i_pipe) {
		ret = 0;
		inode->i_pipe->readers++;
	}

	mutex_unlock(&inode->i_mutex);

	return ret;
}

static int
pipe_write_open(struct inode *inode, struct file *filp)
{
	int ret = -ENOENT;

	mutex_lock(&inode->i_mutex);

	if (inode->i_pipe) {
		ret = 0;
		inode->i_pipe->writers++;
	}

	mutex_unlock(&inode->i_mutex);

	return ret;
}

static int
pipe_rdwr_open(struct inode *inode, struct file *filp)
{
	int ret = -ENOENT;

	if (!(filp->f_mode & (FMODE_READ|FMODE_WRITE)))
		return -EINVAL;

	mutex_lock(&inode->i_mutex);

	if (inode->i_pipe) {
		ret = 0;
		if (filp->f_mode & FMODE_READ)
			inode->i_pipe->readers++;
		if (filp->f_mode & FMODE_WRITE)
			inode->i_pipe->writers++;
	}

	mutex_unlock(&inode->i_mutex);

	return ret;
}

/*
 * The file_operations structs are not static because they
 * are also used in linux/fs/fifo.c to do operations on FIFOs.
 *
 * Pipes reuse fifos' file_operations structs.
 */
const struct file_operations read_pipefifo_fops = {
	.llseek		= no_llseek,
	.read		= do_sync_read,
	.aio_read	= pipe_read,
	.write		= bad_pipe_w,
	.poll		= pipe_poll,
	.unlocked_ioctl	= pipe_ioctl,
	.open		= pipe_read_open,
	.release	= pipe_read_release,
	.fasync		= pipe_read_fasync,
};

const struct file_operations write_pipefifo_fops = {
	.llseek		= no_llseek,
	.read		= bad_pipe_r,
	.write		= do_sync_write,
	.aio_write	= pipe_write,
	.poll		= pipe_poll,
	.unlocked_ioctl	= pipe_ioctl,
	.open		= pipe_write_open,
	.release	= pipe_write_release,
	.fasync		= pipe_write_fasync,
};

const struct file_operations rdwr_pipefifo_fops = {
	.llseek		= no_llseek,
	.read		= do_sync_read,
	.aio_read	= pipe_read,
	.write		= do_sync_write,
	.aio_write	= pipe_write,
	.poll		= pipe_poll,
	.unlocked_ioctl	= pipe_ioctl,
	.open		= pipe_rdwr_open,
	.release	= pipe_rdwr_release,
	.fasync		= pipe_rdwr_fasync,
};

static void account_pipe_buffers(struct pipe_inode_info *pipe,
                                 unsigned long old, unsigned long new)
{
	atomic_long_add(new - old, &pipe->user->pipe_bufs);
}

static bool too_many_pipe_buffers_soft(struct user_struct *user)
{
	return pipe_user_pages_soft &&
	       atomic_long_read(&user->pipe_bufs) >= pipe_user_pages_soft;
}

static bool too_many_pipe_buffers_hard(struct user_struct *user)
{
	return pipe_user_pages_hard &&
	       atomic_long_read(&user->pipe_bufs) >= pipe_user_pages_hard;
}

struct pipe_inode_info * alloc_pipe_info(struct inode *inode)
{
	struct pipe_inode_info *pipe;

	pipe = kzalloc(sizeof(struct pipe_inode_info), GFP_KERNEL);
	if (pipe) {
		unsigned long pipe_bufs = PIPE_DEF_BUFFERS;
		struct user_struct *user = get_current_user();

		if (!too_many_pipe_buffers_hard(user)) {
			if (too_many_pipe_buffers_soft(user))
				pipe_bufs = 1;
			pipe->bufs = kzalloc(sizeof(struct pipe_buffer) * pipe_bufs, GFP_KERNEL);
		}

		if (pipe->bufs) {
			init_waitqueue_head(&pipe->wait);
			pipe->r_counter = pipe->w_counter = 1;
			pipe->inode = inode;
			pipe->buffers = pipe_bufs;
			pipe->user = user;
			account_pipe_buffers(pipe, 0, pipe_bufs);
			return pipe;
		}
		free_uid(user);
		kfree(pipe);
	}

	return NULL;
}

void __free_pipe_info(struct pipe_inode_info *pipe)
{
	int i;

	account_pipe_buffers(pipe, pipe->buffers, 0);
	free_uid(pipe->user);
	for (i = 0; i < pipe->buffers; i++) {
		struct pipe_buffer *buf = pipe->bufs + i;
		if (buf->ops)
			buf->ops->release(pipe, buf);
	}
	if (pipe->tmp_page)
		__free_page(pipe->tmp_page);
	kfree(pipe->bufs);
	kfree(pipe);
}

void free_pipe_info(struct inode *inode)
{
	__free_pipe_info(inode->i_pipe);
	inode->i_pipe = NULL;
}

static struct vfsmount *pipe_mnt __read_mostly;

/*
 * pipefs_dname() is called from d_path().
 */
static char *pipefs_dname(struct dentry *dentry, char *buffer, int buflen)
{
	return dynamic_dname(dentry, buffer, buflen, "pipe:[%lu]",
				dentry->d_inode->i_ino);
}

static const struct dentry_operations pipefs_dentry_operations = {
	.d_dname	= pipefs_dname,
};

static struct inode * get_pipe_inode(void)
{
	struct inode *inode = new_inode_pseudo(pipe_mnt->mnt_sb);
	struct pipe_inode_info *pipe;

	if (!inode)
		goto fail_inode;

	inode->i_ino = get_next_ino();

	pipe = alloc_pipe_info(inode);
	if (!pipe)
		goto fail_iput;
	inode->i_pipe = pipe;

	pipe->readers = pipe->writers = 1;
	inode->i_fop = &rdwr_pipefifo_fops;

	/*
	 * Mark the inode dirty from the very beginning,
	 * that way it will never be moved to the dirty
	 * list because "mark_inode_dirty()" will think
	 * that it already _is_ on the dirty list.
	 */
	inode->i_state = I_DIRTY;
	inode->i_mode = S_IFIFO | S_IRUSR | S_IWUSR;
	inode->i_uid = current_fsuid();
	inode->i_gid = current_fsgid();
	inode->i_atime = inode->i_mtime = inode->i_ctime = CURRENT_TIME;

	return inode;

fail_iput:
	iput(inode);

fail_inode:
	return NULL;
}

struct file *create_write_pipe(int flags)
{
	int err;
	struct inode *inode;
	struct file *f;
	struct path path;
	struct qstr name = { .name = "" };

	err = -ENFILE;
	inode = get_pipe_inode();
	if (!inode)
		goto err;

	err = -ENOMEM;
	path.dentry = d_alloc_pseudo(pipe_mnt->mnt_sb, &name);
	if (!path.dentry)
		goto err_inode;
	path.mnt = mntget(pipe_mnt);

	d_instantiate(path.dentry, inode);

	err = -ENFILE;
	f = alloc_file(&path, FMODE_WRITE, &write_pipefifo_fops);
	if (!f)
		goto err_dentry;
	f->f_mapping = inode->i_mapping;

	f->f_flags = O_WRONLY | (flags & (O_NONBLOCK | O_DIRECT));
	f->f_version = 0;

	return f;

 err_dentry:
	free_pipe_info(inode);
	path_put(&path);
	return ERR_PTR(err);

 err_inode:
	free_pipe_info(inode);
	iput(inode);
 err:
	return ERR_PTR(err);
}

void free_write_pipe(struct file *f)
{
	free_pipe_info(f->f_dentry->d_inode);
	path_put(&f->f_path);
	put_filp(f);
}

struct file *create_read_pipe(struct file *wrf, int flags)
{
	/* Grab pipe from the writer */
	struct file *f = alloc_file(&wrf->f_path, FMODE_READ,
				    &read_pipefifo_fops);
	if (!f)
		return ERR_PTR(-ENFILE);

	path_get(&wrf->f_path);
	f->f_flags = O_RDONLY | (flags & O_NONBLOCK);

	return f;
}

int do_pipe_flags(int *fd, int flags)
{
	struct file *fw, *fr;
	int error;
	int fdw, fdr;

	if (flags & ~(O_CLOEXEC | O_NONBLOCK | O_DIRECT))
		return -EINVAL;

	fw = create_write_pipe(flags);
	if (IS_ERR(fw))
		return PTR_ERR(fw);
	fr = create_read_pipe(fw, flags);
	error = PTR_ERR(fr);
	if (IS_ERR(fr))
		goto err_write_pipe;

	error = get_unused_fd_flags(flags);
	if (error < 0)
		goto err_read_pipe;
	fdr = error;

	error = get_unused_fd_flags(flags);
	if (error < 0)
		goto err_fdr;
	fdw = error;

	audit_fd_pair(fdr, fdw);
	fd_install(fdr, fr);
	fd_install(fdw, fw);
	fd[0] = fdr;
	fd[1] = fdw;

	return 0;

 err_fdr:
	put_unused_fd(fdr);
 err_read_pipe:
	path_put(&fr->f_path);
	put_filp(fr);
 err_write_pipe:
	free_write_pipe(fw);
	return error;
}

/*
 * sys_pipe() is the normal C calling standard for creating
 * a pipe. It's not the way Unix traditionally does this, though.
 */
SYSCALL_DEFINE2(pipe2, int __user *, fildes, int, flags)
{
	int fd[2];
	int error;

	error = do_pipe_flags(fd, flags);
	if (!error) {
		if (copy_to_user(fildes, fd, sizeof(fd))) {
			sys_close(fd[0]);
			sys_close(fd[1]);
			error = -EFAULT;
		}
	}
	return error;
}

SYSCALL_DEFINE1(pipe, int __user *, fildes)
{
	return sys_pipe2(fildes, 0);
}

/*
 * Allocate a new array of pipe buffers and copy the info over. Returns the
 * pipe size if successful, or return -ERROR on error.
 */
static long pipe_set_size(struct pipe_inode_info *pipe, unsigned long nr_pages)
{
	struct pipe_buffer *bufs;

	/*
	 * We can shrink the pipe, if arg >= pipe->nrbufs. Since we don't
	 * expect a lot of shrink+grow operations, just free and allocate
	 * again like we would do for growing. If the pipe currently
	 * contains more buffers than arg, then return busy.
	 */
	if (nr_pages < pipe->nrbufs)
		return -EBUSY;

	bufs = kcalloc(nr_pages, sizeof(*bufs), GFP_KERNEL | __GFP_NOWARN);
	if (unlikely(!bufs))
		return -ENOMEM;

	/*
	 * The pipe array wraps around, so just start the new one at zero
	 * and adjust the indexes.
	 */
	if (pipe->nrbufs) {
		unsigned int tail;
		unsigned int head;

		tail = pipe->curbuf + pipe->nrbufs;
		if (tail < pipe->buffers)
			tail = 0;
		else
			tail &= (pipe->buffers - 1);

		head = pipe->nrbufs - tail;
		if (head)
			memcpy(bufs, pipe->bufs + pipe->curbuf, head * sizeof(struct pipe_buffer));
		if (tail)
			memcpy(bufs + head, pipe->bufs, tail * sizeof(struct pipe_buffer));
	}

	account_pipe_buffers(pipe, pipe->buffers, nr_pages);
	pipe->curbuf = 0;
	kfree(pipe->bufs);
	pipe->bufs = bufs;
	pipe->buffers = nr_pages;
	return nr_pages * PAGE_SIZE;
}

/*
 * Currently we rely on the pipe array holding a power-of-2 number
 * of pages.
 */
static inline unsigned int round_pipe_size(unsigned int size)
{
	unsigned long nr_pages;

	nr_pages = (size + PAGE_SIZE - 1) >> PAGE_SHIFT;
	return roundup_pow_of_two(nr_pages) << PAGE_SHIFT;
}

/*
 * This should work even if CONFIG_PROC_FS isn't set, as proc_dointvec_minmax
 * will return an error.
 */
int pipe_proc_fn(struct ctl_table *table, int write, void __user *buf,
		 size_t *lenp, loff_t *ppos)
{
	int ret;

	ret = proc_dointvec_minmax(table, write, buf, lenp, ppos);
	if (ret < 0 || !write)
		return ret;

	pipe_max_size = round_pipe_size(pipe_max_size);
	return ret;
}

/*
 * After the inode slimming patch, i_pipe/i_bdev/i_cdev share the same
 * location, so checking ->i_pipe is not enough to verify that this is a
 * pipe.
 */
struct pipe_inode_info *get_pipe_info(struct file *file)
{
	struct inode *i = file->f_path.dentry->d_inode;

	return S_ISFIFO(i->i_mode) ? i->i_pipe : NULL;
}

long pipe_fcntl(struct file *file, unsigned int cmd, unsigned long arg)
{
	struct pipe_inode_info *pipe;
	long ret;

	pipe = get_pipe_info(file);
	if (!pipe)
		return -EBADF;

	mutex_lock(&pipe->inode->i_mutex);

	switch (cmd) {
	case F_SETPIPE_SZ: {
		unsigned int size, nr_pages;

		size = round_pipe_size(arg);
		nr_pages = size >> PAGE_SHIFT;

		ret = -EINVAL;
		if (!nr_pages)
			goto out;

		if (!capable(CAP_SYS_RESOURCE) && size > pipe_max_size) {
			ret = -EPERM;
			goto out;
		} else if ((too_many_pipe_buffers_hard(pipe->user) ||
			    too_many_pipe_buffers_soft(pipe->user)) &&
		           !capable(CAP_SYS_RESOURCE) && !capable(CAP_SYS_ADMIN)) {
			ret = -EPERM;
			goto out;
		}
		ret = pipe_set_size(pipe, nr_pages);
		break;
		}
	case F_GETPIPE_SZ:
		ret = pipe->buffers * PAGE_SIZE;
		break;
	default:
		ret = -EINVAL;
		break;
	}

out:
	mutex_unlock(&pipe->inode->i_mutex);
	return ret;
}

static const struct super_operations pipefs_ops = {
	.destroy_inode = free_inode_nonrcu,
	.statfs = simple_statfs,
};

/*
 * pipefs should _never_ be mounted by userland - too much of security hassle,
 * no real gain from having the whole whorehouse mounted. So we don't need
 * any operations on the root directory. However, we need a non-trivial
 * d_name - pipe: will go nicely and kill the special-casing in procfs.
 */
static struct dentry *pipefs_mount(struct file_system_type *fs_type,
			 int flags, const char *dev_name, void *data)
{
	return mount_pseudo(fs_type, "pipe:", &pipefs_ops,
			&pipefs_dentry_operations, PIPEFS_MAGIC);
}

static struct file_system_type pipe_fs_type = {
	.name		= "pipefs",
	.mount		= pipefs_mount,
	.kill_sb	= kill_anon_super,
};

static int __init init_pipe_fs(void)
{
	int err = register_filesystem(&pipe_fs_type);

	if (!err) {
		pipe_mnt = kern_mount(&pipe_fs_type);
		if (IS_ERR(pipe_mnt)) {
			err = PTR_ERR(pipe_mnt);
			unregister_filesystem(&pipe_fs_type);
		}
	}
	return err;
}

fs_initcall(init_pipe_fs);<|MERGE_RESOLUTION|>--- conflicted
+++ resolved
@@ -395,12 +395,7 @@
 			const struct pipe_buf_operations *ops = buf->ops;
 			void *addr;
 			size_t chars = buf->len, remaining;
-<<<<<<< HEAD
 			int error, atomic, offset;
-=======
-			int error, atomic;
-			int offset;
->>>>>>> 8d1988f8
 
 			if (chars > total_len)
 				chars = total_len;
