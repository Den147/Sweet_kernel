/*
 *  linux/fs/namei.c
 *
 *  Copyright (C) 1991, 1992  Linus Torvalds
 */

/*
 * Some corrections by tytso.
 */

/* [Feb 1997 T. Schoebel-Theuer] Complete rewrite of the pathname
 * lookup logic.
 */
/* [Feb-Apr 2000, AV] Rewrite to the new namespace architecture.
 */

#include <linux/init.h>
#include <linux/export.h>
#include <linux/slab.h>
#include <linux/fs.h>
#include <linux/namei.h>
#include <linux/pagemap.h>
#include <linux/fsnotify.h>
#include <linux/personality.h>
#include <linux/security.h>
#include <linux/ima.h>
#include <linux/syscalls.h>
#include <linux/mount.h>
#include <linux/audit.h>
#include <linux/capability.h>
#include <linux/file.h>
#include <linux/fcntl.h>
#include <linux/device_cgroup.h>
#include <linux/fs_struct.h>
#include <linux/posix_acl.h>
#include <asm/uaccess.h>

#include "internal.h"
#include "mount.h"

/* [Feb-1997 T. Schoebel-Theuer]
 * Fundamental changes in the pathname lookup mechanisms (namei)
 * were necessary because of omirr.  The reason is that omirr needs
 * to know the _real_ pathname, not the user-supplied one, in case
 * of symlinks (and also when transname replacements occur).
 *
 * The new code replaces the old recursive symlink resolution with
 * an iterative one (in case of non-nested symlink chains).  It does
 * this with calls to <fs>_follow_link().
 * As a side effect, dir_namei(), _namei() and follow_link() are now 
 * replaced with a single function lookup_dentry() that can handle all 
 * the special cases of the former code.
 *
 * With the new dcache, the pathname is stored at each inode, at least as
 * long as the refcount of the inode is positive.  As a side effect, the
 * size of the dcache depends on the inode cache and thus is dynamic.
 *
 * [29-Apr-1998 C. Scott Ananian] Updated above description of symlink
 * resolution to correspond with current state of the code.
 *
 * Note that the symlink resolution is not *completely* iterative.
 * There is still a significant amount of tail- and mid- recursion in
 * the algorithm.  Also, note that <fs>_readlink() is not used in
 * lookup_dentry(): lookup_dentry() on the result of <fs>_readlink()
 * may return different results than <fs>_follow_link().  Many virtual
 * filesystems (including /proc) exhibit this behavior.
 */

/* [24-Feb-97 T. Schoebel-Theuer] Side effects caused by new implementation:
 * New symlink semantics: when open() is called with flags O_CREAT | O_EXCL
 * and the name already exists in form of a symlink, try to create the new
 * name indicated by the symlink. The old code always complained that the
 * name already exists, due to not following the symlink even if its target
 * is nonexistent.  The new semantics affects also mknod() and link() when
 * the name is a symlink pointing to a non-existent name.
 *
 * I don't know which semantics is the right one, since I have no access
 * to standards. But I found by trial that HP-UX 9.0 has the full "new"
 * semantics implemented, while SunOS 4.1.1 and Solaris (SunOS 5.4) have the
 * "old" one. Personally, I think the new semantics is much more logical.
 * Note that "ln old new" where "new" is a symlink pointing to a non-existing
 * file does succeed in both HP-UX and SunOs, but not in Solaris
 * and in the old Linux semantics.
 */

/* [16-Dec-97 Kevin Buhr] For security reasons, we change some symlink
 * semantics.  See the comments in "open_namei" and "do_link" below.
 *
 * [10-Sep-98 Alan Modra] Another symlink change.
 */

/* [Feb-Apr 2000 AV] Complete rewrite. Rules for symlinks:
 *	inside the path - always follow.
 *	in the last component in creation/removal/renaming - never follow.
 *	if LOOKUP_FOLLOW passed - follow.
 *	if the pathname has trailing slashes - follow.
 *	otherwise - don't follow.
 * (applied in that order).
 *
 * [Jun 2000 AV] Inconsistent behaviour of open() in case if flags==O_CREAT
 * restored for 2.4. This is the last surviving part of old 4.2BSD bug.
 * During the 2.4 we need to fix the userland stuff depending on it -
 * hopefully we will be able to get rid of that wart in 2.5. So far only
 * XEmacs seems to be relying on it...
 */
/*
 * [Sep 2001 AV] Single-semaphore locking scheme (kudos to David Holland)
 * implemented.  Let's see if raised priority of ->s_vfs_rename_mutex gives
 * any extra contention...
 */

/* In order to reduce some races, while at the same time doing additional
 * checking and hopefully speeding things up, we copy filenames to the
 * kernel data space before using them..
 *
 * POSIX.1 2.4: an empty pathname is invalid (ENOENT).
 * PATH_MAX includes the nul terminator --RR.
 */
void final_putname(struct filename *name)
{
	if (name->separate) {
		__putname(name->name);
		kfree(name);
	} else {
		__putname(name);
	}
}

#define EMBEDDED_NAME_MAX	(PATH_MAX - sizeof(struct filename))

static struct filename *
getname_flags(const char __user *filename, int flags, int *empty)
{
	struct filename *result, *err;
	int len;
	long max;
	char *kname;

	result = __getname();
	if (unlikely(!result))
		return ERR_PTR(-ENOMEM);

	/*
	 * First, try to embed the struct filename inside the names_cache
	 * allocation
	 */
	kname = (char *)result + sizeof(*result);
	result->name = kname;
	result->separate = false;
	max = EMBEDDED_NAME_MAX;

recopy:
	len = strncpy_from_user(kname, filename, max);
	if (unlikely(len < 0)) {
		err = ERR_PTR(len);
		goto error;
	}

	/*
	 * Uh-oh. We have a name that's approaching PATH_MAX. Allocate a
	 * separate struct filename so we can dedicate the entire
	 * names_cache allocation for the pathname, and re-do the copy from
	 * userland.
	 */
	if (len == EMBEDDED_NAME_MAX && max == EMBEDDED_NAME_MAX) {
		kname = (char *)result;

		result = kzalloc(sizeof(*result), GFP_KERNEL);
		if (!result) {
			err = ERR_PTR(-ENOMEM);
			result = (struct filename *)kname;
			goto error;
		}
		result->name = kname;
		result->separate = true;
		max = PATH_MAX;
		goto recopy;
	}

	/* The empty path is special. */
	if (unlikely(!len)) {
		if (empty)
			*empty = 1;
		err = ERR_PTR(-ENOENT);
		if (!(flags & LOOKUP_EMPTY))
			goto error;
	}

	err = ERR_PTR(-ENAMETOOLONG);
	if (unlikely(len >= PATH_MAX))
		goto error;

	result->uptr = filename;
	audit_getname(result);
	return result;

error:
	final_putname(result);
	return err;
}

struct filename *
getname(const char __user * filename)
{
	return getname_flags(filename, 0, NULL);
}
EXPORT_SYMBOL(getname);

#ifdef CONFIG_AUDITSYSCALL
void putname(struct filename *name)
{
	if (unlikely(!audit_dummy_context()))
		return audit_putname(name);
	final_putname(name);
}
#endif

static int check_acl(struct inode *inode, int mask)
{
#ifdef CONFIG_FS_POSIX_ACL
	struct posix_acl *acl;

	if (mask & MAY_NOT_BLOCK) {
		acl = get_cached_acl_rcu(inode, ACL_TYPE_ACCESS);
	        if (!acl)
	                return -EAGAIN;
		/* no ->get_acl() calls in RCU mode... */
		if (acl == ACL_NOT_CACHED)
			return -ECHILD;
	        return posix_acl_permission(inode, acl, mask & ~MAY_NOT_BLOCK);
	}

	acl = get_cached_acl(inode, ACL_TYPE_ACCESS);

	/*
	 * A filesystem can force a ACL callback by just never filling the
	 * ACL cache. But normally you'd fill the cache either at inode
	 * instantiation time, or on the first ->get_acl call.
	 *
	 * If the filesystem doesn't have a get_acl() function at all, we'll
	 * just create the negative cache entry.
	 */
	if (acl == ACL_NOT_CACHED) {
	        if (inode->i_op->get_acl) {
			acl = inode->i_op->get_acl(inode, ACL_TYPE_ACCESS);
			if (IS_ERR(acl))
				return PTR_ERR(acl);
		} else {
		        set_cached_acl(inode, ACL_TYPE_ACCESS, NULL);
		        return -EAGAIN;
		}
	}

	if (acl) {
	        int error = posix_acl_permission(inode, acl, mask);
	        posix_acl_release(acl);
	        return error;
	}
#endif

	return -EAGAIN;
}

/*
 * This does the basic permission checking
 */
static int acl_permission_check(struct inode *inode, int mask)
{
	unsigned int mode = inode->i_mode;

	if (current_user_ns() != inode_userns(inode))
		goto other_perms;

	if (likely(current_fsuid() == inode->i_uid))
		mode >>= 6;
	else {
		if (IS_POSIXACL(inode) && (mode & S_IRWXG)) {
			int error = check_acl(inode, mask);
			if (error != -EAGAIN)
				return error;
		}

		if (in_group_p(inode->i_gid))
			mode >>= 3;
	}

other_perms:
	/*
	 * If the DACs are ok we don't need any capability check.
	 */
	if ((mask & ~mode & (MAY_READ | MAY_WRITE | MAY_EXEC)) == 0)
		return 0;
	return -EACCES;
}

/**
 * generic_permission -  check for access rights on a Posix-like filesystem
 * @inode:	inode to check access rights for
 * @mask:	right to check for (%MAY_READ, %MAY_WRITE, %MAY_EXEC, ...)
 *
 * Used to check for read/write/execute permissions on a file.
 * We use "fsuid" for this, letting us set arbitrary permissions
 * for filesystem access without changing the "normal" uids which
 * are used for other things.
 *
 * generic_permission is rcu-walk aware. It returns -ECHILD in case an rcu-walk
 * request cannot be satisfied (eg. requires blocking or too much complexity).
 * It would then be called again in ref-walk mode.
 */
int generic_permission(struct inode *inode, int mask)
{
	int ret;

	/*
	 * Do the basic permission checks.
	 */
	ret = acl_permission_check(inode, mask);
	if (ret != -EACCES)
		return ret;

	if (S_ISDIR(inode->i_mode)) {
		/* DACs are overridable for directories */
		if (ns_capable(inode_userns(inode), CAP_DAC_OVERRIDE))
			return 0;
		if (!(mask & MAY_WRITE))
			if (ns_capable(inode_userns(inode), CAP_DAC_READ_SEARCH))
				return 0;
		return -EACCES;
	}
	/*
	 * Read/write DACs are always overridable.
	 * Executable DACs are overridable when there is
	 * at least one exec bit set.
	 */
	if (!(mask & MAY_EXEC) || (inode->i_mode & S_IXUGO))
		if (ns_capable(inode_userns(inode), CAP_DAC_OVERRIDE))
			return 0;

	/*
	 * Searching includes executable on directories, else just read.
	 */
	mask &= MAY_READ | MAY_WRITE | MAY_EXEC;
	if (mask == MAY_READ)
		if (ns_capable(inode_userns(inode), CAP_DAC_READ_SEARCH))
			return 0;

	return -EACCES;
}

/*
 * We _really_ want to just do "generic_permission()" without
 * even looking at the inode->i_op values. So we keep a cache
 * flag in inode->i_opflags, that says "this has not special
 * permission function, use the fast case".
 */
static inline int do_inode_permission(struct vfsmount *mnt, struct inode *inode, int mask)
{
	if (unlikely(!(inode->i_opflags & IOP_FASTPERM))) {
		if (likely(mnt && inode->i_op->permission2))
			return inode->i_op->permission2(mnt, inode, mask);
		if (likely(inode->i_op->permission))
			return inode->i_op->permission(inode, mask);

		/* This gets set once for the inode lifetime */
		spin_lock(&inode->i_lock);
		inode->i_opflags |= IOP_FASTPERM;
		spin_unlock(&inode->i_lock);
	}
	return generic_permission(inode, mask);
}

/**
 * inode_permission  -  check for access rights to a given inode
 * @inode:	inode to check permission on
 * @mask:	right to check for (%MAY_READ, %MAY_WRITE, %MAY_EXEC, ...)
 *
 * Used to check for read/write/execute permissions on an inode.
 * We use "fsuid" for this, letting us set arbitrary permissions
 * for filesystem access without changing the "normal" uids which
 * are used for other things.
 *
 * When checking for MAY_APPEND, MAY_WRITE must also be set in @mask.
 */
int inode_permission2(struct vfsmount *mnt, struct inode *inode, int mask)
{
	int retval;

	if (unlikely(mask & MAY_WRITE)) {
		umode_t mode = inode->i_mode;

		/*
		 * Nobody gets write access to a read-only fs.
		 */
		if (IS_RDONLY(inode) &&
		    (S_ISREG(mode) || S_ISDIR(mode) || S_ISLNK(mode)))
			return -EROFS;

		/*
		 * Nobody gets write access to an immutable file.
		 */
		if (IS_IMMUTABLE(inode))
			return -EACCES;
	}

	retval = do_inode_permission(mnt, inode, mask);
	if (retval)
		return retval;

	retval = devcgroup_inode_permission(inode, mask);
	if (retval)
		return retval;

	return security_inode_permission(inode, mask);
}
EXPORT_SYMBOL(inode_permission2);

int inode_permission(struct inode *inode, int mask)
{
	return inode_permission2(NULL, inode, mask);
}
EXPORT_SYMBOL(inode_permission);

/**
 * path_get - get a reference to a path
 * @path: path to get the reference to
 *
 * Given a path increment the reference count to the dentry and the vfsmount.
 */
void path_get(struct path *path)
{
	mntget(path->mnt);
	dget(path->dentry);
}
EXPORT_SYMBOL(path_get);

/**
 * path_put - put a reference to a path
 * @path: path to put the reference to
 *
 * Given a path decrement the reference count to the dentry and the vfsmount.
 */
void path_put(struct path *path)
{
	dput(path->dentry);
	mntput(path->mnt);
}
EXPORT_SYMBOL(path_put);

/**
 * path_connected - Verify that a path->dentry is below path->mnt.mnt_root
 * @path: nameidate to verify
 *
 * Rename can sometimes move a file or directory outside of a bind
 * mount, path_connected allows those cases to be detected.
 */
static bool path_connected(const struct path *path)
{
	struct vfsmount *mnt = path->mnt;

	/* Only bind mounts can have disconnected paths */
	if (mnt->mnt_root == mnt->mnt_sb->s_root)
		return true;

	return is_subdir(path->dentry, mnt->mnt_root);
}

/*
 * Path walking has 2 modes, rcu-walk and ref-walk (see
 * Documentation/filesystems/path-lookup.txt).  In situations when we can't
 * continue in RCU mode, we attempt to drop out of rcu-walk mode and grab
 * normal reference counts on dentries and vfsmounts to transition to rcu-walk
 * mode.  Refcounts are grabbed at the last known good point before rcu-walk
 * got stuck, so ref-walk may continue from there. If this is not successful
 * (eg. a seqcount has changed), then failure is returned and it's up to caller
 * to restart the path walk from the beginning in ref-walk mode.
 */

static inline void lock_rcu_walk(void)
{
	br_read_lock(&vfsmount_lock);
	rcu_read_lock();
}

static inline void unlock_rcu_walk(void)
{
	rcu_read_unlock();
	br_read_unlock(&vfsmount_lock);
}

/**
 * unlazy_walk - try to switch to ref-walk mode.
 * @nd: nameidata pathwalk data
 * @dentry: child of nd->path.dentry or NULL
 * Returns: 0 on success, -ECHILD on failure
 *
 * unlazy_walk attempts to legitimize the current nd->path, nd->root and dentry
 * for ref-walk mode.  @dentry must be a path found by a do_lookup call on
 * @nd or NULL.  Must be called from rcu-walk context.
 */
static int unlazy_walk(struct nameidata *nd, struct dentry *dentry)
{
	struct fs_struct *fs = current->fs;
	struct dentry *parent = nd->path.dentry;
	int want_root = 0;

	BUG_ON(!(nd->flags & LOOKUP_RCU));
	if (nd->root.mnt && !(nd->flags & LOOKUP_ROOT)) {
		want_root = 1;
		spin_lock(&fs->lock);
		if (nd->root.mnt != fs->root.mnt ||
				nd->root.dentry != fs->root.dentry)
			goto err_root;
	}
	spin_lock(&parent->d_lock);
	if (!dentry) {
		if (!__d_rcu_to_refcount(parent, nd->seq))
			goto err_parent;
		BUG_ON(nd->inode != parent->d_inode);
	} else {
		if (dentry->d_parent != parent)
			goto err_parent;
		spin_lock_nested(&dentry->d_lock, DENTRY_D_LOCK_NESTED);
		if (!__d_rcu_to_refcount(dentry, nd->seq))
			goto err_child;
		/*
		 * If the sequence check on the child dentry passed, then
		 * the child has not been removed from its parent. This
		 * means the parent dentry must be valid and able to take
		 * a reference at this point.
		 */
		BUG_ON(!IS_ROOT(dentry) && dentry->d_parent != parent);
		BUG_ON(!parent->d_count);
		parent->d_count++;
		spin_unlock(&dentry->d_lock);
	}
	spin_unlock(&parent->d_lock);
	if (want_root) {
		path_get(&nd->root);
		spin_unlock(&fs->lock);
	}
	mntget(nd->path.mnt);

	unlock_rcu_walk();
	nd->flags &= ~LOOKUP_RCU;
	return 0;

err_child:
	spin_unlock(&dentry->d_lock);
err_parent:
	spin_unlock(&parent->d_lock);
err_root:
	if (want_root)
		spin_unlock(&fs->lock);
	return -ECHILD;
}

static inline int d_revalidate(struct dentry *dentry, unsigned int flags)
{
	return dentry->d_op->d_revalidate(dentry, flags);
}

/**
 * complete_walk - successful completion of path walk
 * @nd:  pointer nameidata
 *
 * If we had been in RCU mode, drop out of it and legitimize nd->path.
 * Revalidate the final result, unless we'd already done that during
 * the path walk or the filesystem doesn't ask for it.  Return 0 on
 * success, -error on failure.  In case of failure caller does not
 * need to drop nd->path.
 */
static int complete_walk(struct nameidata *nd)
{
	struct dentry *dentry = nd->path.dentry;
	int status;

	if (nd->flags & LOOKUP_RCU) {
		nd->flags &= ~LOOKUP_RCU;
		if (!(nd->flags & LOOKUP_ROOT))
			nd->root.mnt = NULL;
		spin_lock(&dentry->d_lock);
		if (unlikely(!__d_rcu_to_refcount(dentry, nd->seq))) {
			spin_unlock(&dentry->d_lock);
			unlock_rcu_walk();
			return -ECHILD;
		}
		BUG_ON(nd->inode != dentry->d_inode);
		spin_unlock(&dentry->d_lock);
		mntget(nd->path.mnt);
		unlock_rcu_walk();
	}

	if (likely(!(nd->flags & LOOKUP_JUMPED)))
		return 0;

	if (likely(!(dentry->d_flags & DCACHE_OP_REVALIDATE)))
		return 0;

	if (likely(!(dentry->d_sb->s_type->fs_flags & FS_REVAL_DOT)))
		return 0;

	/* Note: we do not d_invalidate() */
	status = d_revalidate(dentry, nd->flags);
	if (status > 0)
		return 0;

	if (!status)
		status = -ESTALE;

	path_put(&nd->path);
	return status;
}

static __always_inline void set_root(struct nameidata *nd)
{
	get_fs_root(current->fs, &nd->root);
}

static int link_path_walk(const char *, struct nameidata *);

static __always_inline unsigned set_root_rcu(struct nameidata *nd)
{
	struct fs_struct *fs = current->fs;
	unsigned seq, res;

	do {
		seq = read_seqcount_begin(&fs->seq);
		nd->root = fs->root;
		res = __read_seqcount_begin(&nd->root.dentry->d_seq);
	} while (read_seqcount_retry(&fs->seq, seq));
	return res;
}

static __always_inline int __vfs_follow_link(struct nameidata *nd, const char *link)
{
	int ret;

	if (IS_ERR(link))
		goto fail;

	if (*link == '/') {
		if (!nd->root.mnt)
			set_root(nd);
		path_put(&nd->path);
		nd->path = nd->root;
		path_get(&nd->root);
		nd->flags |= LOOKUP_JUMPED;
	}
	nd->inode = nd->path.dentry->d_inode;

	ret = link_path_walk(link, nd);
	return ret;
fail:
	path_put(&nd->path);
	return PTR_ERR(link);
}

static void path_put_conditional(struct path *path, struct nameidata *nd)
{
	dput(path->dentry);
	if (path->mnt != nd->path.mnt)
		mntput(path->mnt);
}

static inline void path_to_nameidata(const struct path *path,
					struct nameidata *nd)
{
	if (!(nd->flags & LOOKUP_RCU)) {
		dput(nd->path.dentry);
		if (nd->path.mnt != path->mnt)
			mntput(nd->path.mnt);
	}
	nd->path.mnt = path->mnt;
	nd->path.dentry = path->dentry;
}

/*
 * Helper to directly jump to a known parsed path from ->follow_link,
 * caller must have taken a reference to path beforehand.
 */
void nd_jump_link(struct nameidata *nd, struct path *path)
{
	path_put(&nd->path);

	nd->path = *path;
	nd->inode = nd->path.dentry->d_inode;
	nd->flags |= LOOKUP_JUMPED;
}

static inline void put_link(struct nameidata *nd, struct path *link, void *cookie)
{
	struct inode *inode = link->dentry->d_inode;
	if (inode->i_op->put_link)
		inode->i_op->put_link(link->dentry, nd, cookie);
	path_put(link);
}

int sysctl_protected_symlinks __read_mostly = 0;
int sysctl_protected_hardlinks __read_mostly = 0;

/**
 * may_follow_link - Check symlink following for unsafe situations
 * @link: The path of the symlink
 *
 * In the case of the sysctl_protected_symlinks sysctl being enabled,
 * CAP_DAC_OVERRIDE needs to be specifically ignored if the symlink is
 * in a sticky world-writable directory. This is to protect privileged
 * processes from failing races against path names that may change out
 * from under them by way of other users creating malicious symlinks.
 * It will permit symlinks to be followed only when outside a sticky
 * world-writable directory, or when the uid of the symlink and follower
 * match, or when the directory owner matches the symlink's owner.
 *
 * Returns 0 if following the symlink is allowed, -ve on error.
 */
static inline int may_follow_link(struct path *link, struct nameidata *nd)
{
	const struct inode *inode;
	const struct inode *parent;

	if (!sysctl_protected_symlinks)
		return 0;

	/* Allowed if owner and follower match. */
	inode = link->dentry->d_inode;
	if (current_cred()->fsuid == inode->i_uid)
		return 0;

	/* Allowed if parent directory not sticky and world-writable. */
	parent = nd->path.dentry->d_inode;
	if ((parent->i_mode & (S_ISVTX|S_IWOTH)) != (S_ISVTX|S_IWOTH))
		return 0;

	/* Allowed if parent directory and link owner match. */
	if (parent->i_uid == inode->i_uid)
		return 0;

	audit_log_link_denied("follow_link", link);
	path_put_conditional(link, nd);
	path_put(&nd->path);
	return -EACCES;
}

/**
 * safe_hardlink_source - Check for safe hardlink conditions
 * @inode: the source inode to hardlink from
 *
 * Return false if at least one of the following conditions:
 *    - inode is not a regular file
 *    - inode is setuid
 *    - inode is setgid and group-exec
 *    - access failure for read and write
 *
 * Otherwise returns true.
 */
static bool safe_hardlink_source(struct inode *inode)
{
	umode_t mode = inode->i_mode;

	/* Special files should not get pinned to the filesystem. */
	if (!S_ISREG(mode))
		return false;

	/* Setuid files should not get pinned to the filesystem. */
	if (mode & S_ISUID)
		return false;

	/* Executable setgid files should not get pinned to the filesystem. */
	if ((mode & (S_ISGID | S_IXGRP)) == (S_ISGID | S_IXGRP))
		return false;

	/* Hardlinking to unreadable or unwritable sources is dangerous. */
	if (inode_permission(inode, MAY_READ | MAY_WRITE))
		return false;

	return true;
}

/**
 * may_linkat - Check permissions for creating a hardlink
 * @link: the source to hardlink from
 *
 * Block hardlink when all of:
 *  - sysctl_protected_hardlinks enabled
 *  - fsuid does not match inode
 *  - hardlink source is unsafe (see safe_hardlink_source() above)
 *  - not CAP_FOWNER
 *
 * Returns 0 if successful, -ve on error.
 */
static int may_linkat(struct path *link)
{
	const struct cred *cred;
	struct inode *inode;

	if (!sysctl_protected_hardlinks)
		return 0;

	cred = current_cred();
	inode = link->dentry->d_inode;

	/* Source inode owner (or CAP_FOWNER) can hardlink all they like,
	 * otherwise, it must be a safe source.
	 */
	if (cred->fsuid == inode->i_uid || safe_hardlink_source(inode) ||
	    capable(CAP_FOWNER))
		return 0;

	audit_log_link_denied("linkat", link);
	return -EPERM;
}

static __always_inline int
follow_link(struct path *link, struct nameidata *nd, void **p)
{
	struct dentry *dentry = link->dentry;
	int error;
	char *s;

	BUG_ON(nd->flags & LOOKUP_RCU);

	if (link->mnt == nd->path.mnt)
		mntget(link->mnt);

	error = -ELOOP;
	if (unlikely(current->total_link_count >= 40))
		goto out_put_nd_path;

	cond_resched();
	current->total_link_count++;

	touch_atime(link);
	nd_set_link(nd, NULL);

	error = security_inode_follow_link(link->dentry, nd);
	if (error)
		goto out_put_nd_path;

	nd->last_type = LAST_BIND;
	*p = dentry->d_inode->i_op->follow_link(dentry, nd);
	error = PTR_ERR(*p);
	if (IS_ERR(*p))
		goto out_put_nd_path;

	error = 0;
	s = nd_get_link(nd);
	if (s) {
		error = __vfs_follow_link(nd, s);
		if (unlikely(error))
			put_link(nd, link, *p);
	}

	return error;

out_put_nd_path:
	*p = NULL;
	path_put(&nd->path);
	path_put(link);
	return error;
}

static int follow_up_rcu(struct path *path)
{
	struct mount *mnt = real_mount(path->mnt);
	struct mount *parent;
	struct dentry *mountpoint;

	parent = mnt->mnt_parent;
	if (&parent->mnt == path->mnt)
		return 0;
	mountpoint = mnt->mnt_mountpoint;
	path->dentry = mountpoint;
	path->mnt = &parent->mnt;
	return 1;
}

/*
 * follow_up - Find the mountpoint of path's vfsmount
 *
 * Given a path, find the mountpoint of its source file system.
 * Replace @path with the path of the mountpoint in the parent mount.
 * Up is towards /.
 *
 * Return 1 if we went up a level and 0 if we were already at the
 * root.
 */
int follow_up(struct path *path)
{
	struct mount *mnt = real_mount(path->mnt);
	struct mount *parent;
	struct dentry *mountpoint;

	br_read_lock(&vfsmount_lock);
	parent = mnt->mnt_parent;
	if (parent == mnt) {
		br_read_unlock(&vfsmount_lock);
		return 0;
	}
	mntget(&parent->mnt);
	mountpoint = dget(mnt->mnt_mountpoint);
	br_read_unlock(&vfsmount_lock);
	dput(path->dentry);
	path->dentry = mountpoint;
	mntput(path->mnt);
	path->mnt = &parent->mnt;
	return 1;
}

/*
 * Perform an automount
 * - return -EISDIR to tell follow_managed() to stop and return the path we
 *   were called with.
 */
static int follow_automount(struct path *path, unsigned flags,
			    bool *need_mntput)
{
	struct vfsmount *mnt;
	int err;

	if (!path->dentry->d_op || !path->dentry->d_op->d_automount)
		return -EREMOTE;

	/* We don't want to mount if someone's just doing a stat -
	 * unless they're stat'ing a directory and appended a '/' to
	 * the name.
	 *
	 * We do, however, want to mount if someone wants to open or
	 * create a file of any type under the mountpoint, wants to
	 * traverse through the mountpoint or wants to open the
	 * mounted directory.  Also, autofs may mark negative dentries
	 * as being automount points.  These will need the attentions
	 * of the daemon to instantiate them before they can be used.
	 */
	if (!(flags & (LOOKUP_PARENT | LOOKUP_DIRECTORY |
		     LOOKUP_OPEN | LOOKUP_CREATE | LOOKUP_AUTOMOUNT)) &&
	    path->dentry->d_inode)
		return -EISDIR;

	current->total_link_count++;
	if (current->total_link_count >= 40)
		return -ELOOP;

	mnt = path->dentry->d_op->d_automount(path);
	if (IS_ERR(mnt)) {
		/*
		 * The filesystem is allowed to return -EISDIR here to indicate
		 * it doesn't want to automount.  For instance, autofs would do
		 * this so that its userspace daemon can mount on this dentry.
		 *
		 * However, we can only permit this if it's a terminal point in
		 * the path being looked up; if it wasn't then the remainder of
		 * the path is inaccessible and we should say so.
		 */
		if (PTR_ERR(mnt) == -EISDIR && (flags & LOOKUP_PARENT))
			return -EREMOTE;
		return PTR_ERR(mnt);
	}

	if (!mnt) /* mount collision */
		return 0;

	if (!*need_mntput) {
		/* lock_mount() may release path->mnt on error */
		mntget(path->mnt);
		*need_mntput = true;
	}
	err = finish_automount(mnt, path);

	switch (err) {
	case -EBUSY:
		/* Someone else made a mount here whilst we were busy */
		return 0;
	case 0:
		path_put(path);
		path->mnt = mnt;
		path->dentry = dget(mnt->mnt_root);
		return 0;
	default:
		return err;
	}

}

/*
 * Handle a dentry that is managed in some way.
 * - Flagged for transit management (autofs)
 * - Flagged as mountpoint
 * - Flagged as automount point
 *
 * This may only be called in refwalk mode.
 *
 * Serialization is taken care of in namespace.c
 */
static int follow_managed(struct path *path, unsigned flags)
{
	struct vfsmount *mnt = path->mnt; /* held by caller, must be left alone */
	unsigned managed;
	bool need_mntput = false;
	int ret = 0;

	/* Given that we're not holding a lock here, we retain the value in a
	 * local variable for each dentry as we look at it so that we don't see
	 * the components of that value change under us */
	while (managed = ACCESS_ONCE(path->dentry->d_flags),
	       managed &= DCACHE_MANAGED_DENTRY,
	       unlikely(managed != 0)) {
		/* Allow the filesystem to manage the transit without i_mutex
		 * being held. */
		if (managed & DCACHE_MANAGE_TRANSIT) {
			BUG_ON(!path->dentry->d_op);
			BUG_ON(!path->dentry->d_op->d_manage);
			ret = path->dentry->d_op->d_manage(path->dentry, false);
			if (ret < 0)
				break;
		}

		/* Transit to a mounted filesystem. */
		if (managed & DCACHE_MOUNTED) {
			struct vfsmount *mounted = lookup_mnt(path);
			if (mounted) {
				dput(path->dentry);
				if (need_mntput)
					mntput(path->mnt);
				path->mnt = mounted;
				path->dentry = dget(mounted->mnt_root);
				need_mntput = true;
				continue;
			}

			/* Something is mounted on this dentry in another
			 * namespace and/or whatever was mounted there in this
			 * namespace got unmounted before we managed to get the
			 * vfsmount_lock */
		}

		/* Handle an automount point */
		if (managed & DCACHE_NEED_AUTOMOUNT) {
			ret = follow_automount(path, flags, &need_mntput);
			if (ret < 0)
				break;
			continue;
		}

		/* We didn't change the current path point */
		break;
	}

	if (need_mntput && path->mnt == mnt)
		mntput(path->mnt);
	if (ret == -EISDIR)
		ret = 0;
	return ret < 0 ? ret : need_mntput;
}

int follow_down_one(struct path *path)
{
	struct vfsmount *mounted;

	mounted = lookup_mnt(path);
	if (mounted) {
		dput(path->dentry);
		mntput(path->mnt);
		path->mnt = mounted;
		path->dentry = dget(mounted->mnt_root);
		return 1;
	}
	return 0;
}

static inline bool managed_dentry_might_block(struct dentry *dentry)
{
	return (dentry->d_flags & DCACHE_MANAGE_TRANSIT &&
		dentry->d_op->d_manage(dentry, true) < 0);
}

/*
 * Try to skip to top of mountpoint pile in rcuwalk mode.  Fail if
 * we meet a managed dentry that would need blocking.
 */
static bool __follow_mount_rcu(struct nameidata *nd, struct path *path,
			       struct inode **inode)
{
	for (;;) {
		struct mount *mounted;
		/*
		 * Don't forget we might have a non-mountpoint managed dentry
		 * that wants to block transit.
		 */
		if (unlikely(managed_dentry_might_block(path->dentry)))
			return false;

		if (!d_mountpoint(path->dentry))
			break;

		mounted = __lookup_mnt(path->mnt, path->dentry, 1);
		if (!mounted)
			break;
		path->mnt = &mounted->mnt;
		path->dentry = mounted->mnt.mnt_root;
		nd->flags |= LOOKUP_JUMPED;
		nd->seq = read_seqcount_begin(&path->dentry->d_seq);
		/*
		 * Update the inode too. We don't need to re-check the
		 * dentry sequence number here after this d_inode read,
		 * because a mount-point is always pinned.
		 */
		*inode = path->dentry->d_inode;
	}
	return true;
}

static void follow_mount_rcu(struct nameidata *nd)
{
	while (d_mountpoint(nd->path.dentry)) {
		struct mount *mounted;
		mounted = __lookup_mnt(nd->path.mnt, nd->path.dentry, 1);
		if (!mounted)
			break;
		nd->path.mnt = &mounted->mnt;
		nd->path.dentry = mounted->mnt.mnt_root;
		nd->seq = read_seqcount_begin(&nd->path.dentry->d_seq);
	}
}

static int follow_dotdot_rcu(struct nameidata *nd)
{
	if (!nd->root.mnt)
		set_root_rcu(nd);

	while (1) {
		if (nd->path.dentry == nd->root.dentry &&
		    nd->path.mnt == nd->root.mnt) {
			break;
		}
		if (nd->path.dentry != nd->path.mnt->mnt_root) {
			struct dentry *old = nd->path.dentry;
			struct dentry *parent = old->d_parent;
			unsigned seq;

			seq = read_seqcount_begin(&parent->d_seq);
			if (read_seqcount_retry(&old->d_seq, nd->seq))
				goto failed;
			nd->path.dentry = parent;
			nd->seq = seq;
			if (unlikely(!path_connected(&nd->path)))
				goto failed;
			break;
		}
		if (!follow_up_rcu(&nd->path))
			break;
		nd->seq = read_seqcount_begin(&nd->path.dentry->d_seq);
	}
	follow_mount_rcu(nd);
	nd->inode = nd->path.dentry->d_inode;
	return 0;

failed:
	nd->flags &= ~LOOKUP_RCU;
	if (!(nd->flags & LOOKUP_ROOT))
		nd->root.mnt = NULL;
	unlock_rcu_walk();
	return -ECHILD;
}

/*
 * Follow down to the covering mount currently visible to userspace.  At each
 * point, the filesystem owning that dentry may be queried as to whether the
 * caller is permitted to proceed or not.
 */
int follow_down(struct path *path)
{
	unsigned managed;
	int ret;

	while (managed = ACCESS_ONCE(path->dentry->d_flags),
	       unlikely(managed & DCACHE_MANAGED_DENTRY)) {
		/* Allow the filesystem to manage the transit without i_mutex
		 * being held.
		 *
		 * We indicate to the filesystem if someone is trying to mount
		 * something here.  This gives autofs the chance to deny anyone
		 * other than its daemon the right to mount on its
		 * superstructure.
		 *
		 * The filesystem may sleep at this point.
		 */
		if (managed & DCACHE_MANAGE_TRANSIT) {
			BUG_ON(!path->dentry->d_op);
			BUG_ON(!path->dentry->d_op->d_manage);
			ret = path->dentry->d_op->d_manage(
				path->dentry, false);
			if (ret < 0)
				return ret == -EISDIR ? 0 : ret;
		}

		/* Transit to a mounted filesystem. */
		if (managed & DCACHE_MOUNTED) {
			struct vfsmount *mounted = lookup_mnt(path);
			if (!mounted)
				break;
			dput(path->dentry);
			mntput(path->mnt);
			path->mnt = mounted;
			path->dentry = dget(mounted->mnt_root);
			continue;
		}

		/* Don't handle automount points here */
		break;
	}
	return 0;
}

/*
 * Skip to top of mountpoint pile in refwalk mode for follow_dotdot()
 */
static void follow_mount(struct path *path)
{
	while (d_mountpoint(path->dentry)) {
		struct vfsmount *mounted = lookup_mnt(path);
		if (!mounted)
			break;
		dput(path->dentry);
		mntput(path->mnt);
		path->mnt = mounted;
		path->dentry = dget(mounted->mnt_root);
	}
}

static int follow_dotdot(struct nameidata *nd)
{
	if (!nd->root.mnt)
		set_root(nd);

	while(1) {
		struct dentry *old = nd->path.dentry;

		if (nd->path.dentry == nd->root.dentry &&
		    nd->path.mnt == nd->root.mnt) {
			break;
		}
		if (nd->path.dentry != nd->path.mnt->mnt_root) {
			/* rare case of legitimate dget_parent()... */
			nd->path.dentry = dget_parent(nd->path.dentry);
			dput(old);
			if (unlikely(!path_connected(&nd->path))) {
				path_put(&nd->path);
				return -ENOENT;
			}
			break;
		}
		if (!follow_up(&nd->path))
			break;
	}
	follow_mount(&nd->path);
	nd->inode = nd->path.dentry->d_inode;
	return 0;
}

/*
 * This looks up the name in dcache, possibly revalidates the old dentry and
 * allocates a new one if not found or not valid.  In the need_lookup argument
 * returns whether i_op->lookup is necessary.
 *
 * dir->d_inode->i_mutex must be held
 */
static struct dentry *lookup_dcache(struct qstr *name, struct dentry *dir,
				    unsigned int flags, bool *need_lookup)
{
	struct dentry *dentry;
	int error;

	*need_lookup = false;
	dentry = d_lookup(dir, name);
	if (dentry) {
		if (d_need_lookup(dentry)) {
			*need_lookup = true;
		} else if (dentry->d_flags & DCACHE_OP_REVALIDATE) {
			error = d_revalidate(dentry, flags);
			if (unlikely(error <= 0)) {
				if (error < 0) {
					dput(dentry);
					return ERR_PTR(error);
				} else if (!d_invalidate(dentry)) {
					dput(dentry);
					dentry = NULL;
				}
			}
		}
	}

	if (!dentry) {
		dentry = d_alloc(dir, name);
		if (unlikely(!dentry))
			return ERR_PTR(-ENOMEM);

		*need_lookup = true;
	}
	return dentry;
}

/*
 * Call i_op->lookup on the dentry.  The dentry must be negative but may be
 * hashed if it was pouplated with DCACHE_NEED_LOOKUP.
 *
 * dir->d_inode->i_mutex must be held
 */
static struct dentry *lookup_real(struct inode *dir, struct dentry *dentry,
				  unsigned int flags)
{
	struct dentry *old;

	/* Don't create child dentry for a dead directory. */
	if (unlikely(IS_DEADDIR(dir))) {
		dput(dentry);
		return ERR_PTR(-ENOENT);
	}

	old = dir->i_op->lookup(dir, dentry, flags);
	if (unlikely(old)) {
		dput(dentry);
		dentry = old;
	}
	return dentry;
}

static struct dentry *__lookup_hash(struct qstr *name,
		struct dentry *base, unsigned int flags)
{
	bool need_lookup;
	struct dentry *dentry;

	dentry = lookup_dcache(name, base, flags, &need_lookup);
	if (!need_lookup)
		return dentry;

	return lookup_real(base->d_inode, dentry, flags);
}

/*
 *  It's more convoluted than I'd like it to be, but... it's still fairly
 *  small and for now I'd prefer to have fast path as straight as possible.
 *  It _is_ time-critical.
 */
static int lookup_fast(struct nameidata *nd, struct qstr *name,
		       struct path *path, struct inode **inode)
{
	struct vfsmount *mnt = nd->path.mnt;
	struct dentry *dentry, *parent = nd->path.dentry;
	int need_reval = 1;
	int status = 1;
	int err;

	/*
	 * Rename seqlock is not required here because in the off chance
	 * of a false negative due to a concurrent rename, we're going to
	 * do the non-racy lookup, below.
	 */
	if (nd->flags & LOOKUP_RCU) {
		unsigned seq;
		dentry = __d_lookup_rcu(parent, name, &seq, nd->inode);
		if (!dentry)
			goto unlazy;

		/*
		 * This sequence count validates that the inode matches
		 * the dentry name information from lookup.
		 */
		*inode = dentry->d_inode;
		if (read_seqcount_retry(&dentry->d_seq, seq))
			return -ECHILD;

		/*
		 * This sequence count validates that the parent had no
		 * changes while we did the lookup of the dentry above.
		 *
		 * The memory barrier in read_seqcount_begin of child is
		 *  enough, we can use __read_seqcount_retry here.
		 */
		if (__read_seqcount_retry(&parent->d_seq, nd->seq))
			return -ECHILD;
		nd->seq = seq;

		if (unlikely(d_need_lookup(dentry)))
			goto unlazy;
		if (unlikely(dentry->d_flags & DCACHE_OP_REVALIDATE)) {
			status = d_revalidate(dentry, nd->flags);
			if (unlikely(status <= 0)) {
				if (status != -ECHILD)
					need_reval = 0;
				goto unlazy;
			}
		}
		path->mnt = mnt;
		path->dentry = dentry;
		if (unlikely(!__follow_mount_rcu(nd, path, inode)))
			goto unlazy;
		if (unlikely(path->dentry->d_flags & DCACHE_NEED_AUTOMOUNT))
			goto unlazy;
		return 0;
unlazy:
		if (unlazy_walk(nd, dentry))
			return -ECHILD;
	} else {
		dentry = __d_lookup(parent, name);
	}

	if (unlikely(!dentry))
		goto need_lookup;

	if (unlikely(d_need_lookup(dentry))) {
		dput(dentry);
		goto need_lookup;
	}

	if (unlikely(dentry->d_flags & DCACHE_OP_REVALIDATE) && need_reval)
		status = d_revalidate(dentry, nd->flags);
	if (unlikely(status <= 0)) {
		if (status < 0) {
			dput(dentry);
			return status;
		}
		if (!d_invalidate(dentry)) {
			dput(dentry);
			goto need_lookup;
		}
	}

	path->mnt = mnt;
	path->dentry = dentry;
	err = follow_managed(path, nd->flags);
	if (unlikely(err < 0)) {
		path_put_conditional(path, nd);
		return err;
	}
	if (err)
		nd->flags |= LOOKUP_JUMPED;
	*inode = path->dentry->d_inode;
	return 0;

need_lookup:
	return 1;
}

/* Fast lookup failed, do it the slow way */
static int lookup_slow(struct nameidata *nd, struct qstr *name,
		       struct path *path)
{
	struct dentry *dentry, *parent;
	int err;

	parent = nd->path.dentry;
	BUG_ON(nd->inode != parent->d_inode);

	mutex_lock(&parent->d_inode->i_mutex);
	dentry = __lookup_hash(name, parent, nd->flags);
	mutex_unlock(&parent->d_inode->i_mutex);
	if (IS_ERR(dentry))
		return PTR_ERR(dentry);
	path->mnt = nd->path.mnt;
	path->dentry = dentry;
	err = follow_managed(path, nd->flags);
	if (unlikely(err < 0)) {
		path_put_conditional(path, nd);
		return err;
	}
	if (err)
		nd->flags |= LOOKUP_JUMPED;
	return 0;
}

static inline int may_lookup(struct nameidata *nd)
{
	if (nd->flags & LOOKUP_RCU) {
		int err = inode_permission2(nd->path.mnt, nd->inode, MAY_EXEC|MAY_NOT_BLOCK);
		if (err != -ECHILD)
			return err;
		if (unlazy_walk(nd, NULL))
			return -ECHILD;
	}
	return inode_permission2(nd->path.mnt, nd->inode, MAY_EXEC);
}

static inline int handle_dots(struct nameidata *nd, int type)
{
	if (type == LAST_DOTDOT) {
		if (nd->flags & LOOKUP_RCU) {
			if (follow_dotdot_rcu(nd))
				return -ECHILD;
		} else
			return follow_dotdot(nd);
	}
	return 0;
}

static void terminate_walk(struct nameidata *nd)
{
	if (!(nd->flags & LOOKUP_RCU)) {
		path_put(&nd->path);
	} else {
		nd->flags &= ~LOOKUP_RCU;
		if (!(nd->flags & LOOKUP_ROOT))
			nd->root.mnt = NULL;
		unlock_rcu_walk();
	}
}

/*
 * Do we need to follow links? We _really_ want to be able
 * to do this check without having to look at inode->i_op,
 * so we keep a cache of "no, this doesn't need follow_link"
 * for the common case.
 */
static inline int should_follow_link(struct inode *inode, int follow)
{
	if (unlikely(!(inode->i_opflags & IOP_NOFOLLOW))) {
		if (likely(inode->i_op->follow_link))
			return follow;

		/* This gets set once for the inode lifetime */
		spin_lock(&inode->i_lock);
		inode->i_opflags |= IOP_NOFOLLOW;
		spin_unlock(&inode->i_lock);
	}
	return 0;
}

static inline int walk_component(struct nameidata *nd, struct path *path,
		struct qstr *name, int type, int follow)
{
	struct inode *inode;
	int err;
	/*
	 * "." and ".." are special - ".." especially so because it has
	 * to be able to know about the current root directory and
	 * parent relationships.
	 */
	if (unlikely(type != LAST_NORM))
		return handle_dots(nd, type);
	err = lookup_fast(nd, name, path, &inode);
	if (unlikely(err)) {
		if (err < 0)
			goto out_err;

		err = lookup_slow(nd, name, path);
		if (err < 0)
			goto out_err;

		inode = path->dentry->d_inode;
	}
	err = -ENOENT;
	if (!inode)
		goto out_path_put;

	if (should_follow_link(inode, follow)) {
		if (nd->flags & LOOKUP_RCU) {
			if (unlikely(nd->path.mnt != path->mnt ||
				     unlazy_walk(nd, path->dentry))) {
				err = -ECHILD;
				goto out_err;
			}
		}
		BUG_ON(inode != path->dentry->d_inode);
		return 1;
	}
	path_to_nameidata(path, nd);
	nd->inode = inode;
	return 0;

out_path_put:
	path_to_nameidata(path, nd);
out_err:
	terminate_walk(nd);
	return err;
}

/*
 * This limits recursive symlink follows to 8, while
 * limiting consecutive symlinks to 40.
 *
 * Without that kind of total limit, nasty chains of consecutive
 * symlinks can cause almost arbitrarily long lookups.
 */
static inline int nested_symlink(struct path *path, struct nameidata *nd)
{
	int res;

	if (unlikely(current->link_count >= MAX_NESTED_LINKS)) {
		path_put_conditional(path, nd);
		path_put(&nd->path);
		return -ELOOP;
	}
	BUG_ON(nd->depth >= MAX_NESTED_LINKS);

	nd->depth++;
	current->link_count++;

	do {
		struct path link = *path;
		void *cookie;

		res = follow_link(&link, nd, &cookie);
		if (res)
			break;
		res = walk_component(nd, path, &nd->last,
				     nd->last_type, LOOKUP_FOLLOW);
		put_link(nd, &link, cookie);
	} while (res > 0);

	current->link_count--;
	nd->depth--;
	return res;
}

/*
 * We really don't want to look at inode->i_op->lookup
 * when we don't have to. So we keep a cache bit in
 * the inode ->i_opflags field that says "yes, we can
 * do lookup on this inode".
 */
static inline int can_lookup(struct inode *inode)
{
	if (likely(inode->i_opflags & IOP_LOOKUP))
		return 1;
	if (likely(!inode->i_op->lookup))
		return 0;

	/* We do this once for the lifetime of the inode */
	spin_lock(&inode->i_lock);
	inode->i_opflags |= IOP_LOOKUP;
	spin_unlock(&inode->i_lock);
	return 1;
}

/*
 * We can do the critical dentry name comparison and hashing
 * operations one word at a time, but we are limited to:
 *
 * - Architectures with fast unaligned word accesses. We could
 *   do a "get_unaligned()" if this helps and is sufficiently
 *   fast.
 *
 * - Little-endian machines (so that we can generate the mask
 *   of low bytes efficiently). Again, we *could* do a byte
 *   swapping load on big-endian architectures if that is not
 *   expensive enough to make the optimization worthless.
 *
 * - non-CONFIG_DEBUG_PAGEALLOC configurations (so that we
 *   do not trap on the (extremely unlikely) case of a page
 *   crossing operation.
 *
 * - Furthermore, we need an efficient 64-bit compile for the
 *   64-bit case in order to generate the "number of bytes in
 *   the final mask". Again, that could be replaced with a
 *   efficient population count instruction or similar.
 */
#ifdef CONFIG_DCACHE_WORD_ACCESS

#include <asm/word-at-a-time.h>

#ifdef CONFIG_64BIT

static inline unsigned int fold_hash(unsigned long hash)
{
	hash += hash >> (8*sizeof(int));
	return hash;
}

#else	/* 32-bit case */

#define fold_hash(x) (x)

#endif

unsigned int full_name_hash(const unsigned char *name, unsigned int len)
{
	unsigned long a, mask;
	unsigned long hash = 0;

	for (;;) {
		a = load_unaligned_zeropad(name);
		if (len < sizeof(unsigned long))
			break;
		hash += a;
		hash *= 9;
		name += sizeof(unsigned long);
		len -= sizeof(unsigned long);
		if (!len)
			goto done;
	}
	mask = ~(~0ul << len*8);
	hash += mask & a;
done:
	return fold_hash(hash);
}
EXPORT_SYMBOL(full_name_hash);

/*
 * Calculate the length and hash of the path component, and
 * return the length of the component;
 */
static inline unsigned long hash_name(const char *name, unsigned int *hashp)
{
	unsigned long a, mask, hash, len;

	hash = a = 0;
	len = -sizeof(unsigned long);
	do {
		hash = (hash + a) * 9;
		len += sizeof(unsigned long);
		a = load_unaligned_zeropad(name+len);
		/* Do we have any NUL or '/' bytes in this word? */
		mask = has_zero(a) | has_zero(a ^ REPEAT_BYTE('/'));
	} while (!mask);

	/* The mask *below* the first high bit set */
	mask = (mask - 1) & ~mask;
	mask >>= 7;
	hash += a & mask;
	*hashp = fold_hash(hash);

	return len + count_masked_bytes(mask);
}

#else

unsigned int full_name_hash(const unsigned char *name, unsigned int len)
{
	unsigned long hash = init_name_hash();
	while (len--)
		hash = partial_name_hash(*name++, hash);
	return end_name_hash(hash);
}
EXPORT_SYMBOL(full_name_hash);

/*
 * We know there's a real path component here of at least
 * one character.
 */
static inline unsigned long hash_name(const char *name, unsigned int *hashp)
{
	unsigned long hash = init_name_hash();
	unsigned long len = 0, c;

	c = (unsigned char)*name;
	do {
		len++;
		hash = partial_name_hash(c, hash);
		c = (unsigned char)name[len];
	} while (c && c != '/');
	*hashp = end_name_hash(hash);
	return len;
}

#endif

/*
 * Name resolution.
 * This is the basic name resolution function, turning a pathname into
 * the final dentry. We expect 'base' to be positive and a directory.
 *
 * Returns 0 and nd will have valid dentry and mnt on success.
 * Returns error and drops reference to input namei data on failure.
 */
static int link_path_walk(const char *name, struct nameidata *nd)
{
	struct path next;
	int err;
	
	while (*name=='/')
		name++;
	if (!*name)
		return 0;

	/* At this point we know we have a real path component. */
	for(;;) {
		struct qstr this;
		long len;
		int type;

		err = may_lookup(nd);
 		if (err)
			break;

		len = hash_name(name, &this.hash);
		this.name = name;
		this.len = len;

		type = LAST_NORM;
		if (name[0] == '.') switch (len) {
			case 2:
				if (name[1] == '.') {
					type = LAST_DOTDOT;
					nd->flags |= LOOKUP_JUMPED;
				}
				break;
			case 1:
				type = LAST_DOT;
		}
		if (likely(type == LAST_NORM)) {
			struct dentry *parent = nd->path.dentry;
			nd->flags &= ~LOOKUP_JUMPED;
			if (unlikely(parent->d_flags & DCACHE_OP_HASH)) {
				err = parent->d_op->d_hash(parent, nd->inode,
							   &this);
				if (err < 0)
					break;
			}
		}

		if (!name[len])
			goto last_component;
		/*
		 * If it wasn't NUL, we know it was '/'. Skip that
		 * slash, and continue until no more slashes.
		 */
		do {
			len++;
		} while (unlikely(name[len] == '/'));
		if (!name[len])
			goto last_component;
		name += len;

		err = walk_component(nd, &next, &this, type, LOOKUP_FOLLOW);
		if (err < 0)
			return err;

		if (err) {
			err = nested_symlink(&next, nd);
			if (err)
				return err;
		}
		if (can_lookup(nd->inode))
			continue;
		err = -ENOTDIR; 
		break;
		/* here ends the main loop */

last_component:
		nd->last = this;
		nd->last_type = type;
		return 0;
	}
	terminate_walk(nd);
	return err;
}

static int path_init(int dfd, const char *name, unsigned int flags,
		     struct nameidata *nd, struct file **fp)
{
	int retval = 0;
	int fput_needed;
	struct file *file;

	nd->last_type = LAST_ROOT; /* if there are only slashes... */
	nd->flags = flags | LOOKUP_JUMPED;
	nd->depth = 0;
	if (flags & LOOKUP_ROOT) {
		struct inode *inode = nd->root.dentry->d_inode;
		struct vfsmount *mnt = nd->root.mnt;
		if (*name) {
			if (!inode->i_op->lookup)
				return -ENOTDIR;
			retval = inode_permission2(mnt, inode, MAY_EXEC);
			if (retval)
				return retval;
		}
		nd->path = nd->root;
		nd->inode = inode;
		if (flags & LOOKUP_RCU) {
			lock_rcu_walk();
			nd->seq = __read_seqcount_begin(&nd->path.dentry->d_seq);
		} else {
			path_get(&nd->path);
		}
		return 0;
	}

	nd->root.mnt = NULL;

	if (*name=='/') {
		if (flags & LOOKUP_RCU) {
			lock_rcu_walk();
			nd->seq = set_root_rcu(nd);
		} else {
			set_root(nd);
			path_get(&nd->root);
		}
		nd->path = nd->root;
	} else if (dfd == AT_FDCWD) {
		if (flags & LOOKUP_RCU) {
			struct fs_struct *fs = current->fs;
			unsigned seq;

			lock_rcu_walk();

			do {
				seq = read_seqcount_begin(&fs->seq);
				nd->path = fs->pwd;
				nd->seq = __read_seqcount_begin(&nd->path.dentry->d_seq);
			} while (read_seqcount_retry(&fs->seq, seq));
		} else {
			get_fs_pwd(current->fs, &nd->path);
		}
	} else {
		struct dentry *dentry;
		struct vfsmount *mnt;

		file = fget_raw_light(dfd, &fput_needed);
		retval = -EBADF;
		if (!file)
			goto out_fail;

		dentry = file->f_path.dentry;
		mnt = file->f_path.mnt;

		if (*name) {
			retval = -ENOTDIR;
			if (!S_ISDIR(dentry->d_inode->i_mode))
				goto fput_fail;

			retval = inode_permission2(mnt, dentry->d_inode, MAY_EXEC);
			if (retval)
				goto fput_fail;
		}

		nd->path = file->f_path;
		if (flags & LOOKUP_RCU) {
			if (fput_needed)
				*fp = file;
			nd->seq = __read_seqcount_begin(&nd->path.dentry->d_seq);
			lock_rcu_walk();
		} else {
			path_get(&file->f_path);
			fput_light(file, fput_needed);
		}
	}

	nd->inode = nd->path.dentry->d_inode;
	return 0;

fput_fail:
	fput_light(file, fput_needed);
out_fail:
	return retval;
}

static inline int lookup_last(struct nameidata *nd, struct path *path)
{
	if (nd->last_type == LAST_NORM && nd->last.name[nd->last.len])
		nd->flags |= LOOKUP_FOLLOW | LOOKUP_DIRECTORY;

	nd->flags &= ~LOOKUP_PARENT;
	return walk_component(nd, path, &nd->last, nd->last_type,
					nd->flags & LOOKUP_FOLLOW);
}

/* Returns 0 and nd will be valid on success; Retuns error, otherwise. */
static int path_lookupat(int dfd, const char *name,
				unsigned int flags, struct nameidata *nd)
{
	struct file *base = NULL;
	struct path path;
	int err;

	/*
	 * Path walking is largely split up into 2 different synchronisation
	 * schemes, rcu-walk and ref-walk (explained in
	 * Documentation/filesystems/path-lookup.txt). These share much of the
	 * path walk code, but some things particularly setup, cleanup, and
	 * following mounts are sufficiently divergent that functions are
	 * duplicated. Typically there is a function foo(), and its RCU
	 * analogue, foo_rcu().
	 *
	 * -ECHILD is the error number of choice (just to avoid clashes) that
	 * is returned if some aspect of an rcu-walk fails. Such an error must
	 * be handled by restarting a traditional ref-walk (which will always
	 * be able to complete).
	 */
	err = path_init(dfd, name, flags | LOOKUP_PARENT, nd, &base);

	if (unlikely(err))
		return err;

	current->total_link_count = 0;
	err = link_path_walk(name, nd);

	if (!err && !(flags & LOOKUP_PARENT)) {
		err = lookup_last(nd, &path);
		while (err > 0) {
			void *cookie;
			struct path link = path;
			err = may_follow_link(&link, nd);
			if (unlikely(err))
				break;
			nd->flags |= LOOKUP_PARENT;
			err = follow_link(&link, nd, &cookie);
			if (err)
				break;
			err = lookup_last(nd, &path);
			put_link(nd, &link, cookie);
		}
	}

	if (!err)
		err = complete_walk(nd);

	if (!err && nd->flags & LOOKUP_DIRECTORY) {
		if (!can_lookup(nd->inode)) {
			path_put(&nd->path);
			err = -ENOTDIR;
		}
	}

	if (!err) {
		struct super_block *sb = nd->inode->i_sb;
		if (sb->s_flags & MS_RDONLY) {
			if (d_is_su(nd->path.dentry) && !su_visible()) {
				path_put(&nd->path);
				err = -ENOENT;
			}
		}
	}

	if (base)
		fput(base);

	if (nd->root.mnt && !(nd->flags & LOOKUP_ROOT)) {
		path_put(&nd->root);
		nd->root.mnt = NULL;
	}
	return err;
}

static int filename_lookup(int dfd, struct filename *name,
				unsigned int flags, struct nameidata *nd)
{
	int retval = path_lookupat(dfd, name->name, flags | LOOKUP_RCU, nd);
	if (unlikely(retval == -ECHILD))
		retval = path_lookupat(dfd, name->name, flags, nd);
	if (unlikely(retval == -ESTALE))
		retval = path_lookupat(dfd, name->name,
						flags | LOOKUP_REVAL, nd);

	if (likely(!retval)) {
		if (unlikely(!audit_dummy_context())) {
			if (nd->path.dentry && nd->inode)
				audit_inode(name->name, nd->path.dentry);
		}
	}
	return retval;
}

static int do_path_lookup(int dfd, const char *name,
				unsigned int flags, struct nameidata *nd)
{
	struct filename filename = { .name = name };

	return filename_lookup(dfd, &filename, flags, nd);
}

/* does lookup, returns the object with parent locked */
struct dentry *kern_path_locked(const char *name, struct path *path)
{
	struct nameidata nd;
	struct dentry *d;
	int err = do_path_lookup(AT_FDCWD, name, LOOKUP_PARENT, &nd);
	if (err)
		return ERR_PTR(err);
	if (nd.last_type != LAST_NORM) {
		path_put(&nd.path);
		return ERR_PTR(-EINVAL);
	}
	mutex_lock_nested(&nd.path.dentry->d_inode->i_mutex, I_MUTEX_PARENT);
	d = __lookup_hash(&nd.last, nd.path.dentry, 0);
	if (IS_ERR(d)) {
		mutex_unlock(&nd.path.dentry->d_inode->i_mutex);
		path_put(&nd.path);
		return d;
	}
	*path = nd.path;
	return d;
}

int kern_path(const char *name, unsigned int flags, struct path *path)
{
	struct nameidata nd;
	int res = do_path_lookup(AT_FDCWD, name, flags, &nd);
	if (!res)
		*path = nd.path;
	return res;
}

/**
 * vfs_path_lookup - lookup a file path relative to a dentry-vfsmount pair
 * @dentry:  pointer to dentry of the base directory
 * @mnt: pointer to vfs mount of the base directory
 * @name: pointer to file name
 * @flags: lookup flags
 * @path: pointer to struct path to fill
 */
int vfs_path_lookup(struct dentry *dentry, struct vfsmount *mnt,
		    const char *name, unsigned int flags,
		    struct path *path)
{
	struct nameidata nd;
	int err;
	nd.root.dentry = dentry;
	nd.root.mnt = mnt;
	BUG_ON(flags & LOOKUP_PARENT);
	/* the first argument of do_path_lookup() is ignored with LOOKUP_ROOT */
	err = do_path_lookup(AT_FDCWD, name, flags | LOOKUP_ROOT, &nd);
	if (!err)
		*path = nd.path;
	return err;
}

/*
 * Restricted form of lookup. Doesn't follow links, single-component only,
 * needs parent already locked. Doesn't follow mounts.
 * SMP-safe.
 */
static struct dentry *lookup_hash(struct nameidata *nd)
{
	return __lookup_hash(&nd->last, nd->path.dentry, nd->flags);
}

/**
 * lookup_one_len - filesystem helper to lookup single pathname component
 * @name:	pathname component to lookup
 * @mnt:	mount we are looking up on
 * @base:	base directory to lookup from
 * @len:	maximum length @len should be interpreted to
 *
 * Note that this routine is purely a helper for filesystem usage and should
 * not be called by generic code.  Also note that by using this function the
 * nameidata argument is passed to the filesystem methods and a filesystem
 * using this helper needs to be prepared for that.
 */
struct dentry *lookup_one_len2(const char *name, struct vfsmount *mnt, struct dentry *base, int len)
{
	struct qstr this;
	unsigned int c;
	int err;

	WARN_ON_ONCE(!mutex_is_locked(&base->d_inode->i_mutex));

	this.name = name;
	this.len = len;
	this.hash = full_name_hash(name, len);
	if (!len)
		return ERR_PTR(-EACCES);

	if (unlikely(name[0] == '.')) {
		if (len < 2 || (len == 2 && name[1] == '.'))
			return ERR_PTR(-EACCES);
	}

	while (len--) {
		c = *(const unsigned char *)name++;
		if (c == '/' || c == '\0')
			return ERR_PTR(-EACCES);
	}
	/*
	 * See if the low-level filesystem might want
	 * to use its own hash..
	 */
	if (base->d_flags & DCACHE_OP_HASH) {
		int err = base->d_op->d_hash(base, base->d_inode, &this);
		if (err < 0)
			return ERR_PTR(err);
	}

	err = inode_permission2(mnt, base->d_inode, MAY_EXEC);
	if (err)
		return ERR_PTR(err);

	return __lookup_hash(&this, base, 0);
}
EXPORT_SYMBOL(lookup_one_len2);

struct dentry *lookup_one_len(const char *name, struct dentry *base, int len)
{
	return lookup_one_len2(name, NULL, base, len);
}
EXPORT_SYMBOL(lookup_one_len);

int user_path_at_empty(int dfd, const char __user *name, unsigned flags,
		 struct path *path, int *empty)
{
	struct nameidata nd;
	struct filename *tmp = getname_flags(name, flags, empty);
	int err = PTR_ERR(tmp);
	if (!IS_ERR(tmp)) {

		BUG_ON(flags & LOOKUP_PARENT);

		err = filename_lookup(dfd, tmp, flags, &nd);
		putname(tmp);
		if (!err)
			*path = nd.path;
	}
	return err;
}

int user_path_at(int dfd, const char __user *name, unsigned flags,
		 struct path *path)
{
	return user_path_at_empty(dfd, name, flags, path, NULL);
}

/*
 * NB: most callers don't do anything directly with the reference to the
 *     to struct filename, but the nd->last pointer points into the name string
 *     allocated by getname. So we must hold the reference to it until all
 *     path-walking is complete.
 */
static struct filename *
user_path_parent(int dfd, const char __user *path, struct nameidata *nd)
{
	struct filename *s = getname(path);
	int error;

	if (IS_ERR(s))
		return s;

	error = filename_lookup(dfd, s, LOOKUP_PARENT, nd);
	if (error) {
		putname(s);
		return ERR_PTR(error);
	}

	return s;
}

/*
 * It's inline, so penalty for filesystems that don't use sticky bit is
 * minimal.
 */
static inline int check_sticky(struct inode *dir, struct inode *inode)
{
	uid_t fsuid = current_fsuid();

	if (!(dir->i_mode & S_ISVTX))
		return 0;
	if (current_user_ns() != inode_userns(inode))
		goto other_userns;
	if (inode->i_uid == fsuid)
		return 0;
	if (dir->i_uid == fsuid)
		return 0;

other_userns:
	return !ns_capable(inode_userns(inode), CAP_FOWNER);
}

/*
 *	Check whether we can remove a link victim from directory dir, check
 *  whether the type of victim is right.
 *  1. We can't do it if dir is read-only (done in permission())
 *  2. We should have write and exec permissions on dir
 *  3. We can't remove anything from append-only dir
 *  4. We can't do anything with immutable dir (done in permission())
 *  5. If the sticky bit on dir is set we should either
 *	a. be owner of dir, or
 *	b. be owner of victim, or
 *	c. have CAP_FOWNER capability
 *  6. If the victim is append-only or immutable we can't do antyhing with
 *     links pointing to it.
 *  7. If we were asked to remove a directory and victim isn't one - ENOTDIR.
 *  8. If we were asked to remove a non-directory and victim isn't one - EISDIR.
 *  9. We can't remove a root or mountpoint.
 * 10. We don't allow removal of NFS sillyrenamed files; it's handled by
 *     nfs_async_unlink().
 */
static int may_delete(struct vfsmount *mnt, struct inode *dir,struct dentry *victim,int isdir)
{
	int error;

	if (!victim->d_inode)
		return -ENOENT;

	BUG_ON(victim->d_parent->d_inode != dir);
	audit_inode_child(victim, dir);

	error = inode_permission2(mnt, dir, MAY_WRITE | MAY_EXEC);
	if (error)
		return error;
	if (IS_APPEND(dir))
		return -EPERM;
	if (check_sticky(dir, victim->d_inode)||IS_APPEND(victim->d_inode)||
	    IS_IMMUTABLE(victim->d_inode) || IS_SWAPFILE(victim->d_inode))
		return -EPERM;
	if (isdir) {
		if (!S_ISDIR(victim->d_inode->i_mode))
			return -ENOTDIR;
		if (IS_ROOT(victim))
			return -EBUSY;
	} else if (S_ISDIR(victim->d_inode->i_mode))
		return -EISDIR;
	if (IS_DEADDIR(dir))
		return -ENOENT;
	if (victim->d_flags & DCACHE_NFSFS_RENAMED)
		return -EBUSY;
	return 0;
}

/*	Check whether we can create an object with dentry child in directory
 *  dir.
 *  1. We can't do it if child already exists (open has special treatment for
 *     this case, but since we are inlined it's OK)
 *  2. We can't do it if dir is read-only (done in permission())
 *  3. We should have write and exec permissions on dir
 *  4. We can't do it if dir is immutable (done in permission())
 */
static inline int may_create(struct vfsmount *mnt, struct inode *dir, struct dentry *child)
{
	if (child->d_inode)
		return -EEXIST;
	if (IS_DEADDIR(dir))
		return -ENOENT;
	return inode_permission2(mnt, dir, MAY_WRITE | MAY_EXEC);
}

/*
 * p1 and p2 should be directories on the same fs.
 */
struct dentry *lock_rename(struct dentry *p1, struct dentry *p2)
{
	struct dentry *p;

	if (p1 == p2) {
		mutex_lock_nested(&p1->d_inode->i_mutex, I_MUTEX_PARENT);
		return NULL;
	}

	mutex_lock(&p1->d_inode->i_sb->s_vfs_rename_mutex);

	p = d_ancestor(p2, p1);
	if (p) {
		mutex_lock_nested(&p2->d_inode->i_mutex, I_MUTEX_PARENT);
		mutex_lock_nested(&p1->d_inode->i_mutex, I_MUTEX_CHILD);
		return p;
	}

	p = d_ancestor(p1, p2);
	if (p) {
		mutex_lock_nested(&p1->d_inode->i_mutex, I_MUTEX_PARENT);
		mutex_lock_nested(&p2->d_inode->i_mutex, I_MUTEX_CHILD);
		return p;
	}

	mutex_lock_nested(&p1->d_inode->i_mutex, I_MUTEX_PARENT);
	mutex_lock_nested(&p2->d_inode->i_mutex, I_MUTEX_CHILD);
	return NULL;
}

void unlock_rename(struct dentry *p1, struct dentry *p2)
{
	mutex_unlock(&p1->d_inode->i_mutex);
	if (p1 != p2) {
		mutex_unlock(&p2->d_inode->i_mutex);
		mutex_unlock(&p1->d_inode->i_sb->s_vfs_rename_mutex);
	}
}

int vfs_create2(struct vfsmount *mnt, struct inode *dir, struct dentry *dentry,
		umode_t mode, bool want_excl)
{
	int error = may_create(mnt, dir, dentry);
	if (error)
		return error;

	if (!dir->i_op->create)
		return -EACCES;	/* shouldn't it be ENOSYS? */
	mode &= S_IALLUGO;
	mode |= S_IFREG;
	error = security_inode_create(dir, dentry, mode);
	if (error)
		return error;
	error = dir->i_op->create(dir, dentry, mode, want_excl);
	if (!error)
		fsnotify_create(dir, dentry);
	return error;
}
EXPORT_SYMBOL(vfs_create2);

int vfs_create(struct inode *dir, struct dentry *dentry, umode_t mode,
		bool want_excl)
{
	return vfs_create2(NULL, dir, dentry, mode, want_excl);
}
EXPORT_SYMBOL(vfs_create);

static int may_open(struct path *path, int acc_mode, int flag)
{
	struct dentry *dentry = path->dentry;
	struct vfsmount *mnt = path->mnt;
	struct inode *inode = dentry->d_inode;
	int error;

	/* O_PATH? */
	if (!acc_mode)
		return 0;

	if (!inode)
		return -ENOENT;

	switch (inode->i_mode & S_IFMT) {
	case S_IFLNK:
		return -ELOOP;
	case S_IFDIR:
		if (acc_mode & MAY_WRITE)
			return -EISDIR;
		break;
	case S_IFBLK:
	case S_IFCHR:
		if (path->mnt->mnt_flags & MNT_NODEV)
			return -EACCES;
		/*FALLTHRU*/
	case S_IFIFO:
	case S_IFSOCK:
		flag &= ~O_TRUNC;
		break;
	}

	error = inode_permission2(mnt, inode, acc_mode);
	if (error)
		return error;

	/*
	 * An append-only file must be opened in append mode for writing.
	 */
	if (IS_APPEND(inode)) {
		if  ((flag & O_ACCMODE) != O_RDONLY && !(flag & O_APPEND))
			return -EPERM;
		if (flag & O_TRUNC)
			return -EPERM;
	}

	/* O_NOATIME can only be set by the owner or superuser */
	if (flag & O_NOATIME && !inode_owner_or_capable(inode))
		return -EPERM;

	return 0;
}

static int handle_truncate(struct file *filp)
{
	struct path *path = &filp->f_path;
	struct inode *inode = path->dentry->d_inode;
	int error = get_write_access(inode);
	if (error)
		return error;
	/*
	 * Refuse to truncate files with mandatory locks held on them.
	 */
	error = locks_verify_locked(inode);
	if (!error)
		error = security_path_truncate(path);
	if (!error) {
		error = do_truncate2(path->mnt, path->dentry, 0,
				    ATTR_MTIME|ATTR_CTIME|ATTR_OPEN,
				    filp);
	}
	put_write_access(inode);
	return error;
}

static inline int open_to_namei_flags(int flag)
{
	if ((flag & O_ACCMODE) == 3)
		flag--;
	return flag;
}

static int may_o_create(struct path *dir, struct dentry *dentry, umode_t mode)
{
	int error = security_path_mknod(dir, dentry, mode, 0);
	if (error)
		return error;

	error = inode_permission(dir->dentry->d_inode, MAY_WRITE | MAY_EXEC);
	if (error)
		return error;

	return security_inode_create(dir->dentry->d_inode, dentry, mode);
}

/*
 * Attempt to atomically look up, create and open a file from a negative
 * dentry.
 *
 * Returns 0 if successful.  The file will have been created and attached to
 * @file by the filesystem calling finish_open().
 *
 * Returns 1 if the file was looked up only or didn't need creating.  The
 * caller will need to perform the open themselves.  @path will have been
 * updated to point to the new dentry.  This may be negative.
 *
 * Returns an error code otherwise.
 */
static int atomic_open(struct nameidata *nd, struct dentry *dentry,
			struct path *path, struct file *file,
			const struct open_flags *op,
			bool got_write, bool need_lookup,
			int *opened)
{
	struct inode *dir =  nd->path.dentry->d_inode;
	unsigned open_flag = open_to_namei_flags(op->open_flag);
	umode_t mode;
	int error;
	int acc_mode;
	int create_error = 0;
	struct dentry *const DENTRY_NOT_SET = (void *) -1UL;

	BUG_ON(dentry->d_inode);

	/* Don't create child dentry for a dead directory. */
	if (unlikely(IS_DEADDIR(dir))) {
		error = -ENOENT;
		goto out;
	}

	mode = op->mode;
	if ((open_flag & O_CREAT) && !IS_POSIXACL(dir))
		mode &= ~current_umask();

	if ((open_flag & (O_EXCL | O_CREAT)) == (O_EXCL | O_CREAT)) {
		open_flag &= ~O_TRUNC;
		*opened |= FILE_CREATED;
	}

	/*
	 * Checking write permission is tricky, bacuse we don't know if we are
	 * going to actually need it: O_CREAT opens should work as long as the
	 * file exists.  But checking existence breaks atomicity.  The trick is
	 * to check access and if not granted clear O_CREAT from the flags.
	 *
	 * Another problem is returing the "right" error value (e.g. for an
	 * O_EXCL open we want to return EEXIST not EROFS).
	 */
	if (((open_flag & (O_CREAT | O_TRUNC)) ||
	    (open_flag & O_ACCMODE) != O_RDONLY) && unlikely(!got_write)) {
		if (!(open_flag & O_CREAT)) {
			/*
			 * No O_CREATE -> atomicity not a requirement -> fall
			 * back to lookup + open
			 */
			goto no_open;
		} else if (open_flag & (O_EXCL | O_TRUNC)) {
			/* Fall back and fail with the right error */
			create_error = -EROFS;
			goto no_open;
		} else {
			/* No side effects, safe to clear O_CREAT */
			create_error = -EROFS;
			open_flag &= ~O_CREAT;
		}
	}

	if (open_flag & O_CREAT) {
		error = may_o_create(&nd->path, dentry, mode);
		if (error) {
			create_error = error;
			if (open_flag & O_EXCL)
				goto no_open;
			open_flag &= ~O_CREAT;
		}
	}

	if (nd->flags & LOOKUP_DIRECTORY)
		open_flag |= O_DIRECTORY;

	file->f_path.dentry = DENTRY_NOT_SET;
	file->f_path.mnt = nd->path.mnt;
	error = dir->i_op->atomic_open(dir, dentry, file, open_flag, mode,
				      opened);
	if (error < 0) {
		if (create_error && error == -ENOENT)
			error = create_error;
		goto out;
	}

	acc_mode = op->acc_mode;
	if (*opened & FILE_CREATED) {
		fsnotify_create(dir, dentry);
		acc_mode = MAY_OPEN;
	}

	if (error) {	/* returned 1, that is */
		if (WARN_ON(file->f_path.dentry == DENTRY_NOT_SET)) {
			error = -EIO;
			goto out;
		}
		if (file->f_path.dentry) {
			dput(dentry);
			dentry = file->f_path.dentry;
		}
		if (create_error && dentry->d_inode == NULL) {
			error = create_error;
			goto out;
		}
		goto looked_up;
	}

	/*
	 * We didn't have the inode before the open, so check open permission
	 * here.
	 */
	error = may_open(&file->f_path, acc_mode, open_flag);
	if (error)
		fput(file);

out:
	dput(dentry);
	return error;

no_open:
	if (need_lookup) {
		dentry = lookup_real(dir, dentry, nd->flags);
		if (IS_ERR(dentry))
			return PTR_ERR(dentry);

		if (create_error) {
			int open_flag = op->open_flag;

			error = create_error;
			if ((open_flag & O_EXCL)) {
				if (!dentry->d_inode)
					goto out;
			} else if (!dentry->d_inode) {
				goto out;
			} else if ((open_flag & O_TRUNC) &&
				   S_ISREG(dentry->d_inode->i_mode)) {
				goto out;
			}
			/* will fail later, go on to get the right error */
		}
	}
looked_up:
	path->dentry = dentry;
	path->mnt = nd->path.mnt;
	return 1;
}

/*
 * Look up and maybe create and open the last component.
 *
 * Must be called with i_mutex held on parent.
 *
 * Returns 0 if the file was successfully atomically created (if necessary) and
 * opened.  In this case the file will be returned attached to @file.
 *
 * Returns 1 if the file was not completely opened at this time, though lookups
 * and creations will have been performed and the dentry returned in @path will
 * be positive upon return if O_CREAT was specified.  If O_CREAT wasn't
 * specified then a negative dentry may be returned.
 *
 * An error code is returned otherwise.
 *
 * FILE_CREATE will be set in @*opened if the dentry was created and will be
 * cleared otherwise prior to returning.
 */
static int lookup_open(struct nameidata *nd, struct path *path,
			struct file *file,
			const struct open_flags *op,
			bool got_write, int *opened)
{
	struct dentry *dir = nd->path.dentry;
	struct inode *dir_inode = dir->d_inode;
	struct vfsmount *mnt = nd->path.mnt;
	struct dentry *dentry;
	int error;
	bool need_lookup;

	*opened &= ~FILE_CREATED;
	dentry = lookup_dcache(&nd->last, dir, nd->flags, &need_lookup);
	if (IS_ERR(dentry))
		return PTR_ERR(dentry);

	/* Cached positive dentry: will open in f_op->open */
	if (!need_lookup && dentry->d_inode)
		goto out_no_open;

	if ((nd->flags & LOOKUP_OPEN) && dir_inode->i_op->atomic_open) {
		return atomic_open(nd, dentry, path, file, op, got_write,
				   need_lookup, opened);
	}

	if (need_lookup) {
		BUG_ON(dentry->d_inode);

		dentry = lookup_real(dir_inode, dentry, nd->flags);
		if (IS_ERR(dentry))
			return PTR_ERR(dentry);
	}

	/* Negative dentry, just create the file */
	if (!dentry->d_inode && (op->open_flag & O_CREAT)) {
		umode_t mode = op->mode;
		if (!IS_POSIXACL(dir->d_inode))
			mode &= ~current_umask();
		/*
		 * This write is needed to ensure that a
		 * rw->ro transition does not occur between
		 * the time when the file is created and when
		 * a permanent write count is taken through
		 * the 'struct file' in finish_open().
		 */
		if (!got_write) {
			error = -EROFS;
			goto out_dput;
		}
		*opened |= FILE_CREATED;
		error = security_path_mknod(&nd->path, dentry, mode, 0);
		if (error)
			goto out_dput;
		error = vfs_create2(mnt, dir->d_inode, dentry, mode,
				   nd->flags & LOOKUP_EXCL);
		if (error)
			goto out_dput;
	}
out_no_open:
	path->dentry = dentry;
	path->mnt = nd->path.mnt;
	return 1;

out_dput:
	dput(dentry);
	return error;
}

/*
 * Handle the last step of open()
 */
static int do_last(struct nameidata *nd, struct path *path,
		   struct file *file, const struct open_flags *op,
		   int *opened, struct filename *name)
{
	struct dentry *dir = nd->path.dentry;
	int open_flag = op->open_flag;
	bool will_truncate = (open_flag & O_TRUNC) != 0;
	bool got_write = false;
	int acc_mode = op->acc_mode;
	struct inode *inode;
	bool symlink_ok = false;
	struct path save_parent = { .dentry = NULL, .mnt = NULL };
	bool retried = false;
	int error;
	const char *pathname = name->name;

	nd->flags &= ~LOOKUP_PARENT;
	nd->flags |= op->intent;

	switch (nd->last_type) {
	case LAST_DOTDOT:
	case LAST_DOT:
		error = handle_dots(nd, nd->last_type);
		if (error)
			return error;
		/* fallthrough */
	case LAST_ROOT:
		error = complete_walk(nd);
		if (error)
			return error;
		audit_inode(pathname, nd->path.dentry);
		if (open_flag & O_CREAT) {
			error = -EISDIR;
			goto out;
		}
		goto finish_open;
	case LAST_BIND:
		error = complete_walk(nd);
		if (error)
			return error;
		audit_inode(pathname, dir);
		goto finish_open;
	}

	if (!(open_flag & O_CREAT)) {
		if (nd->last.name[nd->last.len])
			nd->flags |= LOOKUP_FOLLOW | LOOKUP_DIRECTORY;
		if (open_flag & O_PATH && !(nd->flags & LOOKUP_FOLLOW))
			symlink_ok = true;
		/* we _can_ be in RCU mode here */
		error = lookup_fast(nd, &nd->last, path, &inode);
		if (likely(!error))
			goto finish_lookup;

		if (error < 0)
			goto out;

		BUG_ON(nd->inode != dir->d_inode);
	} else {
		/* create side of things */
		/*
		 * This will *only* deal with leaving RCU mode - LOOKUP_JUMPED
		 * has been cleared when we got to the last component we are
		 * about to look up
		 */
		error = complete_walk(nd);
		if (error)
			return error;

		audit_inode(pathname, dir);
		error = -EISDIR;
		/* trailing slashes? */
		if (nd->last.name[nd->last.len])
			goto out;
	}

retry_lookup:
	if (op->open_flag & (O_CREAT | O_TRUNC | O_WRONLY | O_RDWR)) {
		error = mnt_want_write(nd->path.mnt);
		if (!error)
			got_write = true;
		/*
		 * do _not_ fail yet - we might not need that or fail with
		 * a different error; let lookup_open() decide; we'll be
		 * dropping this one anyway.
		 */
	}
	mutex_lock(&dir->d_inode->i_mutex);
	error = lookup_open(nd, path, file, op, got_write, opened);
	mutex_unlock(&dir->d_inode->i_mutex);

	if (error <= 0) {
		if (error)
			goto out;

		if ((*opened & FILE_CREATED) ||
		    !S_ISREG(file->f_path.dentry->d_inode->i_mode))
			will_truncate = false;

		audit_inode(pathname, file->f_path.dentry);
		goto opened;
	}

	if (*opened & FILE_CREATED) {
		/* Don't check for write permission, don't truncate */
		open_flag &= ~O_TRUNC;
		will_truncate = false;
		acc_mode = MAY_OPEN;
		path_to_nameidata(path, nd);
		goto finish_open_created;
	}

	/*
	 * create/update audit record if it already exists.
	 */
	if (path->dentry->d_inode)
		audit_inode(pathname, path->dentry);

	/*
	 * If atomic_open() acquired write access it is dropped now due to
	 * possible mount and symlink following (this might be optimized away if
	 * necessary...)
	 */
	if (got_write) {
		mnt_drop_write(nd->path.mnt);
		got_write = false;
	}

	error = -EEXIST;
	if ((open_flag & (O_EXCL | O_CREAT)) == (O_EXCL | O_CREAT))
		goto exit_dput;

	error = follow_managed(path, nd->flags);
	if (error < 0)
		goto exit_dput;

	if (error)
		nd->flags |= LOOKUP_JUMPED;

	BUG_ON(nd->flags & LOOKUP_RCU);
	inode = path->dentry->d_inode;
finish_lookup:
	/* we _can_ be in RCU mode here */
	error = -ENOENT;
	if (!inode) {
		path_to_nameidata(path, nd);
		goto out;
	}

	if (should_follow_link(inode, !symlink_ok)) {
		if (nd->flags & LOOKUP_RCU) {
			if (unlikely(unlazy_walk(nd, path->dentry))) {
				error = -ECHILD;
				goto out;
			}
		}
		BUG_ON(inode != path->dentry->d_inode);
		return 1;
	}

	if ((nd->flags & LOOKUP_RCU) || nd->path.mnt != path->mnt) {
		path_to_nameidata(path, nd);
	} else {
		save_parent.dentry = nd->path.dentry;
		save_parent.mnt = mntget(path->mnt);
		nd->path.dentry = path->dentry;

	}
	nd->inode = inode;
	/* Why this, you ask?  _Now_ we might have grown LOOKUP_JUMPED... */
	error = complete_walk(nd);
	if (error) {
		path_put(&save_parent);
		return error;
	}
	error = -EISDIR;
	if ((open_flag & O_CREAT) && S_ISDIR(nd->inode->i_mode))
		goto out;
	error = -ENOTDIR;
	if ((nd->flags & LOOKUP_DIRECTORY) && !can_lookup(nd->inode))
		goto out;
	audit_inode(pathname, nd->path.dentry);
finish_open:
	if (!S_ISREG(nd->inode->i_mode))
		will_truncate = false;

	if (will_truncate) {
		error = mnt_want_write(nd->path.mnt);
		if (error)
			goto out;
		got_write = true;
	}
finish_open_created:
	error = may_open(&nd->path, acc_mode, open_flag);
	if (error)
		goto out;
	file->f_path.mnt = nd->path.mnt;
	error = finish_open(file, nd->path.dentry, NULL, opened);
	if (error) {
		if (error == -EOPENSTALE)
			goto stale_open;
		goto out;
	}
opened:
	error = open_check_o_direct(file);
	if (error)
		goto exit_fput;
	error = ima_file_check(file, op->acc_mode);
	if (error)
		goto exit_fput;

	if (will_truncate) {
		error = handle_truncate(file);
		if (error)
			goto exit_fput;
	}
out:
	if (got_write)
		mnt_drop_write(nd->path.mnt);
	path_put(&save_parent);
	terminate_walk(nd);
	return error;

exit_dput:
	path_put_conditional(path, nd);
	goto out;
exit_fput:
	fput(file);
	goto out;

stale_open:
	/* If no saved parent or already retried then can't retry */
	if (!save_parent.dentry || retried)
		goto out;

	BUG_ON(save_parent.dentry != dir);
	path_put(&nd->path);
	nd->path = save_parent;
	nd->inode = dir->d_inode;
	save_parent.mnt = NULL;
	save_parent.dentry = NULL;
	if (got_write) {
		mnt_drop_write(nd->path.mnt);
		got_write = false;
	}
	retried = true;
	goto retry_lookup;
}

static int do_tmpfile(int dfd, struct filename *pathname,
		struct nameidata *nd, int flags,
		const struct open_flags *op,
		struct file *file, int *opened)
{
	static const struct qstr name = QSTR_INIT("/", 1);
	struct dentry *dentry, *child;
	struct inode *dir;
	int error = path_lookupat(dfd, pathname->name,
				  flags | LOOKUP_DIRECTORY, nd);
	if (unlikely(error))
		return error;
	error = mnt_want_write(nd->path.mnt);
	if (unlikely(error))
		goto out;
	/* we want directory to be writable */
	error = inode_permission(nd->inode, MAY_WRITE | MAY_EXEC);
	if (error)
		goto out2;
	dentry = nd->path.dentry;
	dir = dentry->d_inode;
	if (!dir->i_op->tmpfile) {
		error = -EOPNOTSUPP;
		goto out2;
	}
	child = d_alloc(dentry, &name);
	if (unlikely(!child)) {
		error = -ENOMEM;
		goto out2;
	}
	nd->flags &= ~LOOKUP_DIRECTORY;
	nd->flags |= op->intent;
	dput(nd->path.dentry);
	nd->path.dentry = child;
	error = dir->i_op->tmpfile(dir, nd->path.dentry, op->mode);
	if (error)
		goto out2;
	audit_inode(pathname->name, nd->path.dentry);
	/* Don't check for other permissions, the inode was just created */
	error = may_open(&nd->path, MAY_OPEN, op->open_flag);
	if (error)
		goto out2;
	file->f_path.mnt = nd->path.mnt;
	error = finish_open(file, nd->path.dentry, NULL, opened);
	if (error)
		goto out2;
	error = open_check_o_direct(file);
	if (error) {
		fput(file);
	} else if (!(op->open_flag & O_EXCL)) {
		struct inode *inode = file->f_path.dentry->d_inode;
		spin_lock(&inode->i_lock);
		inode->i_state |= I_LINKABLE;
		spin_unlock(&inode->i_lock);
	}
out2:
	mnt_drop_write(nd->path.mnt);
out:
	path_put(&nd->path);
	return error;
}

static struct file *path_openat(int dfd, struct filename *pathname,
		struct nameidata *nd, const struct open_flags *op, int flags)
{
	struct file *base = NULL;
	struct file *file;
	struct path path;
	int opened = 0;
	int error;

	file = get_empty_filp();
	if (!file)
		return ERR_PTR(-ENFILE);

	file->f_flags = op->open_flag;

	if (unlikely(file->f_flags & __O_TMPFILE)) {
		error = do_tmpfile(dfd, pathname, nd, flags, op, file, &opened);
		goto out2;
	}

	error = path_init(dfd, pathname->name, flags | LOOKUP_PARENT, nd, &base);
	if (unlikely(error))
		goto out;

	current->total_link_count = 0;
	error = link_path_walk(pathname->name, nd);
	if (unlikely(error))
		goto out;

	error = do_last(nd, &path, file, op, &opened, pathname);
	while (unlikely(error > 0)) { /* trailing symlink */
		struct path link = path;
		void *cookie;
		if (!(nd->flags & LOOKUP_FOLLOW)) {
			path_put_conditional(&path, nd);
			path_put(&nd->path);
			error = -ELOOP;
			break;
		}
		error = may_follow_link(&link, nd);
		if (unlikely(error))
			break;
		nd->flags |= LOOKUP_PARENT;
		nd->flags &= ~(LOOKUP_OPEN|LOOKUP_CREATE|LOOKUP_EXCL);
		error = follow_link(&link, nd, &cookie);
		if (unlikely(error))
			break;
		error = do_last(nd, &path, file, op, &opened, pathname);
		put_link(nd, &link, cookie);
	}
out:
	if (nd->root.mnt && !(nd->flags & LOOKUP_ROOT))
		path_put(&nd->root);
	if (base)
		fput(base);
out2:
	if (!(opened & FILE_OPENED)) {
		BUG_ON(!error);
		put_filp(file);
	}
	if (unlikely(error)) {
		if (error == -EOPENSTALE) {
			if (flags & LOOKUP_RCU)
				error = -ECHILD;
			else
				error = -ESTALE;
		}
		file = ERR_PTR(error);
	}
	return file;
}

struct file *do_filp_open(int dfd, struct filename *pathname,
		const struct open_flags *op, int flags)
{
	struct nameidata nd;
	struct file *filp;

	filp = path_openat(dfd, pathname, &nd, op, flags | LOOKUP_RCU);
	if (unlikely(filp == ERR_PTR(-ECHILD)))
		filp = path_openat(dfd, pathname, &nd, op, flags);
	if (unlikely(filp == ERR_PTR(-ESTALE)))
		filp = path_openat(dfd, pathname, &nd, op, flags | LOOKUP_REVAL);
	return filp;
}

struct file *do_file_open_root(struct dentry *dentry, struct vfsmount *mnt,
		const char *name, const struct open_flags *op, int flags)
{
	struct nameidata nd;
	struct file *file;
	struct filename filename = { .name = name };

	nd.root.mnt = mnt;
	nd.root.dentry = dentry;

	flags |= LOOKUP_ROOT;

	if (dentry->d_inode->i_op->follow_link && op->intent & LOOKUP_OPEN)
		return ERR_PTR(-ELOOP);

	file = path_openat(-1, &filename, &nd, op, flags | LOOKUP_RCU);
	if (unlikely(file == ERR_PTR(-ECHILD)))
		file = path_openat(-1, &filename, &nd, op, flags);
	if (unlikely(file == ERR_PTR(-ESTALE)))
		file = path_openat(-1, &filename, &nd, op, flags | LOOKUP_REVAL);
	return file;
}

struct dentry *kern_path_create(int dfd, const char *pathname, struct path *path, int is_dir)
{
	struct dentry *dentry = ERR_PTR(-EEXIST);
	struct nameidata nd;
	int err2;
	int error = do_path_lookup(dfd, pathname, LOOKUP_PARENT, &nd);
	if (error)
		return ERR_PTR(error);

	/*
	 * Yucky last component or no last component at all?
	 * (foo/., foo/.., /////)
	 */
	if (nd.last_type != LAST_NORM)
		goto out;
	nd.flags &= ~LOOKUP_PARENT;
	nd.flags |= LOOKUP_CREATE | LOOKUP_EXCL;

	/* don't fail immediately if it's r/o, at least try to report other errors */
	err2 = mnt_want_write(nd.path.mnt);
	/*
	 * Do the final lookup.
	 */
	mutex_lock_nested(&nd.path.dentry->d_inode->i_mutex, I_MUTEX_PARENT);
	dentry = lookup_hash(&nd);
	if (IS_ERR(dentry))
		goto unlock;

	error = -EEXIST;
	if (dentry->d_inode)
		goto fail;
	/*
	 * Special case - lookup gave negative, but... we had foo/bar/
	 * From the vfs_mknod() POV we just have a negative dentry -
	 * all is fine. Let's be bastards - you had / on the end, you've
	 * been asking for (non-existent) directory. -ENOENT for you.
	 */
	if (unlikely(!is_dir && nd.last.name[nd.last.len])) {
		error = -ENOENT;
		goto fail;
	}
	if (unlikely(err2)) {
		error = err2;
		goto fail;
	}
	*path = nd.path;
	return dentry;
fail:
	dput(dentry);
	dentry = ERR_PTR(error);
unlock:
	mutex_unlock(&nd.path.dentry->d_inode->i_mutex);
	if (!err2)
		mnt_drop_write(nd.path.mnt);
out:
	path_put(&nd.path);
	return dentry;
}
EXPORT_SYMBOL(kern_path_create);

void done_path_create(struct path *path, struct dentry *dentry)
{
	dput(dentry);
	mutex_unlock(&path->dentry->d_inode->i_mutex);
	mnt_drop_write(path->mnt);
	path_put(path);
}
EXPORT_SYMBOL(done_path_create);

struct dentry *user_path_create(int dfd, const char __user *pathname, struct path *path, int is_dir)
{
	struct filename *tmp = getname(pathname);
	struct dentry *res;
	if (IS_ERR(tmp))
		return ERR_CAST(tmp);
	res = kern_path_create(dfd, tmp->name, path, is_dir);
	putname(tmp);
	return res;
}
EXPORT_SYMBOL(user_path_create);

int vfs_mknod2(struct vfsmount *mnt, struct inode *dir, struct dentry *dentry, umode_t mode, dev_t dev)
{
	int error = may_create(mnt, dir, dentry);

	if (error)
		return error;

	if ((S_ISCHR(mode) || S_ISBLK(mode)) && !capable(CAP_MKNOD))
		return -EPERM;

	if (!dir->i_op->mknod)
		return -EPERM;

	error = devcgroup_inode_mknod(mode, dev);
	if (error)
		return error;

	error = security_inode_mknod(dir, dentry, mode, dev);
	if (error)
		return error;

	error = dir->i_op->mknod(dir, dentry, mode, dev);
	if (!error)
		fsnotify_create(dir, dentry);
	return error;
}
EXPORT_SYMBOL(vfs_mknod2);

int vfs_mknod(struct inode *dir, struct dentry *dentry, umode_t mode, dev_t dev)
{
	return vfs_mknod2(NULL, dir, dentry, mode, dev);
}
EXPORT_SYMBOL(vfs_mknod);

static int may_mknod(umode_t mode)
{
	switch (mode & S_IFMT) {
	case S_IFREG:
	case S_IFCHR:
	case S_IFBLK:
	case S_IFIFO:
	case S_IFSOCK:
	case 0: /* zero mode translates to S_IFREG */
		return 0;
	case S_IFDIR:
		return -EPERM;
	default:
		return -EINVAL;
	}
}

SYSCALL_DEFINE4(mknodat, int, dfd, const char __user *, filename, umode_t, mode,
		unsigned, dev)
{
	struct dentry *dentry;
	struct path path;
	int error;

	error = may_mknod(mode);
	if (error)
		return error;

	dentry = user_path_create(dfd, filename, &path, 0);
	if (IS_ERR(dentry))
		return PTR_ERR(dentry);

	if (!IS_POSIXACL(path.dentry->d_inode))
		mode &= ~current_umask();
	error = security_path_mknod(&path, dentry, mode, dev);
	if (error)
		goto out;
	switch (mode & S_IFMT) {
		case 0: case S_IFREG:
			error = vfs_create2(path.mnt, path.dentry->d_inode,dentry,mode,true);
			break;
		case S_IFCHR: case S_IFBLK:
			error = vfs_mknod2(path.mnt, path.dentry->d_inode,dentry,mode,
					new_decode_dev(dev));
			break;
		case S_IFIFO: case S_IFSOCK:
			error = vfs_mknod(path.dentry->d_inode,dentry,mode,0);
			break;
	}
out:
	done_path_create(&path, dentry);

	return error;
}

SYSCALL_DEFINE3(mknod, const char __user *, filename, umode_t, mode, unsigned, dev)
{
	return sys_mknodat(AT_FDCWD, filename, mode, dev);
}

int vfs_mkdir2(struct vfsmount *mnt, struct inode *dir, struct dentry *dentry, umode_t mode)
{
	int error = may_create(mnt, dir, dentry);
	unsigned max_links = dir->i_sb->s_max_links;

	if (error)
		return error;

	if (!dir->i_op->mkdir)
		return -EPERM;

	mode &= (S_IRWXUGO|S_ISVTX);
	error = security_inode_mkdir(dir, dentry, mode);
	if (error)
		return error;

	if (max_links && dir->i_nlink >= max_links)
		return -EMLINK;

	error = dir->i_op->mkdir(dir, dentry, mode);
	if (!error)
		fsnotify_mkdir(dir, dentry);
	return error;
}
EXPORT_SYMBOL(vfs_mkdir2);

int vfs_mkdir(struct inode *dir, struct dentry *dentry, umode_t mode)
{
	return vfs_mkdir2(NULL, dir, dentry, mode);
}
EXPORT_SYMBOL(vfs_mkdir);

SYSCALL_DEFINE3(mkdirat, int, dfd, const char __user *, pathname, umode_t, mode)
{
	struct dentry *dentry;
	struct path path;
	int error;

	dentry = user_path_create(dfd, pathname, &path, 1);
	if (IS_ERR(dentry))
		return PTR_ERR(dentry);

	if (!IS_POSIXACL(path.dentry->d_inode))
		mode &= ~current_umask();
	error = security_path_mkdir(&path, dentry, mode);
	if (!error)
		error = vfs_mkdir2(path.mnt, path.dentry->d_inode, dentry, mode);
	done_path_create(&path, dentry);
	return error;
}

SYSCALL_DEFINE2(mkdir, const char __user *, pathname, umode_t, mode)
{
	return sys_mkdirat(AT_FDCWD, pathname, mode);
}

/*
 * The dentry_unhash() helper will try to drop the dentry early: we
 * should have a usage count of 1 if we're the only user of this
 * dentry, and if that is true (possibly after pruning the dcache),
 * then we drop the dentry now.
 *
 * A low-level filesystem can, if it choses, legally
 * do a
 *
 *	if (!d_unhashed(dentry))
 *		return -EBUSY;
 *
 * if it cannot handle the case of removing a directory
 * that is still in use by something else..
 */
void dentry_unhash(struct dentry *dentry)
{
	shrink_dcache_parent(dentry);
	spin_lock(&dentry->d_lock);
	if (dentry->d_count == 1)
		__d_drop(dentry);
	spin_unlock(&dentry->d_lock);
}

int vfs_rmdir2(struct vfsmount *mnt, struct inode *dir, struct dentry *dentry)
{
	int error = may_delete(mnt, dir, dentry, 1);

	if (error)
		return error;

	if (!dir->i_op->rmdir)
		return -EPERM;

	dget(dentry);
	mutex_lock(&dentry->d_inode->i_mutex);

	error = -EBUSY;
	if (d_mountpoint(dentry))
		goto out;

	error = security_inode_rmdir(dir, dentry);
	if (error)
		goto out;

	shrink_dcache_parent(dentry);
	error = dir->i_op->rmdir(dir, dentry);
	if (error)
		goto out;

	dentry->d_inode->i_flags |= S_DEAD;
	dont_mount(dentry);

out:
	mutex_unlock(&dentry->d_inode->i_mutex);
	dput(dentry);
	if (!error)
		d_delete(dentry);
	return error;
}
EXPORT_SYMBOL(vfs_rmdir2);

int vfs_rmdir(struct inode *dir, struct dentry *dentry)
{
	return vfs_rmdir2(NULL, dir, dentry);
}
EXPORT_SYMBOL(vfs_rmdir);

static long do_rmdir(int dfd, const char __user *pathname)
{
	int error = 0;
<<<<<<< HEAD
	char * name = "";
=======
	struct filename *name;
>>>>>>> 93329552
	struct dentry *dentry;
	struct nameidata nd;

	name = user_path_parent(dfd, pathname, &nd);
	if (IS_ERR(name))
		return PTR_ERR(name);

	switch(nd.last_type) {
	case LAST_DOTDOT:
		error = -ENOTEMPTY;
		goto exit1;
	case LAST_DOT:
		error = -EINVAL;
		goto exit1;
	case LAST_ROOT:
		error = -EBUSY;
		goto exit1;
	}

	nd.flags &= ~LOOKUP_PARENT;
	error = mnt_want_write(nd.path.mnt);
	if (error)
		goto exit1;

	mutex_lock_nested(&nd.path.dentry->d_inode->i_mutex, I_MUTEX_PARENT);
	dentry = lookup_hash(&nd);
	error = PTR_ERR(dentry);
	if (IS_ERR(dentry))
		goto exit2;
	if (!dentry->d_inode) {
		error = -ENOENT;
		goto exit3;
	}
	error = security_path_rmdir(&nd.path, dentry);
	if (error)
		goto exit3;
	error = vfs_rmdir2(nd.path.mnt, nd.path.dentry->d_inode, dentry);
exit3:
	dput(dentry);
exit2:
	mutex_unlock(&nd.path.dentry->d_inode->i_mutex);
	mnt_drop_write(nd.path.mnt);
exit1:
	path_put(&nd.path);
	putname(name);
	return error;
}

SYSCALL_DEFINE1(rmdir, const char __user *, pathname)
{
	return do_rmdir(AT_FDCWD, pathname);
}

int vfs_unlink2(struct vfsmount *mnt, struct inode *dir, struct dentry *dentry)
{
	int error = may_delete(mnt, dir, dentry, 0);

	if (error)
		return error;

	if (!dir->i_op->unlink)
		return -EPERM;

	mutex_lock(&dentry->d_inode->i_mutex);
	if (d_mountpoint(dentry))
		error = -EBUSY;
	else {
		error = security_inode_unlink(dir, dentry);
		if (!error) {
			error = dir->i_op->unlink(dir, dentry);
			if (!error)
				dont_mount(dentry);
		}
	}
	mutex_unlock(&dentry->d_inode->i_mutex);

	/* We don't d_delete() NFS sillyrenamed files--they still exist. */
	if (!error && !(dentry->d_flags & DCACHE_NFSFS_RENAMED)) {
		fsnotify_link_count(dentry->d_inode);
		d_delete(dentry);
	}

	return error;
}
EXPORT_SYMBOL(vfs_unlink2);

int vfs_unlink(struct inode *dir, struct dentry *dentry)
{
	return vfs_unlink2(NULL, dir, dentry);
}
EXPORT_SYMBOL(vfs_unlink);

/*
 * Make sure that the actual truncation of the file will occur outside its
 * directory's i_mutex.  Truncate can take a long time if there is a lot of
 * writeout happening, and we don't want to prevent access to the directory
 * while waiting on the I/O.
 */
static long do_unlinkat(int dfd, const char __user *pathname)
{
	int error;
<<<<<<< HEAD
	char *name = "";
=======
	struct filename *name;
>>>>>>> 93329552
	struct dentry *dentry;
	struct nameidata nd;
	struct inode *inode = NULL;

	name = user_path_parent(dfd, pathname, &nd);
	if (IS_ERR(name))
		return PTR_ERR(name);

	error = -EISDIR;
	if (nd.last_type != LAST_NORM)
		goto exit1;

	nd.flags &= ~LOOKUP_PARENT;
	error = mnt_want_write(nd.path.mnt);
	if (error)
		goto exit1;

	mutex_lock_nested(&nd.path.dentry->d_inode->i_mutex, I_MUTEX_PARENT);
	dentry = lookup_hash(&nd);
	error = PTR_ERR(dentry);
	if (!IS_ERR(dentry)) {
		/* Why not before? Because we want correct error value */
		if (nd.last.name[nd.last.len])
			goto slashes;
		inode = dentry->d_inode;
		if (!inode)
			goto slashes;
		ihold(inode);
		error = security_path_unlink(&nd.path, dentry);
		if (error)
			goto exit2;
		error = vfs_unlink2(nd.path.mnt, nd.path.dentry->d_inode, dentry);
exit2:
		dput(dentry);
	}
	mutex_unlock(&nd.path.dentry->d_inode->i_mutex);
	if (inode)
		iput(inode);	/* truncate the inode here */
	mnt_drop_write(nd.path.mnt);
exit1:
	path_put(&nd.path);
	putname(name);
	return error;

slashes:
	error = !dentry->d_inode ? -ENOENT :
		S_ISDIR(dentry->d_inode->i_mode) ? -EISDIR : -ENOTDIR;
	goto exit2;
}

SYSCALL_DEFINE3(unlinkat, int, dfd, const char __user *, pathname, int, flag)
{
	if ((flag & ~AT_REMOVEDIR) != 0)
		return -EINVAL;

	if (flag & AT_REMOVEDIR)
		return do_rmdir(dfd, pathname);

	return do_unlinkat(dfd, pathname);
}

SYSCALL_DEFINE1(unlink, const char __user *, pathname)
{
	return do_unlinkat(AT_FDCWD, pathname);
}

int vfs_symlink2(struct vfsmount *mnt, struct inode *dir, struct dentry *dentry, const char *oldname)
{
	int error = may_create(mnt, dir, dentry);

	if (error)
		return error;

	if (!dir->i_op->symlink)
		return -EPERM;

	error = security_inode_symlink(dir, dentry, oldname);
	if (error)
		return error;

	error = dir->i_op->symlink(dir, dentry, oldname);
	if (!error)
		fsnotify_create(dir, dentry);
	return error;
}
EXPORT_SYMBOL(vfs_symlink2);

int vfs_symlink(struct inode *dir, struct dentry *dentry, const char *oldname)
{
	return vfs_symlink2(NULL, dir, dentry, oldname);
}
EXPORT_SYMBOL(vfs_symlink);

SYSCALL_DEFINE3(symlinkat, const char __user *, oldname,
		int, newdfd, const char __user *, newname)
{
	int error;
	struct filename *from;
	struct dentry *dentry;
	struct path path;

	from = getname(oldname);
	if (IS_ERR(from))
		return PTR_ERR(from);

	dentry = user_path_create(newdfd, newname, &path, 0);
	error = PTR_ERR(dentry);
	if (IS_ERR(dentry))
		goto out_putname;

	error = security_path_symlink(&path, dentry, from->name);
	if (!error)
		error = vfs_symlink2(path.mnt, path.dentry->d_inode, dentry, from->name);
	done_path_create(&path, dentry);
out_putname:
	putname(from);
	return error;
}

SYSCALL_DEFINE2(symlink, const char __user *, oldname, const char __user *, newname)
{
	return sys_symlinkat(oldname, AT_FDCWD, newname);
}

int vfs_link2(struct vfsmount *mnt, struct dentry *old_dentry, struct inode *dir, struct dentry *new_dentry)
{
	struct inode *inode = old_dentry->d_inode;
	unsigned max_links = dir->i_sb->s_max_links;
	int error;

	if (!inode)
		return -ENOENT;

	error = may_create(mnt, dir, new_dentry);
	if (error)
		return error;

	if (dir->i_sb != inode->i_sb)
		return -EXDEV;

	/*
	 * A link to an append-only or immutable file cannot be created.
	 */
	if (IS_APPEND(inode) || IS_IMMUTABLE(inode))
		return -EPERM;
	if (!dir->i_op->link)
		return -EPERM;
	if (S_ISDIR(inode->i_mode))
		return -EPERM;

	error = security_inode_link(old_dentry, dir, new_dentry);
	if (error)
		return error;

	mutex_lock(&inode->i_mutex);
	/* Make sure we don't allow creating hardlink to an unlinked file */
	if (inode->i_nlink == 0 && !(inode->i_state & I_LINKABLE))
		error =  -ENOENT;
	else if (max_links && inode->i_nlink >= max_links)
		error = -EMLINK;
	else
		error = dir->i_op->link(old_dentry, dir, new_dentry);

	if (!error && (inode->i_state & I_LINKABLE)) {
		spin_lock(&inode->i_lock);
		inode->i_state &= ~I_LINKABLE;
		spin_unlock(&inode->i_lock);
	}
	mutex_unlock(&inode->i_mutex);
	if (!error)
		fsnotify_link(dir, inode, new_dentry);
	return error;
}
EXPORT_SYMBOL(vfs_link2);

int vfs_link(struct dentry *old_dentry, struct inode *dir, struct dentry *new_dentry)
{
	return vfs_link2(NULL, old_dentry, dir, new_dentry);
}
EXPORT_SYMBOL(vfs_link);

/*
 * Hardlinks are often used in delicate situations.  We avoid
 * security-related surprises by not following symlinks on the
 * newname.  --KAB
 *
 * We don't follow them on the oldname either to be compatible
 * with linux 2.0, and to avoid hard-linking to directories
 * and other special files.  --ADM
 */
SYSCALL_DEFINE5(linkat, int, olddfd, const char __user *, oldname,
		int, newdfd, const char __user *, newname, int, flags)
{
	struct dentry *new_dentry;
	struct path old_path, new_path;
	int how = 0;
	int error;

	if ((flags & ~(AT_SYMLINK_FOLLOW | AT_EMPTY_PATH)) != 0)
		return -EINVAL;
	/*
	 * To use null names we require CAP_DAC_READ_SEARCH
	 * This ensures that not everyone will be able to create
	 * handlink using the passed filedescriptor.
	 */
	if (flags & AT_EMPTY_PATH) {
		if (!capable(CAP_DAC_READ_SEARCH))
			return -ENOENT;
		how = LOOKUP_EMPTY;
	}

	if (flags & AT_SYMLINK_FOLLOW)
		how |= LOOKUP_FOLLOW;

	error = user_path_at(olddfd, oldname, how, &old_path);
	if (error)
		return error;

	new_dentry = user_path_create(newdfd, newname, &new_path, 0);
	error = PTR_ERR(new_dentry);
	if (IS_ERR(new_dentry))
		goto out;

	error = -EXDEV;
	if (old_path.mnt != new_path.mnt)
		goto out_dput;
	error = may_linkat(&old_path);
	if (unlikely(error))
		goto out_dput;
	error = security_path_link(old_path.dentry, &new_path, new_dentry);
	if (error)
		goto out_dput;
	error = vfs_link2(old_path.mnt, old_path.dentry, new_path.dentry->d_inode, new_dentry);
out_dput:
	done_path_create(&new_path, new_dentry);
out:
	path_put(&old_path);

	return error;
}

SYSCALL_DEFINE2(link, const char __user *, oldname, const char __user *, newname)
{
	return sys_linkat(AT_FDCWD, oldname, AT_FDCWD, newname, 0);
}

/*
 * The worst of all namespace operations - renaming directory. "Perverted"
 * doesn't even start to describe it. Somebody in UCB had a heck of a trip...
 * Problems:
 *	a) we can get into loop creation. Check is done in is_subdir().
 *	b) race potential - two innocent renames can create a loop together.
 *	   That's where 4.4 screws up. Current fix: serialization on
 *	   sb->s_vfs_rename_mutex. We might be more accurate, but that's another
 *	   story.
 *	c) we have to lock _three_ objects - parents and victim (if it exists).
 *	   And that - after we got ->i_mutex on parents (until then we don't know
 *	   whether the target exists).  Solution: try to be smart with locking
 *	   order for inodes.  We rely on the fact that tree topology may change
 *	   only under ->s_vfs_rename_mutex _and_ that parent of the object we
 *	   move will be locked.  Thus we can rank directories by the tree
 *	   (ancestors first) and rank all non-directories after them.
 *	   That works since everybody except rename does "lock parent, lookup,
 *	   lock child" and rename is under ->s_vfs_rename_mutex.
 *	   HOWEVER, it relies on the assumption that any object with ->lookup()
 *	   has no more than 1 dentry.  If "hybrid" objects will ever appear,
 *	   we'd better make sure that there's no link(2) for them.
 *	d) conversion from fhandle to dentry may come in the wrong moment - when
 *	   we are removing the target. Solution: we will have to grab ->i_mutex
 *	   in the fhandle_to_dentry code. [FIXME - current nfsfh.c relies on
 *	   ->i_mutex on parents, which works but leads to some truly excessive
 *	   locking].
 */
static int vfs_rename_dir(struct vfsmount *mnt,
	       struct inode *old_dir, struct dentry *old_dentry,
	       struct inode *new_dir, struct dentry *new_dentry)
{
	int error = 0;
	struct inode *target = new_dentry->d_inode;
	unsigned max_links = new_dir->i_sb->s_max_links;

	/*
	 * If we are going to change the parent - check write permissions,
	 * we'll need to flip '..'.
	 */
	if (new_dir != old_dir) {
		error = inode_permission2(mnt, old_dentry->d_inode, MAY_WRITE);
		if (error)
			return error;
	}

	error = security_inode_rename(old_dir, old_dentry, new_dir, new_dentry);
	if (error)
		return error;

	dget(new_dentry);
	if (target)
		mutex_lock(&target->i_mutex);

	error = -EBUSY;
	if (d_mountpoint(old_dentry) || d_mountpoint(new_dentry))
		goto out;

	error = -EMLINK;
	if (max_links && !target && new_dir != old_dir &&
	    new_dir->i_nlink >= max_links)
		goto out;

	if (target)
		shrink_dcache_parent(new_dentry);
	error = old_dir->i_op->rename(old_dir, old_dentry, new_dir, new_dentry);
	if (error)
		goto out;

	if (target) {
		target->i_flags |= S_DEAD;
		dont_mount(new_dentry);
	}
out:
	if (target)
		mutex_unlock(&target->i_mutex);
	dput(new_dentry);
	if (!error)
		if (!(old_dir->i_sb->s_type->fs_flags & FS_RENAME_DOES_D_MOVE))
			d_move(old_dentry,new_dentry);
	return error;
}

static int vfs_rename_other(struct inode *old_dir, struct dentry *old_dentry,
			    struct inode *new_dir, struct dentry *new_dentry)
{
	struct inode *target = new_dentry->d_inode;
	int error;

	error = security_inode_rename(old_dir, old_dentry, new_dir, new_dentry);
	if (error)
		return error;

	dget(new_dentry);
	if (target)
		mutex_lock(&target->i_mutex);

	error = -EBUSY;
	if (d_mountpoint(old_dentry)||d_mountpoint(new_dentry))
		goto out;

	error = old_dir->i_op->rename(old_dir, old_dentry, new_dir, new_dentry);
	if (error)
		goto out;

	if (target)
		dont_mount(new_dentry);
	if (!(old_dir->i_sb->s_type->fs_flags & FS_RENAME_DOES_D_MOVE))
		d_move(old_dentry, new_dentry);
out:
	if (target)
		mutex_unlock(&target->i_mutex);
	dput(new_dentry);
	return error;
}

int vfs_rename2(struct vfsmount *mnt,
	       struct inode *old_dir, struct dentry *old_dentry,
	       struct inode *new_dir, struct dentry *new_dentry)
{
	int error;
	int is_dir = S_ISDIR(old_dentry->d_inode->i_mode);
	struct name_snapshot old_name;

	if (old_dentry->d_inode == new_dentry->d_inode)
 		return 0;
 
	error = may_delete(mnt, old_dir, old_dentry, is_dir);
	if (error)
		return error;

	if (!new_dentry->d_inode)
		error = may_create(mnt, new_dir, new_dentry);
	else
		error = may_delete(mnt, new_dir, new_dentry, is_dir);
	if (error)
		return error;

	if (!old_dir->i_op->rename)
		return -EPERM;

	take_dentry_name_snapshot(&old_name, old_dentry);

	if (is_dir)
		error = vfs_rename_dir(mnt, old_dir,old_dentry,new_dir,new_dentry);
	else
		error = vfs_rename_other(old_dir,old_dentry,new_dir,new_dentry);
	if (!error)
		fsnotify_move(old_dir, new_dir, old_name.name, is_dir,
			      new_dentry->d_inode, old_dentry);
	take_dentry_name_snapshot(&old_name, old_dentry);

	return error;
}
EXPORT_SYMBOL(vfs_rename2);

int vfs_rename(struct inode *old_dir, struct dentry *old_dentry,
	       struct inode *new_dir, struct dentry *new_dentry)
{
	return vfs_rename2(NULL, old_dir, old_dentry, new_dir, new_dentry);
}
EXPORT_SYMBOL(vfs_rename);

SYSCALL_DEFINE4(renameat, int, olddfd, const char __user *, oldname,
		int, newdfd, const char __user *, newname)
{
	struct dentry *old_dir, *new_dir;
	struct dentry *old_dentry, *new_dentry;
	struct dentry *trap;
	struct nameidata oldnd, newnd;
<<<<<<< HEAD
	char *from = "";
	char *to = "";
=======
	struct filename *from;
	struct filename *to;
>>>>>>> 93329552
	int error;

	from = user_path_parent(olddfd, oldname, &oldnd);
	if (IS_ERR(from)) {
		error = PTR_ERR(from);
		goto exit;
	}

	to = user_path_parent(newdfd, newname, &newnd);
	if (IS_ERR(to)) {
		error = PTR_ERR(to);
		goto exit1;
	}

	error = -EXDEV;
	if (oldnd.path.mnt != newnd.path.mnt)
		goto exit2;

	old_dir = oldnd.path.dentry;
	error = -EBUSY;
	if (oldnd.last_type != LAST_NORM)
		goto exit2;

	new_dir = newnd.path.dentry;
	if (newnd.last_type != LAST_NORM)
		goto exit2;

	error = mnt_want_write(oldnd.path.mnt);
	if (error)
		goto exit2;

	oldnd.flags &= ~LOOKUP_PARENT;
	newnd.flags &= ~LOOKUP_PARENT;
	newnd.flags |= LOOKUP_RENAME_TARGET;

	trap = lock_rename(new_dir, old_dir);

	old_dentry = lookup_hash(&oldnd);
	error = PTR_ERR(old_dentry);
	if (IS_ERR(old_dentry))
		goto exit3;
	/* source must exist */
	error = -ENOENT;
	if (!old_dentry->d_inode)
		goto exit4;
	/* unless the source is a directory trailing slashes give -ENOTDIR */
	if (!S_ISDIR(old_dentry->d_inode->i_mode)) {
		error = -ENOTDIR;
		if (oldnd.last.name[oldnd.last.len])
			goto exit4;
		if (newnd.last.name[newnd.last.len])
			goto exit4;
	}
	/* source should not be ancestor of target */
	error = -EINVAL;
	if (old_dentry == trap)
		goto exit4;
	new_dentry = lookup_hash(&newnd);
	error = PTR_ERR(new_dentry);
	if (IS_ERR(new_dentry))
		goto exit4;
	/* target should not be an ancestor of source */
	error = -ENOTEMPTY;
	if (new_dentry == trap)
		goto exit5;

	error = security_path_rename(&oldnd.path, old_dentry,
				     &newnd.path, new_dentry);
	if (error)
		goto exit5;
	error = vfs_rename2(oldnd.path.mnt, old_dir->d_inode, old_dentry,
				   new_dir->d_inode, new_dentry);
exit5:
	dput(new_dentry);
exit4:
	dput(old_dentry);
exit3:
	unlock_rename(new_dir, old_dir);
	mnt_drop_write(oldnd.path.mnt);
exit2:
	path_put(&newnd.path);
	putname(to);
exit1:
	path_put(&oldnd.path);
	putname(from);
exit:
	return error;
}

SYSCALL_DEFINE2(rename, const char __user *, oldname, const char __user *, newname)
{
	return sys_renameat(AT_FDCWD, oldname, AT_FDCWD, newname);
}

int vfs_readlink(struct dentry *dentry, char __user *buffer, int buflen, const char *link)
{
	int len;

	len = PTR_ERR(link);
	if (IS_ERR(link))
		goto out;

	len = strlen(link);
	if (len > (unsigned) buflen)
		len = buflen;
	if (copy_to_user(buffer, link, len))
		len = -EFAULT;
out:
	return len;
}

/*
 * A helper for ->readlink().  This should be used *ONLY* for symlinks that
 * have ->follow_link() touching nd only in nd_set_link().  Using (or not
 * using) it for any given inode is up to filesystem.
 */
int generic_readlink(struct dentry *dentry, char __user *buffer, int buflen)
{
	struct nameidata nd;
	void *cookie;
	int res;

	nd.depth = 0;
	cookie = dentry->d_inode->i_op->follow_link(dentry, &nd);
	if (IS_ERR(cookie))
		return PTR_ERR(cookie);

	res = vfs_readlink(dentry, buffer, buflen, nd_get_link(&nd));
	if (dentry->d_inode->i_op->put_link)
		dentry->d_inode->i_op->put_link(dentry, &nd, cookie);
	return res;
}

int vfs_follow_link(struct nameidata *nd, const char *link)
{
	return __vfs_follow_link(nd, link);
}

/* get the link contents into pagecache */
static char *page_getlink(struct dentry * dentry, struct page **ppage)
{
	char *kaddr;
	struct page *page;
	struct address_space *mapping = dentry->d_inode->i_mapping;
	page = read_mapping_page(mapping, 0, NULL);
	if (IS_ERR(page))
		return (char*)page;
	*ppage = page;
	kaddr = kmap(page);
	nd_terminate_link(kaddr, dentry->d_inode->i_size, PAGE_SIZE - 1);
	return kaddr;
}

int page_readlink(struct dentry *dentry, char __user *buffer, int buflen)
{
	struct page *page = NULL;
	char *s = page_getlink(dentry, &page);
	int res = vfs_readlink(dentry,buffer,buflen,s);
	if (page) {
		kunmap(page);
		page_cache_release(page);
	}
	return res;
}

void *page_follow_link_light(struct dentry *dentry, struct nameidata *nd)
{
	struct page *page = NULL;
	nd_set_link(nd, page_getlink(dentry, &page));
	return page;
}

void page_put_link(struct dentry *dentry, struct nameidata *nd, void *cookie)
{
	struct page *page = cookie;

	if (page) {
		kunmap(page);
		page_cache_release(page);
	}
}

/*
 * The nofs argument instructs pagecache_write_begin to pass AOP_FLAG_NOFS
 */
int __page_symlink(struct inode *inode, const char *symname, int len, int nofs)
{
	struct address_space *mapping = inode->i_mapping;
	struct page *page;
	void *fsdata;
	int err;
	char *kaddr;
	unsigned int flags = AOP_FLAG_UNINTERRUPTIBLE;
	if (nofs)
		flags |= AOP_FLAG_NOFS;

retry:
	err = pagecache_write_begin(NULL, mapping, 0, len-1,
				flags, &page, &fsdata);
	if (err)
		goto fail;

	kaddr = kmap_atomic(page);
	memcpy(kaddr, symname, len-1);
	kunmap_atomic(kaddr);

	err = pagecache_write_end(NULL, mapping, 0, len-1, len-1,
							page, fsdata);
	if (err < 0)
		goto fail;
	if (err < len-1)
		goto retry;

	mark_inode_dirty(inode);
	return 0;
fail:
	return err;
}

int page_symlink(struct inode *inode, const char *symname, int len)
{
	return __page_symlink(inode, symname, len,
			!(mapping_gfp_mask(inode->i_mapping) & __GFP_FS));
}

const struct inode_operations page_symlink_inode_operations = {
	.readlink	= generic_readlink,
	.follow_link	= page_follow_link_light,
	.put_link	= page_put_link,
};

EXPORT_SYMBOL(user_path_at);
EXPORT_SYMBOL(follow_down_one);
EXPORT_SYMBOL(follow_down);
EXPORT_SYMBOL(follow_up);
EXPORT_SYMBOL(get_write_access); /* nfsd */
EXPORT_SYMBOL(lock_rename);
EXPORT_SYMBOL(page_follow_link_light);
EXPORT_SYMBOL(page_put_link);
EXPORT_SYMBOL(page_readlink);
EXPORT_SYMBOL(__page_symlink);
EXPORT_SYMBOL(page_symlink);
EXPORT_SYMBOL(page_symlink_inode_operations);
EXPORT_SYMBOL(kern_path);
EXPORT_SYMBOL(vfs_path_lookup);
EXPORT_SYMBOL(unlock_rename);
EXPORT_SYMBOL(vfs_follow_link);
EXPORT_SYMBOL(generic_permission);
EXPORT_SYMBOL(vfs_readlink);
EXPORT_SYMBOL(dentry_unhash);
EXPORT_SYMBOL(generic_readlink);<|MERGE_RESOLUTION|>--- conflicted
+++ resolved
@@ -3456,11 +3456,7 @@
 static long do_rmdir(int dfd, const char __user *pathname)
 {
 	int error = 0;
-<<<<<<< HEAD
-	char * name = "";
-=======
 	struct filename *name;
->>>>>>> 93329552
 	struct dentry *dentry;
 	struct nameidata nd;
 
@@ -3562,11 +3558,7 @@
 static long do_unlinkat(int dfd, const char __user *pathname)
 {
 	int error;
-<<<<<<< HEAD
-	char *name = "";
-=======
 	struct filename *name;
->>>>>>> 93329552
 	struct dentry *dentry;
 	struct nameidata nd;
 	struct inode *inode = NULL;
@@ -3982,13 +3974,8 @@
 	struct dentry *old_dentry, *new_dentry;
 	struct dentry *trap;
 	struct nameidata oldnd, newnd;
-<<<<<<< HEAD
-	char *from = "";
-	char *to = "";
-=======
 	struct filename *from;
 	struct filename *to;
->>>>>>> 93329552
 	int error;
 
 	from = user_path_parent(olddfd, oldname, &oldnd);
