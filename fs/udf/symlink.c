--- conflicted
+++ resolved
@@ -77,12 +77,9 @@
 			/* that would be . - just ignore */
 			break;
 		case 5:
-<<<<<<< HEAD
-=======
 			elen += pc->lengthComponentIdent;
 			if (elen > fromlen)
 				return -EIO;
->>>>>>> 8d1988f8
 			comp_len = udf_get_filename(sb, pc->componentIdent,
 						    pc->lengthComponentIdent,
 						    p, tolen);
