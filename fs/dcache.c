/*
 * fs/dcache.c
 *
 * Complete reimplementation
 * (C) 1997 Thomas Schoebel-Theuer,
 * with heavy changes by Linus Torvalds
 */

/*
 * Notes on the allocation strategy:
 *
 * The dcache is a master of the icache - whenever a dcache entry
 * exists, the inode will always exist. "iput()" is done either when
 * the dcache entry is deleted or garbage collected.
 */

#include <linux/syscalls.h>
#include <linux/string.h>
#include <linux/mm.h>
#include <linux/fs.h>
#include <linux/fsnotify.h>
#include <linux/slab.h>
#include <linux/init.h>
#include <linux/hash.h>
#include <linux/cache.h>
#include <linux/export.h>
#include <linux/mount.h>
#include <linux/file.h>
#include <asm/uaccess.h>
#include <linux/security.h>
#include <linux/seqlock.h>
#include <linux/swap.h>
#include <linux/bootmem.h>
#include <linux/fs_struct.h>
#include <linux/hardirq.h>
#include <linux/bit_spinlock.h>
#include <linux/rculist_bl.h>
#include <linux/prefetch.h>
#include <linux/ratelimit.h>
#include "internal.h"
#include "mount.h"

/*
 * Usage:
 * dcache->d_inode->i_lock protects:
 *   - i_dentry, d_u.d_alias, d_inode of aliases
 * dcache_hash_bucket lock protects:
 *   - the dcache hash table
 * s_anon bl list spinlock protects:
 *   - the s_anon list (see __d_drop)
 * dcache_lru_lock protects:
 *   - the dcache lru lists and counters
 * d_lock protects:
 *   - d_flags
 *   - d_name
 *   - d_lru
 *   - d_count
 *   - d_unhashed()
 *   - d_parent and d_subdirs
 *   - childrens' d_child and d_parent
 *   - d_u.d_alias, d_inode
 *
 * Ordering:
 * dentry->d_inode->i_lock
 *   dentry->d_lock
 *     dcache_lru_lock
 *     dcache_hash_bucket lock
 *     s_anon lock
 *
 * If there is an ancestor relationship:
 * dentry->d_parent->...->d_parent->d_lock
 *   ...
 *     dentry->d_parent->d_lock
 *       dentry->d_lock
 *
 * If no ancestor relationship:
 * if (dentry1 < dentry2)
 *   dentry1->d_lock
 *     dentry2->d_lock
 */
int sysctl_vfs_cache_pressure __read_mostly = 100;
EXPORT_SYMBOL_GPL(sysctl_vfs_cache_pressure);

static __cacheline_aligned_in_smp DEFINE_SPINLOCK(dcache_lru_lock);
__cacheline_aligned_in_smp DEFINE_SEQLOCK(rename_lock);

EXPORT_SYMBOL(rename_lock);

static struct kmem_cache *dentry_cache __read_mostly;

/*
 * This is the single most critical data structure when it comes
 * to the dcache: the hashtable for lookups. Somebody should try
 * to make this good - I've just made it work.
 *
 * This hash-function tries to avoid losing too many bits of hash
 * information, yet avoid using a prime hash-size or similar.
 */
#define D_HASHBITS     d_hash_shift
#define D_HASHMASK     d_hash_mask

static unsigned int d_hash_mask __read_mostly;
static unsigned int d_hash_shift __read_mostly;

static struct hlist_bl_head *dentry_hashtable __read_mostly;

static inline struct hlist_bl_head *d_hash(const struct dentry *parent,
					unsigned int hash)
{
	hash += (unsigned long) parent / L1_CACHE_BYTES;
	hash = hash + (hash >> D_HASHBITS);
	return dentry_hashtable + (hash & D_HASHMASK);
}

/* Statistics gathering. */
struct dentry_stat_t dentry_stat = {
	.age_limit = 45,
};

static DEFINE_PER_CPU(unsigned int, nr_dentry);

#if defined(CONFIG_SYSCTL) && defined(CONFIG_PROC_FS)
static int get_nr_dentry(void)
{
	int i;
	int sum = 0;
	for_each_possible_cpu(i)
		sum += per_cpu(nr_dentry, i);
	return sum < 0 ? 0 : sum;
}

int proc_nr_dentry(ctl_table *table, int write, void __user *buffer,
		   size_t *lenp, loff_t *ppos)
{
	dentry_stat.nr_dentry = get_nr_dentry();
	return proc_dointvec(table, write, buffer, lenp, ppos);
}
#endif

/*
 * Compare 2 name strings, return 0 if they match, otherwise non-zero.
 * The strings are both count bytes long, and count is non-zero.
 */
#ifdef CONFIG_DCACHE_WORD_ACCESS

#include <asm/word-at-a-time.h>
/*
 * NOTE! 'cs' and 'scount' come from a dentry, so it has a
 * aligned allocation for this particular component. We don't
 * strictly need the load_unaligned_zeropad() safety, but it
 * doesn't hurt either.
 *
 * In contrast, 'ct' and 'tcount' can be from a pathname, and do
 * need the careful unaligned handling.
 */
static inline int dentry_cmp(const unsigned char *cs, size_t scount,
				const unsigned char *ct, size_t tcount)
{
	unsigned long a,b,mask;

	if (unlikely(scount != tcount))
		return 1;

	for (;;) {
		a = load_unaligned_zeropad(cs);
		b = load_unaligned_zeropad(ct);
		if (tcount < sizeof(unsigned long))
			break;
		if (unlikely(a != b))
			return 1;
		cs += sizeof(unsigned long);
		ct += sizeof(unsigned long);
		tcount -= sizeof(unsigned long);
		if (!tcount)
			return 0;
	}
	mask = ~(~0ul << tcount*8);
	return unlikely(!!((a ^ b) & mask));
}

#else

static inline int dentry_cmp(const unsigned char *cs, size_t scount,
				const unsigned char *ct, size_t tcount)
{
	if (scount != tcount)
		return 1;

	do {
		if (*cs != *ct)
			return 1;
		cs++;
		ct++;
		tcount--;
	} while (tcount);
	return 0;
}

#endif

static void __d_free(struct rcu_head *head)
{
	struct dentry *dentry = container_of(head, struct dentry, d_u.d_rcu);

	if (dname_external(dentry))
		kfree(dentry->d_name.name);
	kmem_cache_free(dentry_cache, dentry); 
}

/*
 * no locks, please.
 */
static void d_free(struct dentry *dentry)
{
	WARN_ON(!list_empty(&dentry->d_u.d_alias));
	BUG_ON(dentry->d_count);
	this_cpu_dec(nr_dentry);
	if (dentry->d_op && dentry->d_op->d_release)
		dentry->d_op->d_release(dentry);

	/* if dentry was never visible to RCU, immediate free is OK */
	if (!(dentry->d_flags & DCACHE_RCUACCESS))
		__d_free(&dentry->d_u.d_rcu);
	else
		call_rcu(&dentry->d_u.d_rcu, __d_free);
}

/**
 * dentry_rcuwalk_barrier - invalidate in-progress rcu-walk lookups
 * @dentry: the target dentry
 * After this call, in-progress rcu-walk path lookup will fail. This
 * should be called after unhashing, and after changing d_inode (if
 * the dentry has not already been unhashed).
 */
static inline void dentry_rcuwalk_barrier(struct dentry *dentry)
{
	assert_spin_locked(&dentry->d_lock);
	/* Go through a barrier */
	write_seqcount_barrier(&dentry->d_seq);
}

/*
 * Release the dentry's inode, using the filesystem
 * d_iput() operation if defined. Dentry has no refcount
 * and is unhashed.
 */
static void dentry_iput(struct dentry * dentry)
	__releases(dentry->d_lock)
	__releases(dentry->d_inode->i_lock)
{
	struct inode *inode = dentry->d_inode;
	if (inode) {
		dentry->d_inode = NULL;
		list_del_init(&dentry->d_u.d_alias);
		spin_unlock(&dentry->d_lock);
		spin_unlock(&inode->i_lock);
		if (!inode->i_nlink)
			fsnotify_inoderemove(inode);
		if (dentry->d_op && dentry->d_op->d_iput)
			dentry->d_op->d_iput(dentry, inode);
		else
			iput(inode);
	} else {
		spin_unlock(&dentry->d_lock);
	}
}

/*
 * Release the dentry's inode, using the filesystem
 * d_iput() operation if defined. dentry remains in-use.
 */
static void dentry_unlink_inode(struct dentry * dentry)
	__releases(dentry->d_lock)
	__releases(dentry->d_inode->i_lock)
{
	struct inode *inode = dentry->d_inode;
	dentry->d_inode = NULL;
	list_del_init(&dentry->d_u.d_alias);
	dentry_rcuwalk_barrier(dentry);
	spin_unlock(&dentry->d_lock);
	spin_unlock(&inode->i_lock);
	if (!inode->i_nlink)
		fsnotify_inoderemove(inode);
	if (dentry->d_op && dentry->d_op->d_iput)
		dentry->d_op->d_iput(dentry, inode);
	else
		iput(inode);
}

/*
 * dentry_lru_(add|del|prune|move_tail) must be called with d_lock held.
 */
static void dentry_lru_add(struct dentry *dentry)
{
	if (list_empty(&dentry->d_lru)) {
		spin_lock(&dcache_lru_lock);
		list_add(&dentry->d_lru, &dentry->d_sb->s_dentry_lru);
		dentry->d_sb->s_nr_dentry_unused++;
		dentry_stat.nr_unused++;
		spin_unlock(&dcache_lru_lock);
	}
}

static void __dentry_lru_del(struct dentry *dentry)
{
	list_del_init(&dentry->d_lru);
	dentry->d_flags &= ~DCACHE_SHRINK_LIST;
	dentry->d_sb->s_nr_dentry_unused--;
	dentry_stat.nr_unused--;
}

/*
 * Remove a dentry with references from the LRU.
 */
static void dentry_lru_del(struct dentry *dentry)
{
	if (!list_empty(&dentry->d_lru)) {
		spin_lock(&dcache_lru_lock);
		__dentry_lru_del(dentry);
		spin_unlock(&dcache_lru_lock);
	}
}

/*
 * Remove a dentry that is unreferenced and about to be pruned
 * (unhashed and destroyed) from the LRU, and inform the file system.
 * This wrapper should be called _prior_ to unhashing a victim dentry.
 */
static void dentry_lru_prune(struct dentry *dentry)
{
	if (!list_empty(&dentry->d_lru)) {
		if (dentry->d_flags & DCACHE_OP_PRUNE)
			dentry->d_op->d_prune(dentry);

		spin_lock(&dcache_lru_lock);
		__dentry_lru_del(dentry);
		spin_unlock(&dcache_lru_lock);
	}
}

static void dentry_lru_move_list(struct dentry *dentry, struct list_head *list)
{
	spin_lock(&dcache_lru_lock);
	if (list_empty(&dentry->d_lru)) {
		list_add_tail(&dentry->d_lru, list);
		dentry->d_sb->s_nr_dentry_unused++;
		dentry_stat.nr_unused++;
	} else {
		list_move_tail(&dentry->d_lru, list);
	}
	spin_unlock(&dcache_lru_lock);
}

/**
 * d_kill - kill dentry and return parent
 * @dentry: dentry to kill
 * @parent: parent dentry
 *
 * The dentry must already be unhashed and removed from the LRU.
 *
 * If this is the root of the dentry tree, return NULL.
 *
 * dentry->d_lock and parent->d_lock must be held by caller, and are dropped by
 * d_kill.
 */
static struct dentry *d_kill(struct dentry *dentry, struct dentry *parent)
	__releases(dentry->d_lock)
	__releases(parent->d_lock)
	__releases(dentry->d_inode->i_lock)
{
<<<<<<< HEAD
	list_del(&dentry->d_child);
=======
	__list_del_entry(&dentry->d_child);
>>>>>>> 8d1988f8
	/*
	 * Inform ascending readers that we are no longer attached to the
	 * dentry tree
	 */
	dentry->d_flags |= DCACHE_DENTRY_KILLED;
	if (parent)
		spin_unlock(&parent->d_lock);
	dentry_iput(dentry);
	/*
	 * dentry_iput drops the locks, at which point nobody (except
	 * transient RCU lookups) can reach this dentry.
	 */
	d_free(dentry);
	return parent;
}

/*
 * Unhash a dentry without inserting an RCU walk barrier or checking that
 * dentry->d_lock is locked.  The caller must take care of that, if
 * appropriate.
 */
static void __d_shrink(struct dentry *dentry)
{
	if (!d_unhashed(dentry)) {
		struct hlist_bl_head *b;
		if (unlikely(dentry->d_flags & DCACHE_DISCONNECTED))
			b = &dentry->d_sb->s_anon;
		else
			b = d_hash(dentry->d_parent, dentry->d_name.hash);

		hlist_bl_lock(b);
		__hlist_bl_del(&dentry->d_hash);
		dentry->d_hash.pprev = NULL;
		hlist_bl_unlock(b);
	}
}

/**
 * d_drop - drop a dentry
 * @dentry: dentry to drop
 *
 * d_drop() unhashes the entry from the parent dentry hashes, so that it won't
 * be found through a VFS lookup any more. Note that this is different from
 * deleting the dentry - d_delete will try to mark the dentry negative if
 * possible, giving a successful _negative_ lookup, while d_drop will
 * just make the cache lookup fail.
 *
 * d_drop() is used mainly for stuff that wants to invalidate a dentry for some
 * reason (NFS timeouts or autofs deletes).
 *
 * __d_drop requires dentry->d_lock.
 */
void __d_drop(struct dentry *dentry)
{
	if (!d_unhashed(dentry)) {
		__d_shrink(dentry);
		dentry_rcuwalk_barrier(dentry);
	}
}
EXPORT_SYMBOL(__d_drop);

void d_drop(struct dentry *dentry)
{
	spin_lock(&dentry->d_lock);
	__d_drop(dentry);
	spin_unlock(&dentry->d_lock);
}
EXPORT_SYMBOL(d_drop);

/*
 * d_clear_need_lookup - drop a dentry from cache and clear the need lookup flag
 * @dentry: dentry to drop
 *
 * This is called when we do a lookup on a placeholder dentry that needed to be
 * looked up.  The dentry should have been hashed in order for it to be found by
 * the lookup code, but now needs to be unhashed while we do the actual lookup
 * and clear the DCACHE_NEED_LOOKUP flag.
 */
void d_clear_need_lookup(struct dentry *dentry)
{
	spin_lock(&dentry->d_lock);
	__d_drop(dentry);
	dentry->d_flags &= ~DCACHE_NEED_LOOKUP;
	spin_unlock(&dentry->d_lock);
}
EXPORT_SYMBOL(d_clear_need_lookup);

/*
 * Finish off a dentry we've decided to kill.
 * dentry->d_lock must be held, returns with it unlocked.
 * If ref is non-zero, then decrement the refcount too.
 * Returns dentry requiring refcount drop, or NULL if we're done.
 */
static inline struct dentry *dentry_kill(struct dentry *dentry, int ref)
	__releases(dentry->d_lock)
{
	struct inode *inode;
	struct dentry *parent;

	inode = dentry->d_inode;
	if (inode && !spin_trylock(&inode->i_lock)) {
relock:
		spin_unlock(&dentry->d_lock);
		cpu_relax();
		return dentry; /* try again with same dentry */
	}
	if (IS_ROOT(dentry))
		parent = NULL;
	else
		parent = dentry->d_parent;
	if (parent && !spin_trylock(&parent->d_lock)) {
		if (inode)
			spin_unlock(&inode->i_lock);
		goto relock;
	}

	if (ref)
		dentry->d_count--;
	/*
	 * if dentry was on the d_lru list delete it from there.
	 * inform the fs via d_prune that this dentry is about to be
	 * unhashed and destroyed.
	 */
	dentry_lru_prune(dentry);
	/* if it was on the hash then remove it */
	__d_drop(dentry);
	return d_kill(dentry, parent);
}

/* 
 * This is dput
 *
 * This is complicated by the fact that we do not want to put
 * dentries that are no longer on any hash chain on the unused
 * list: we'd much rather just get rid of them immediately.
 *
 * However, that implies that we have to traverse the dentry
 * tree upwards to the parents which might _also_ now be
 * scheduled for deletion (it may have been only waiting for
 * its last child to go away).
 *
 * This tail recursion is done by hand as we don't want to depend
 * on the compiler to always get this right (gcc generally doesn't).
 * Real recursion would eat up our stack space.
 */

/*
 * dput - release a dentry
 * @dentry: dentry to release 
 *
 * Release a dentry. This will drop the usage count and if appropriate
 * call the dentry unlink method as well as removing it from the queues and
 * releasing its resources. If the parent dentries were scheduled for release
 * they too may now get deleted.
 */
void dput(struct dentry *dentry)
{
	if (!dentry)
		return;

repeat:
	if (dentry->d_count == 1)
		might_sleep();
	spin_lock(&dentry->d_lock);
	BUG_ON(!dentry->d_count);
	if (dentry->d_count > 1) {
		dentry->d_count--;
		spin_unlock(&dentry->d_lock);
		return;
	}

	if (dentry->d_flags & DCACHE_OP_DELETE) {
		if (dentry->d_op->d_delete(dentry))
			goto kill_it;
	}

	/* Unreachable? Get rid of it */
 	if (d_unhashed(dentry))
		goto kill_it;

	/*
	 * If this dentry needs lookup, don't set the referenced flag so that it
	 * is more likely to be cleaned up by the dcache shrinker in case of
	 * memory pressure.
	 */
	if (!d_need_lookup(dentry))
		dentry->d_flags |= DCACHE_REFERENCED;
	dentry_lru_add(dentry);

	dentry->d_count--;
	spin_unlock(&dentry->d_lock);
	return;

kill_it:
	dentry = dentry_kill(dentry, 1);
	if (dentry)
		goto repeat;
}
EXPORT_SYMBOL(dput);

/**
 * d_invalidate - invalidate a dentry
 * @dentry: dentry to invalidate
 *
 * Try to invalidate the dentry if it turns out to be
 * possible. If there are other dentries that can be
 * reached through this one we can't delete it and we
 * return -EBUSY. On success we return 0.
 *
 * no dcache lock.
 */
 
int d_invalidate(struct dentry * dentry)
{
	/*
	 * If it's already been dropped, return OK.
	 */
	spin_lock(&dentry->d_lock);
	if (d_unhashed(dentry)) {
		spin_unlock(&dentry->d_lock);
		return 0;
	}
	/*
	 * Check whether to do a partial shrink_dcache
	 * to get rid of unused child entries.
	 */
	if (!list_empty(&dentry->d_subdirs)) {
		spin_unlock(&dentry->d_lock);
		shrink_dcache_parent(dentry);
		spin_lock(&dentry->d_lock);
	}

	/*
	 * Somebody else still using it?
	 *
	 * If it's a directory, we can't drop it
	 * for fear of somebody re-populating it
	 * with children (even though dropping it
	 * would make it unreachable from the root,
	 * we might still populate it if it was a
	 * working directory or similar).
	 * We also need to leave mountpoints alone,
	 * directory or not.
	 */
	if (dentry->d_count > 1 && dentry->d_inode) {
		if (S_ISDIR(dentry->d_inode->i_mode) || d_mountpoint(dentry)) {
			spin_unlock(&dentry->d_lock);
			return -EBUSY;
		}
	}

	__d_drop(dentry);
	spin_unlock(&dentry->d_lock);
	return 0;
}
EXPORT_SYMBOL(d_invalidate);

/* This must be called with d_lock held */
static inline void __dget_dlock(struct dentry *dentry)
{
	dentry->d_count++;
}

static inline void __dget(struct dentry *dentry)
{
	spin_lock(&dentry->d_lock);
	__dget_dlock(dentry);
	spin_unlock(&dentry->d_lock);
}

struct dentry *dget_parent(struct dentry *dentry)
{
	struct dentry *ret;

repeat:
	/*
	 * Don't need rcu_dereference because we re-check it was correct under
	 * the lock.
	 */
	rcu_read_lock();
	ret = dentry->d_parent;
	spin_lock(&ret->d_lock);
	if (unlikely(ret != dentry->d_parent)) {
		spin_unlock(&ret->d_lock);
		rcu_read_unlock();
		goto repeat;
	}
	rcu_read_unlock();
	BUG_ON(!ret->d_count);
	ret->d_count++;
	spin_unlock(&ret->d_lock);
	return ret;
}
EXPORT_SYMBOL(dget_parent);

/**
 * d_find_alias - grab a hashed alias of inode
 * @inode: inode in question
 * @want_discon:  flag, used by d_splice_alias, to request
 *          that only a DISCONNECTED alias be returned.
 *
 * If inode has a hashed alias, or is a directory and has any alias,
 * acquire the reference to alias and return it. Otherwise return NULL.
 * Notice that if inode is a directory there can be only one alias and
 * it can be unhashed only if it has no children, or if it is the root
 * of a filesystem.
 *
 * If the inode has an IS_ROOT, DCACHE_DISCONNECTED alias, then prefer
 * any other hashed alias over that one unless @want_discon is set,
 * in which case only return an IS_ROOT, DCACHE_DISCONNECTED alias.
 */
static struct dentry *__d_find_alias(struct inode *inode, int want_discon)
{
	struct dentry *alias, *discon_alias;

again:
	discon_alias = NULL;
	list_for_each_entry(alias, &inode->i_dentry, d_u.d_alias) {
		spin_lock(&alias->d_lock);
 		if (S_ISDIR(inode->i_mode) || !d_unhashed(alias)) {
			if (IS_ROOT(alias) &&
			    (alias->d_flags & DCACHE_DISCONNECTED)) {
				discon_alias = alias;
			} else if (!want_discon) {
				__dget_dlock(alias);
				spin_unlock(&alias->d_lock);
				return alias;
			}
		}
		spin_unlock(&alias->d_lock);
	}
	if (discon_alias) {
		alias = discon_alias;
		spin_lock(&alias->d_lock);
		if (S_ISDIR(inode->i_mode) || !d_unhashed(alias)) {
			if (IS_ROOT(alias) &&
			    (alias->d_flags & DCACHE_DISCONNECTED)) {
				__dget_dlock(alias);
				spin_unlock(&alias->d_lock);
				return alias;
			}
		}
		spin_unlock(&alias->d_lock);
		goto again;
	}
	return NULL;
}

struct dentry *d_find_alias(struct inode *inode)
{
	struct dentry *de = NULL;

	if (!list_empty(&inode->i_dentry)) {
		spin_lock(&inode->i_lock);
		de = __d_find_alias(inode, 0);
		spin_unlock(&inode->i_lock);
	}
	return de;
}
EXPORT_SYMBOL(d_find_alias);

/*
 *	Try to kill dentries associated with this inode.
 * WARNING: you must own a reference to inode.
 */
void d_prune_aliases(struct inode *inode)
{
	struct dentry *dentry;
restart:
	spin_lock(&inode->i_lock);
	list_for_each_entry(dentry, &inode->i_dentry, d_u.d_alias) {
		spin_lock(&dentry->d_lock);
		if (!dentry->d_count) {
			__dget_dlock(dentry);
			__d_drop(dentry);
			spin_unlock(&dentry->d_lock);
			spin_unlock(&inode->i_lock);
			dput(dentry);
			goto restart;
		}
		spin_unlock(&dentry->d_lock);
	}
	spin_unlock(&inode->i_lock);
}
EXPORT_SYMBOL(d_prune_aliases);

/*
 * Try to throw away a dentry - free the inode, dput the parent.
 * Requires dentry->d_lock is held, and dentry->d_count == 0.
 * Releases dentry->d_lock.
 *
 * This may fail if locks cannot be acquired no problem, just try again.
 */
static void try_prune_one_dentry(struct dentry *dentry)
	__releases(dentry->d_lock)
{
	struct dentry *parent;

	parent = dentry_kill(dentry, 0);
	/*
	 * If dentry_kill returns NULL, we have nothing more to do.
	 * if it returns the same dentry, trylocks failed. In either
	 * case, just loop again.
	 *
	 * Otherwise, we need to prune ancestors too. This is necessary
	 * to prevent quadratic behavior of shrink_dcache_parent(), but
	 * is also expected to be beneficial in reducing dentry cache
	 * fragmentation.
	 */
	if (!parent)
		return;
	if (parent == dentry)
		return;

	/* Prune ancestors. */
	dentry = parent;
	while (dentry) {
		spin_lock(&dentry->d_lock);
		if (dentry->d_count > 1) {
			dentry->d_count--;
			spin_unlock(&dentry->d_lock);
			return;
		}
		dentry = dentry_kill(dentry, 1);
	}
}

static void shrink_dentry_list(struct list_head *list)
{
	struct dentry *dentry;

	rcu_read_lock();
	for (;;) {
		dentry = list_entry_rcu(list->prev, struct dentry, d_lru);
		if (&dentry->d_lru == list)
			break; /* empty */
		spin_lock(&dentry->d_lock);
		if (dentry != list_entry(list->prev, struct dentry, d_lru)) {
			spin_unlock(&dentry->d_lock);
			continue;
		}

		/*
		 * We found an inuse dentry which was not removed from
		 * the LRU because of laziness during lookup.  Do not free
		 * it - just keep it off the LRU list.
		 */
		if (dentry->d_count) {
			dentry_lru_del(dentry);
			spin_unlock(&dentry->d_lock);
			continue;
		}

		rcu_read_unlock();

		try_prune_one_dentry(dentry);

		rcu_read_lock();
	}
	rcu_read_unlock();
}

/**
 * prune_dcache_sb - shrink the dcache
 * @sb: superblock
 * @count: number of entries to try to free
 *
 * Attempt to shrink the superblock dcache LRU by @count entries. This is
 * done when we need more memory an called from the superblock shrinker
 * function.
 *
 * This function may fail to free any resources if all the dentries are in
 * use.
 */
void prune_dcache_sb(struct super_block *sb, int count)
{
	struct dentry *dentry;
	LIST_HEAD(referenced);
	LIST_HEAD(tmp);

relock:
	spin_lock(&dcache_lru_lock);
	while (!list_empty(&sb->s_dentry_lru)) {
		dentry = list_entry(sb->s_dentry_lru.prev,
				struct dentry, d_lru);
		BUG_ON(dentry->d_sb != sb);

		if (!spin_trylock(&dentry->d_lock)) {
			spin_unlock(&dcache_lru_lock);
			cpu_relax();
			goto relock;
		}

		if (dentry->d_flags & DCACHE_REFERENCED) {
			dentry->d_flags &= ~DCACHE_REFERENCED;
			list_move(&dentry->d_lru, &referenced);
			spin_unlock(&dentry->d_lock);
		} else {
			list_move_tail(&dentry->d_lru, &tmp);
			dentry->d_flags |= DCACHE_SHRINK_LIST;
			spin_unlock(&dentry->d_lock);
			if (!--count)
				break;
		}
		cond_resched_lock(&dcache_lru_lock);
	}
	if (!list_empty(&referenced))
		list_splice(&referenced, &sb->s_dentry_lru);
	spin_unlock(&dcache_lru_lock);

	shrink_dentry_list(&tmp);
}

/**
 * shrink_dcache_sb - shrink dcache for a superblock
 * @sb: superblock
 *
 * Shrink the dcache for the specified super block. This is used to free
 * the dcache before unmounting a file system.
 */
void shrink_dcache_sb(struct super_block *sb)
{
	LIST_HEAD(tmp);

	spin_lock(&dcache_lru_lock);
	while (!list_empty(&sb->s_dentry_lru)) {
		list_splice_init(&sb->s_dentry_lru, &tmp);
		spin_unlock(&dcache_lru_lock);
		shrink_dentry_list(&tmp);
		spin_lock(&dcache_lru_lock);
	}
	spin_unlock(&dcache_lru_lock);
}
EXPORT_SYMBOL(shrink_dcache_sb);

/*
 * destroy a single subtree of dentries for unmount
 * - see the comments on shrink_dcache_for_umount() for a description of the
 *   locking
 */
static void shrink_dcache_for_umount_subtree(struct dentry *dentry)
{
	struct dentry *parent;

	BUG_ON(!IS_ROOT(dentry));

	for (;;) {
		/* descend to the first leaf in the current subtree */
		while (!list_empty(&dentry->d_subdirs))
			dentry = list_entry(dentry->d_subdirs.next,
					    struct dentry, d_child);

		/* consume the dentries from this leaf up through its parents
		 * until we find one with children or run out altogether */
		do {
			struct inode *inode;

			/*
			 * remove the dentry from the lru, and inform
			 * the fs that this dentry is about to be
			 * unhashed and destroyed.
			 */
			dentry_lru_prune(dentry);
			__d_shrink(dentry);

			if (dentry->d_count != 0) {
				printk(KERN_ERR
				       "BUG: Dentry %p{i=%lx,n=%s}"
				       " still in use (%d)"
				       " [unmount of %s %s]\n",
				       dentry,
				       dentry->d_inode ?
				       dentry->d_inode->i_ino : 0UL,
				       dentry->d_name.name,
				       dentry->d_count,
				       dentry->d_sb->s_type->name,
				       dentry->d_sb->s_id);
				BUG();
			}

			if (IS_ROOT(dentry)) {
				parent = NULL;
				list_del(&dentry->d_child);
			} else {
				parent = dentry->d_parent;
				parent->d_count--;
				list_del(&dentry->d_child);
			}

			inode = dentry->d_inode;
			if (inode) {
				dentry->d_inode = NULL;
				list_del_init(&dentry->d_u.d_alias);
				if (dentry->d_op && dentry->d_op->d_iput)
					dentry->d_op->d_iput(dentry, inode);
				else
					iput(inode);
			}

			d_free(dentry);

			/* finished when we fall off the top of the tree,
			 * otherwise we ascend to the parent and move to the
			 * next sibling if there is one */
			if (!parent)
				return;
			dentry = parent;
		} while (list_empty(&dentry->d_subdirs));

		dentry = list_entry(dentry->d_subdirs.next,
				    struct dentry, d_child);
	}
}

/*
 * destroy the dentries attached to a superblock on unmounting
 * - we don't need to use dentry->d_lock because:
 *   - the superblock is detached from all mountings and open files, so the
 *     dentry trees will not be rearranged by the VFS
 *   - s_umount is write-locked, so the memory pressure shrinker will ignore
 *     any dentries belonging to this superblock that it comes across
 *   - the filesystem itself is no longer permitted to rearrange the dentries
 *     in this superblock
 */
void shrink_dcache_for_umount(struct super_block *sb)
{
	struct dentry *dentry;

	if (down_read_trylock(&sb->s_umount))
		BUG();

	dentry = sb->s_root;
	sb->s_root = NULL;
	dentry->d_count--;
	shrink_dcache_for_umount_subtree(dentry);

	while (!hlist_bl_empty(&sb->s_anon)) {
		dentry = hlist_bl_entry(hlist_bl_first(&sb->s_anon), struct dentry, d_hash);
		shrink_dcache_for_umount_subtree(dentry);
	}
}


/*
 * Search for at least 1 mount point in the dentry's subdirs.
 * We descend to the next level whenever the d_subdirs
 * list is non-empty and continue searching.
 */
 
/**
 * have_submounts - check for mounts over a dentry
 * @parent: dentry to check.
 *
 * Return true if the parent or its subdirectories contain
 * a mount point
 */
int have_submounts(struct dentry *parent)
{
	struct dentry *this_parent;
	struct list_head *next;
	unsigned seq;
	int locked = 0;

	seq = read_seqbegin(&rename_lock);
again:
	this_parent = parent;

	if (d_mountpoint(parent))
		goto positive;
	spin_lock(&this_parent->d_lock);
repeat:
	next = this_parent->d_subdirs.next;
resume:
	while (next != &this_parent->d_subdirs) {
		struct list_head *tmp = next;
		struct dentry *dentry = list_entry(tmp, struct dentry, d_child);
		next = tmp->next;

		spin_lock_nested(&dentry->d_lock, DENTRY_D_LOCK_NESTED);
		/* Have we found a mount point ? */
		if (d_mountpoint(dentry)) {
			spin_unlock(&dentry->d_lock);
			spin_unlock(&this_parent->d_lock);
			goto positive;
		}
		if (!list_empty(&dentry->d_subdirs)) {
			spin_unlock(&this_parent->d_lock);
			spin_release(&dentry->d_lock.dep_map, 1, _RET_IP_);
			this_parent = dentry;
			spin_acquire(&this_parent->d_lock.dep_map, 0, 1, _RET_IP_);
			goto repeat;
		}
		spin_unlock(&dentry->d_lock);
	}
	/*
	 * All done at this level ... ascend and resume the search.
	 */
	rcu_read_lock();
ascend:
	if (this_parent != parent) {
		struct dentry *child = this_parent;
		this_parent = child->d_parent;

		spin_unlock(&child->d_lock);
		spin_lock(&this_parent->d_lock);

		/* might go back up the wrong parent if we have had a rename */
		if (!locked && read_seqretry(&rename_lock, seq))
			goto rename_retry;
		next = child->d_child.next;
<<<<<<< HEAD
=======
		while (unlikely(child->d_flags & DCACHE_DENTRY_KILLED)) {
			if (next == &this_parent->d_subdirs)
				goto ascend;
			child = list_entry(next, struct dentry, d_child);
			next = next->next;
		}
		rcu_read_unlock();
>>>>>>> 8d1988f8
		goto resume;
	}
	if (!locked && read_seqretry(&rename_lock, seq))
		goto rename_retry;
	spin_unlock(&this_parent->d_lock);
	rcu_read_unlock();
	if (locked)
		write_sequnlock(&rename_lock);
	return 0; /* No mount points found in tree */
positive:
	if (!locked && read_seqretry(&rename_lock, seq))
		goto rename_retry_unlocked;
	if (locked)
		write_sequnlock(&rename_lock);
	return 1;

rename_retry:
<<<<<<< HEAD
	if (locked)
		goto again;
=======
	spin_unlock(&this_parent->d_lock);
	rcu_read_unlock();
	if (locked)
		goto again;
rename_retry_unlocked:
>>>>>>> 8d1988f8
	locked = 1;
	write_seqlock(&rename_lock);
	goto again;
}
EXPORT_SYMBOL(have_submounts);

/*
 * Search the dentry child list for the specified parent,
 * and move any unused dentries to the end of the unused
 * list for prune_dcache(). We descend to the next level
 * whenever the d_subdirs list is non-empty and continue
 * searching.
 *
 * It returns zero iff there are no unused children,
 * otherwise  it returns the number of children moved to
 * the end of the unused list. This may not be the total
 * number of unused children, because select_parent can
 * drop the lock and return early due to latency
 * constraints.
 */
static int select_parent(struct dentry *parent, struct list_head *dispose)
{
	struct dentry *this_parent;
	struct list_head *next;
	unsigned seq;
	int found = 0;
	int locked = 0;

	seq = read_seqbegin(&rename_lock);
again:
	this_parent = parent;
	spin_lock(&this_parent->d_lock);
repeat:
	next = this_parent->d_subdirs.next;
resume:
	while (next != &this_parent->d_subdirs) {
		struct list_head *tmp = next;
		struct dentry *dentry = list_entry(tmp, struct dentry, d_child);
		next = tmp->next;

		spin_lock_nested(&dentry->d_lock, DENTRY_D_LOCK_NESTED);

		/*
		 * move only zero ref count dentries to the dispose list.
		 *
		 * Those which are presently on the shrink list, being processed
		 * by shrink_dentry_list(), shouldn't be moved.  Otherwise the
		 * loop in shrink_dcache_parent() might not make any progress
		 * and loop forever.
		 */
		if (dentry->d_count) {
			dentry_lru_del(dentry);
		} else if (!(dentry->d_flags & DCACHE_SHRINK_LIST)) {
			dentry_lru_move_list(dentry, dispose);
			dentry->d_flags |= DCACHE_SHRINK_LIST;
			found++;
		}
		/*
		 * We can return to the caller if we have found some (this
		 * ensures forward progress). We'll be coming back to find
		 * the rest.
		 */
		if (found && need_resched()) {
			spin_unlock(&dentry->d_lock);
			rcu_read_lock();
			goto out;
		}

		/*
		 * Descend a level if the d_subdirs list is non-empty.
		 */
		if (!list_empty(&dentry->d_subdirs)) {
			spin_unlock(&this_parent->d_lock);
			spin_release(&dentry->d_lock.dep_map, 1, _RET_IP_);
			this_parent = dentry;
			spin_acquire(&this_parent->d_lock.dep_map, 0, 1, _RET_IP_);
			goto repeat;
		}

		spin_unlock(&dentry->d_lock);
	}
	/*
	 * All done at this level ... ascend and resume the search.
	 */
	rcu_read_lock();
ascend:
	if (this_parent != parent) {
		struct dentry *child = this_parent;
		this_parent = child->d_parent;

		spin_unlock(&child->d_lock);
		spin_lock(&this_parent->d_lock);

		/* might go back up the wrong parent if we have had a rename */
		if (!locked && read_seqretry(&rename_lock, seq))
			goto rename_retry;
<<<<<<< HEAD
		next = child->d_child.next;
=======
		/* go into the first sibling still alive */
		do {
			next = child->d_child.next;
			if (next == &this_parent->d_subdirs)
				goto ascend;
			child = list_entry(next, struct dentry, d_child);
		} while (unlikely(child->d_flags & DCACHE_DENTRY_KILLED));
		rcu_read_unlock();
>>>>>>> 8d1988f8
		goto resume;
	}
out:
	if (!locked && read_seqretry(&rename_lock, seq))
		goto rename_retry;
	spin_unlock(&this_parent->d_lock);
	rcu_read_unlock();
	if (locked)
		write_sequnlock(&rename_lock);
	return found;

rename_retry:
	spin_unlock(&this_parent->d_lock);
	rcu_read_unlock();
	if (found)
		return found;
	if (locked)
		goto again;
	locked = 1;
	write_seqlock(&rename_lock);
	goto again;
}

/**
 * shrink_dcache_parent - prune dcache
 * @parent: parent of entries to prune
 *
 * Prune the dcache to remove unused children of the parent dentry.
 */
void shrink_dcache_parent(struct dentry * parent)
{
	LIST_HEAD(dispose);
	int found;

	while ((found = select_parent(parent, &dispose)) != 0) {
		shrink_dentry_list(&dispose);
		cond_resched();
	}
}
EXPORT_SYMBOL(shrink_dcache_parent);

/**
 * __d_alloc	-	allocate a dcache entry
 * @sb: filesystem it will belong to
 * @name: qstr of the name
 *
 * Allocates a dentry. It returns %NULL if there is insufficient memory
 * available. On a success the dentry is returned. The name passed in is
 * copied and the copy passed in may be reused after this call.
 */
 
struct dentry *__d_alloc(struct super_block *sb, const struct qstr *name)
{
	struct dentry *dentry;
	char *dname;

	dentry = kmem_cache_alloc(dentry_cache, GFP_KERNEL);
	if (!dentry)
		return NULL;

	if (name->len > DNAME_INLINE_LEN-1) {
		dname = kmalloc(name->len + 1, GFP_KERNEL);
		if (!dname) {
			kmem_cache_free(dentry_cache, dentry); 
			return NULL;
		}
	} else  {
		dname = dentry->d_iname;
	}	
	dentry->d_name.name = dname;

	dentry->d_name.len = name->len;
	dentry->d_name.hash = name->hash;
	memcpy(dname, name->name, name->len);
	dname[name->len] = 0;

	dentry->d_count = 1;
	dentry->d_flags = 0;
	spin_lock_init(&dentry->d_lock);
	seqcount_init(&dentry->d_seq);
	dentry->d_inode = NULL;
	dentry->d_parent = dentry;
	dentry->d_sb = sb;
	dentry->d_op = NULL;
	dentry->d_fsdata = NULL;
	INIT_HLIST_BL_NODE(&dentry->d_hash);
	INIT_LIST_HEAD(&dentry->d_lru);
	INIT_LIST_HEAD(&dentry->d_subdirs);
	INIT_LIST_HEAD(&dentry->d_u.d_alias);
	INIT_LIST_HEAD(&dentry->d_child);
	d_set_d_op(dentry, dentry->d_sb->s_d_op);

	this_cpu_inc(nr_dentry);

	return dentry;
}

/**
 * d_alloc	-	allocate a dcache entry
 * @parent: parent of entry to allocate
 * @name: qstr of the name
 *
 * Allocates a dentry. It returns %NULL if there is insufficient memory
 * available. On a success the dentry is returned. The name passed in is
 * copied and the copy passed in may be reused after this call.
 */
struct dentry *d_alloc(struct dentry * parent, const struct qstr *name)
{
	struct dentry *dentry = __d_alloc(parent->d_sb, name);
	if (!dentry)
		return NULL;

	spin_lock(&parent->d_lock);
	/*
	 * don't need child lock because it is not subject
	 * to concurrency here
	 */
	__dget_dlock(parent);
	dentry->d_parent = parent;
	list_add(&dentry->d_child, &parent->d_subdirs);
	spin_unlock(&parent->d_lock);

	return dentry;
}
EXPORT_SYMBOL(d_alloc);

struct dentry *d_alloc_pseudo(struct super_block *sb, const struct qstr *name)
{
	struct dentry *dentry = __d_alloc(sb, name);
	if (dentry)
		dentry->d_flags |= DCACHE_DISCONNECTED;
	return dentry;
}
EXPORT_SYMBOL(d_alloc_pseudo);

struct dentry *d_alloc_name(struct dentry *parent, const char *name)
{
	struct qstr q;

	q.name = name;
	q.len = strlen(name);
	q.hash = full_name_hash(q.name, q.len);
	return d_alloc(parent, &q);
}
EXPORT_SYMBOL(d_alloc_name);

void d_set_d_op(struct dentry *dentry, const struct dentry_operations *op)
{
	WARN_ON_ONCE(dentry->d_op);
	WARN_ON_ONCE(dentry->d_flags & (DCACHE_OP_HASH	|
				DCACHE_OP_COMPARE	|
				DCACHE_OP_REVALIDATE	|
				DCACHE_OP_DELETE ));
	dentry->d_op = op;
	if (!op)
		return;
	if (op->d_hash)
		dentry->d_flags |= DCACHE_OP_HASH;
	if (op->d_compare)
		dentry->d_flags |= DCACHE_OP_COMPARE;
	if (op->d_revalidate)
		dentry->d_flags |= DCACHE_OP_REVALIDATE;
	if (op->d_delete)
		dentry->d_flags |= DCACHE_OP_DELETE;
	if (op->d_prune)
		dentry->d_flags |= DCACHE_OP_PRUNE;

}
EXPORT_SYMBOL(d_set_d_op);

static void __d_instantiate(struct dentry *dentry, struct inode *inode)
{
	spin_lock(&dentry->d_lock);
	if (inode) {
		if (unlikely(IS_AUTOMOUNT(inode)))
			dentry->d_flags |= DCACHE_NEED_AUTOMOUNT;
		list_add(&dentry->d_u.d_alias, &inode->i_dentry);
	}
	dentry->d_inode = inode;
	dentry_rcuwalk_barrier(dentry);
	spin_unlock(&dentry->d_lock);
	fsnotify_d_instantiate(dentry, inode);
}

/**
 * d_instantiate - fill in inode information for a dentry
 * @entry: dentry to complete
 * @inode: inode to attach to this dentry
 *
 * Fill in inode information in the entry.
 *
 * This turns negative dentries into productive full members
 * of society.
 *
 * NOTE! This assumes that the inode count has been incremented
 * (or otherwise set) by the caller to indicate that it is now
 * in use by the dcache.
 */
 
void d_instantiate(struct dentry *entry, struct inode * inode)
{
	BUG_ON(!list_empty(&entry->d_u.d_alias));
	if (inode)
		spin_lock(&inode->i_lock);
	__d_instantiate(entry, inode);
	if (inode)
		spin_unlock(&inode->i_lock);
	security_d_instantiate(entry, inode);
}
EXPORT_SYMBOL(d_instantiate);

/**
 * d_instantiate_unique - instantiate a non-aliased dentry
 * @entry: dentry to instantiate
 * @inode: inode to attach to this dentry
 *
 * Fill in inode information in the entry. On success, it returns NULL.
 * If an unhashed alias of "entry" already exists, then we return the
 * aliased dentry instead and drop one reference to inode.
 *
 * Note that in order to avoid conflicts with rename() etc, the caller
 * had better be holding the parent directory semaphore.
 *
 * This also assumes that the inode count has been incremented
 * (or otherwise set) by the caller to indicate that it is now
 * in use by the dcache.
 */
static struct dentry *__d_instantiate_unique(struct dentry *entry,
					     struct inode *inode)
{
	struct dentry *alias;
	int len = entry->d_name.len;
	const char *name = entry->d_name.name;
	unsigned int hash = entry->d_name.hash;

	if (!inode) {
		__d_instantiate(entry, NULL);
		return NULL;
	}

	list_for_each_entry(alias, &inode->i_dentry, d_u.d_alias) {
		struct qstr *qstr = &alias->d_name;

		/*
		 * Don't need alias->d_lock here, because aliases with
		 * d_parent == entry->d_parent are not subject to name or
		 * parent changes, because the parent inode i_mutex is held.
		 */
		if (qstr->hash != hash)
			continue;
		if (alias->d_parent != entry->d_parent)
			continue;
		if (dentry_cmp(qstr->name, qstr->len, name, len))
			continue;
		__dget(alias);
		return alias;
	}

	__d_instantiate(entry, inode);
	return NULL;
}

struct dentry *d_instantiate_unique(struct dentry *entry, struct inode *inode)
{
	struct dentry *result;

	BUG_ON(!list_empty(&entry->d_u.d_alias));

	if (inode)
		spin_lock(&inode->i_lock);
	result = __d_instantiate_unique(entry, inode);
	if (inode)
		spin_unlock(&inode->i_lock);

	if (!result) {
		security_d_instantiate(entry, inode);
		return NULL;
	}

	BUG_ON(!d_unhashed(result));
	iput(inode);
	return result;
}

EXPORT_SYMBOL(d_instantiate_unique);

struct dentry *d_make_root(struct inode *root_inode)
{
	struct dentry *res = NULL;

	if (root_inode) {
		static const struct qstr name = { .name = "/", .len = 1 };

		res = __d_alloc(root_inode->i_sb, &name);
		if (res)
			d_instantiate(res, root_inode);
		else
			iput(root_inode);
	}
	return res;
}
EXPORT_SYMBOL(d_make_root);

static struct dentry * __d_find_any_alias(struct inode *inode)
{
	struct dentry *alias;

	if (list_empty(&inode->i_dentry))
		return NULL;
	alias = list_first_entry(&inode->i_dentry, struct dentry, d_u.d_alias);
	__dget(alias);
	return alias;
}

/**
 * d_find_any_alias - find any alias for a given inode
 * @inode: inode to find an alias for
 *
 * If any aliases exist for the given inode, take and return a
 * reference for one of them.  If no aliases exist, return %NULL.
 */
struct dentry *d_find_any_alias(struct inode *inode)
{
	struct dentry *de;

	spin_lock(&inode->i_lock);
	de = __d_find_any_alias(inode);
	spin_unlock(&inode->i_lock);
	return de;
}
EXPORT_SYMBOL(d_find_any_alias);

/**
 * d_obtain_alias - find or allocate a dentry for a given inode
 * @inode: inode to allocate the dentry for
 *
 * Obtain a dentry for an inode resulting from NFS filehandle conversion or
 * similar open by handle operations.  The returned dentry may be anonymous,
 * or may have a full name (if the inode was already in the cache).
 *
 * When called on a directory inode, we must ensure that the inode only ever
 * has one dentry.  If a dentry is found, that is returned instead of
 * allocating a new one.
 *
 * On successful return, the reference to the inode has been transferred
 * to the dentry.  In case of an error the reference on the inode is released.
 * To make it easier to use in export operations a %NULL or IS_ERR inode may
 * be passed in and will be the error will be propagate to the return value,
 * with a %NULL @inode replaced by ERR_PTR(-ESTALE).
 */
struct dentry *d_obtain_alias(struct inode *inode)
{
	static const struct qstr anonstring = { .name = "/", .len = 1 };
	struct dentry *tmp;
	struct dentry *res;

	if (!inode)
		return ERR_PTR(-ESTALE);
	if (IS_ERR(inode))
		return ERR_CAST(inode);

	res = d_find_any_alias(inode);
	if (res)
		goto out_iput;

	tmp = __d_alloc(inode->i_sb, &anonstring);
	if (!tmp) {
		res = ERR_PTR(-ENOMEM);
		goto out_iput;
	}

	spin_lock(&inode->i_lock);
	res = __d_find_any_alias(inode);
	if (res) {
		spin_unlock(&inode->i_lock);
		dput(tmp);
		goto out_iput;
	}

	/* attach a disconnected dentry */
	spin_lock(&tmp->d_lock);
	tmp->d_inode = inode;
	tmp->d_flags |= DCACHE_DISCONNECTED;
	list_add(&tmp->d_u.d_alias, &inode->i_dentry);
	hlist_bl_lock(&tmp->d_sb->s_anon);
	hlist_bl_add_head(&tmp->d_hash, &tmp->d_sb->s_anon);
	hlist_bl_unlock(&tmp->d_sb->s_anon);
	spin_unlock(&tmp->d_lock);
	spin_unlock(&inode->i_lock);
	security_d_instantiate(tmp, inode);

	return tmp;

 out_iput:
	if (res && !IS_ERR(res))
		security_d_instantiate(res, inode);
	iput(inode);
	return res;
}
EXPORT_SYMBOL(d_obtain_alias);

/**
 * d_splice_alias - splice a disconnected dentry into the tree if one exists
 * @inode:  the inode which may have a disconnected dentry
 * @dentry: a negative dentry which we want to point to the inode.
 *
 * If inode is a directory and has a 'disconnected' dentry (i.e. IS_ROOT and
 * DCACHE_DISCONNECTED), then d_move that in place of the given dentry
 * and return it, else simply d_add the inode to the dentry and return NULL.
 *
 * This is needed in the lookup routine of any filesystem that is exportable
 * (via knfsd) so that we can build dcache paths to directories effectively.
 *
 * If a dentry was found and moved, then it is returned.  Otherwise NULL
 * is returned.  This matches the expected return value of ->lookup.
 *
 */
struct dentry *d_splice_alias(struct inode *inode, struct dentry *dentry)
{
	struct dentry *new = NULL;

	if (IS_ERR(inode))
		return ERR_CAST(inode);

	if (inode && S_ISDIR(inode->i_mode)) {
		spin_lock(&inode->i_lock);
		new = __d_find_alias(inode, 1);
		if (new) {
			BUG_ON(!(new->d_flags & DCACHE_DISCONNECTED));
			spin_unlock(&inode->i_lock);
			security_d_instantiate(new, inode);
			d_move(new, dentry);
			iput(inode);
		} else {
			/* already taking inode->i_lock, so d_add() by hand */
			__d_instantiate(dentry, inode);
			spin_unlock(&inode->i_lock);
			security_d_instantiate(dentry, inode);
			d_rehash(dentry);
		}
	} else
		d_add(dentry, inode);
	return new;
}
EXPORT_SYMBOL(d_splice_alias);

/**
 * d_add_ci - lookup or allocate new dentry with case-exact name
 * @inode:  the inode case-insensitive lookup has found
 * @dentry: the negative dentry that was passed to the parent's lookup func
 * @name:   the case-exact name to be associated with the returned dentry
 *
 * This is to avoid filling the dcache with case-insensitive names to the
 * same inode, only the actual correct case is stored in the dcache for
 * case-insensitive filesystems.
 *
 * For a case-insensitive lookup match and if the the case-exact dentry
 * already exists in in the dcache, use it and return it.
 *
 * If no entry exists with the exact case name, allocate new dentry with
 * the exact case, and return the spliced entry.
 */
struct dentry *d_add_ci(struct dentry *dentry, struct inode *inode,
			struct qstr *name)
{
	int error;
	struct dentry *found;
	struct dentry *new;

	/*
	 * First check if a dentry matching the name already exists,
	 * if not go ahead and create it now.
	 */
	found = d_hash_and_lookup(dentry->d_parent, name);
	if (!found) {
		new = d_alloc(dentry->d_parent, name);
		if (!new) {
			error = -ENOMEM;
			goto err_out;
		}

		found = d_splice_alias(inode, new);
		if (found) {
			dput(new);
			return found;
		}
		return new;
	}

	/*
	 * If a matching dentry exists, and it's not negative use it.
	 *
	 * Decrement the reference count to balance the iget() done
	 * earlier on.
	 */
	if (found->d_inode) {
		if (unlikely(found->d_inode != inode)) {
			/* This can't happen because bad inodes are unhashed. */
			BUG_ON(!is_bad_inode(inode));
			BUG_ON(!is_bad_inode(found->d_inode));
		}
		iput(inode);
		return found;
	}

	/*
	 * We are going to instantiate this dentry, unhash it and clear the
	 * lookup flag so we can do that.
	 */
	if (unlikely(d_need_lookup(found)))
		d_clear_need_lookup(found);

	/*
	 * Negative dentry: instantiate it unless the inode is a directory and
	 * already has a dentry.
	 */
	new = d_splice_alias(inode, found);
	if (new) {
		dput(found);
		found = new;
	}
	return found;

err_out:
	iput(inode);
	return ERR_PTR(error);
}
EXPORT_SYMBOL(d_add_ci);

/**
 * __d_lookup_rcu - search for a dentry (racy, store-free)
 * @parent: parent dentry
 * @name: qstr of name we wish to find
 * @seqp: returns d_seq value at the point where the dentry was found
 * @inode: returns dentry->d_inode when the inode was found valid.
 * Returns: dentry, or NULL
 *
 * __d_lookup_rcu is the dcache lookup function for rcu-walk name
 * resolution (store-free path walking) design described in
 * Documentation/filesystems/path-lookup.txt.
 *
 * This is not to be used outside core vfs.
 *
 * __d_lookup_rcu must only be used in rcu-walk mode, ie. with vfsmount lock
 * held, and rcu_read_lock held. The returned dentry must not be stored into
 * without taking d_lock and checking d_seq sequence count against @seq
 * returned here.
 *
 * A refcount may be taken on the found dentry with the __d_rcu_to_refcount
 * function.
 *
 * Alternatively, __d_lookup_rcu may be called again to look up the child of
 * the returned dentry, so long as its parent's seqlock is checked after the
 * child is looked up. Thus, an interlocking stepping of sequence lock checks
 * is formed, giving integrity down the path walk.
 */
struct dentry *__d_lookup_rcu(const struct dentry *parent,
				const struct qstr *name,
				unsigned *seqp, struct inode **inode)
{
	unsigned int len = name->len;
	unsigned int hash = name->hash;
	const unsigned char *str = name->name;
	struct hlist_bl_head *b = d_hash(parent, hash);
	struct hlist_bl_node *node;
	struct dentry *dentry;

	/*
	 * Note: There is significant duplication with __d_lookup_rcu which is
	 * required to prevent single threaded performance regressions
	 * especially on architectures where smp_rmb (in seqcounts) are costly.
	 * Keep the two functions in sync.
	 */

	/*
	 * The hash list is protected using RCU.
	 *
	 * Carefully use d_seq when comparing a candidate dentry, to avoid
	 * races with d_move().
	 *
	 * It is possible that concurrent renames can mess up our list
	 * walk here and result in missing our dentry, resulting in the
	 * false-negative result. d_lookup() protects against concurrent
	 * renames using rename_lock seqlock.
	 *
	 * See Documentation/filesystems/path-lookup.txt for more details.
	 */
	hlist_bl_for_each_entry_rcu(dentry, node, b, d_hash) {
		unsigned seq;
		struct inode *i;
		const char *tname;
		int tlen;

		if (dentry->d_name.hash != hash)
			continue;

seqretry:
		seq = read_seqcount_begin(&dentry->d_seq);
		if (dentry->d_parent != parent)
			continue;
		if (d_unhashed(dentry))
			continue;
		tlen = dentry->d_name.len;
		tname = dentry->d_name.name;
		i = dentry->d_inode;
		prefetch(tname);
		/*
		 * This seqcount check is required to ensure name and
		 * len are loaded atomically, so as not to walk off the
		 * edge of memory when walking. If we could load this
		 * atomically some other way, we could drop this check.
		 */
		if (read_seqcount_retry(&dentry->d_seq, seq))
			goto seqretry;
		if (unlikely(parent->d_flags & DCACHE_OP_COMPARE)) {
			if (parent->d_op->d_compare(parent, *inode,
						dentry, i,
						tlen, tname, name))
				continue;
		} else {
			if (dentry_cmp(tname, tlen, str, len))
				continue;
		}
		/*
		 * No extra seqcount check is required after the name
		 * compare. The caller must perform a seqcount check in
		 * order to do anything useful with the returned dentry
		 * anyway.
		 */
		*seqp = seq;
		*inode = i;
		return dentry;
	}
	return NULL;
}

/**
 * d_lookup - search for a dentry
 * @parent: parent dentry
 * @name: qstr of name we wish to find
 * Returns: dentry, or NULL
 *
 * d_lookup searches the children of the parent dentry for the name in
 * question. If the dentry is found its reference count is incremented and the
 * dentry is returned. The caller must use dput to free the entry when it has
 * finished using it. %NULL is returned if the dentry does not exist.
 */
struct dentry *d_lookup(const struct dentry *parent, const struct qstr *name)
{
	struct dentry *dentry;
	unsigned seq;

        do {
                seq = read_seqbegin(&rename_lock);
                dentry = __d_lookup(parent, name);
                if (dentry)
			break;
	} while (read_seqretry(&rename_lock, seq));
	return dentry;
}
EXPORT_SYMBOL(d_lookup);

/**
 * __d_lookup - search for a dentry (racy)
 * @parent: parent dentry
 * @name: qstr of name we wish to find
 * Returns: dentry, or NULL
 *
 * __d_lookup is like d_lookup, however it may (rarely) return a
 * false-negative result due to unrelated rename activity.
 *
 * __d_lookup is slightly faster by avoiding rename_lock read seqlock,
 * however it must be used carefully, eg. with a following d_lookup in
 * the case of failure.
 *
 * __d_lookup callers must be commented.
 */
struct dentry *__d_lookup(const struct dentry *parent, const struct qstr *name)
{
	unsigned int len = name->len;
	unsigned int hash = name->hash;
	const unsigned char *str = name->name;
	struct hlist_bl_head *b = d_hash(parent, hash);
	struct hlist_bl_node *node;
	struct dentry *found = NULL;
	struct dentry *dentry;

	/*
	 * Note: There is significant duplication with __d_lookup_rcu which is
	 * required to prevent single threaded performance regressions
	 * especially on architectures where smp_rmb (in seqcounts) are costly.
	 * Keep the two functions in sync.
	 */

	/*
	 * The hash list is protected using RCU.
	 *
	 * Take d_lock when comparing a candidate dentry, to avoid races
	 * with d_move().
	 *
	 * It is possible that concurrent renames can mess up our list
	 * walk here and result in missing our dentry, resulting in the
	 * false-negative result. d_lookup() protects against concurrent
	 * renames using rename_lock seqlock.
	 *
	 * See Documentation/filesystems/path-lookup.txt for more details.
	 */
	rcu_read_lock();
	
	hlist_bl_for_each_entry_rcu(dentry, node, b, d_hash) {
		const char *tname;
		int tlen;

		if (dentry->d_name.hash != hash)
			continue;

		spin_lock(&dentry->d_lock);
		if (dentry->d_parent != parent)
			goto next;
		if (d_unhashed(dentry))
			goto next;

		/*
		 * It is safe to compare names since d_move() cannot
		 * change the qstr (protected by d_lock).
		 */
		tlen = dentry->d_name.len;
		tname = dentry->d_name.name;
		if (parent->d_flags & DCACHE_OP_COMPARE) {
			if (parent->d_op->d_compare(parent, parent->d_inode,
						dentry, dentry->d_inode,
						tlen, tname, name))
				goto next;
		} else {
			if (dentry_cmp(tname, tlen, str, len))
				goto next;
		}

		dentry->d_count++;
		found = dentry;
		spin_unlock(&dentry->d_lock);
		break;
next:
		spin_unlock(&dentry->d_lock);
 	}
 	rcu_read_unlock();

 	return found;
}

/**
 * d_hash_and_lookup - hash the qstr then search for a dentry
 * @dir: Directory to search in
 * @name: qstr of name we wish to find
 *
 * On hash failure or on lookup failure NULL is returned.
 */
struct dentry *d_hash_and_lookup(struct dentry *dir, struct qstr *name)
{
	struct dentry *dentry = NULL;

	/*
	 * Check for a fs-specific hash function. Note that we must
	 * calculate the standard hash first, as the d_op->d_hash()
	 * routine may choose to leave the hash value unchanged.
	 */
	name->hash = full_name_hash(name->name, name->len);
	if (dir->d_flags & DCACHE_OP_HASH) {
		if (dir->d_op->d_hash(dir, dir->d_inode, name) < 0)
			goto out;
	}
	dentry = d_lookup(dir, name);
out:
	return dentry;
}

/**
 * d_validate - verify dentry provided from insecure source (deprecated)
 * @dentry: The dentry alleged to be valid child of @dparent
 * @dparent: The parent dentry (known to be valid)
 *
 * An insecure source has sent us a dentry, here we verify it and dget() it.
 * This is used by ncpfs in its readdir implementation.
 * Zero is returned in the dentry is invalid.
 *
 * This function is slow for big directories, and deprecated, do not use it.
 */
int d_validate(struct dentry *dentry, struct dentry *dparent)
{
	struct dentry *child;

	spin_lock(&dparent->d_lock);
	list_for_each_entry(child, &dparent->d_subdirs, d_child) {
		if (dentry == child) {
			spin_lock_nested(&dentry->d_lock, DENTRY_D_LOCK_NESTED);
			__dget_dlock(dentry);
			spin_unlock(&dentry->d_lock);
			spin_unlock(&dparent->d_lock);
			return 1;
		}
	}
	spin_unlock(&dparent->d_lock);

	return 0;
}
EXPORT_SYMBOL(d_validate);

/*
 * When a file is deleted, we have two options:
 * - turn this dentry into a negative dentry
 * - unhash this dentry and free it.
 *
 * Usually, we want to just turn this into
 * a negative dentry, but if anybody else is
 * currently using the dentry or the inode
 * we can't do that and we fall back on removing
 * it from the hash queues and waiting for
 * it to be deleted later when it has no users
 */
 
/**
 * d_delete - delete a dentry
 * @dentry: The dentry to delete
 *
 * Turn the dentry into a negative dentry if possible, otherwise
 * remove it from the hash queues so it can be deleted later
 */
 
void d_delete(struct dentry * dentry)
{
	struct inode *inode;
	int isdir = 0;
	/*
	 * Are we the only user?
	 */
again:
	spin_lock(&dentry->d_lock);
	inode = dentry->d_inode;
	isdir = S_ISDIR(inode->i_mode);
	if (dentry->d_count == 1) {
		if (inode && !spin_trylock(&inode->i_lock)) {
			spin_unlock(&dentry->d_lock);
			cpu_relax();
			goto again;
		}
		dentry->d_flags &= ~DCACHE_CANT_MOUNT;
		dentry_unlink_inode(dentry);
		fsnotify_nameremove(dentry, isdir);
		return;
	}

	if (!d_unhashed(dentry))
		__d_drop(dentry);

	spin_unlock(&dentry->d_lock);

	fsnotify_nameremove(dentry, isdir);
}
EXPORT_SYMBOL(d_delete);

static void __d_rehash(struct dentry * entry, struct hlist_bl_head *b)
{
	BUG_ON(!d_unhashed(entry));
	hlist_bl_lock(b);
	entry->d_flags |= DCACHE_RCUACCESS;
	hlist_bl_add_head_rcu(&entry->d_hash, b);
	hlist_bl_unlock(b);
}

static void _d_rehash(struct dentry * entry)
{
	__d_rehash(entry, d_hash(entry->d_parent, entry->d_name.hash));
}

/**
 * d_rehash	- add an entry back to the hash
 * @entry: dentry to add to the hash
 *
 * Adds a dentry to the hash according to its name.
 */
 
void d_rehash(struct dentry * entry)
{
	spin_lock(&entry->d_lock);
	_d_rehash(entry);
	spin_unlock(&entry->d_lock);
}
EXPORT_SYMBOL(d_rehash);

/**
 * dentry_update_name_case - update case insensitive dentry with a new name
 * @dentry: dentry to be updated
 * @name: new name
 *
 * Update a case insensitive dentry with new case of name.
 *
 * dentry must have been returned by d_lookup with name @name. Old and new
 * name lengths must match (ie. no d_compare which allows mismatched name
 * lengths).
 *
 * Parent inode i_mutex must be held over d_lookup and into this call (to
 * keep renames and concurrent inserts, and readdir(2) away).
 */
void dentry_update_name_case(struct dentry *dentry, struct qstr *name)
{
	BUG_ON(!mutex_is_locked(&dentry->d_parent->d_inode->i_mutex));
	BUG_ON(dentry->d_name.len != name->len); /* d_lookup gives this */

	spin_lock(&dentry->d_lock);
	write_seqcount_begin(&dentry->d_seq);
	memcpy((unsigned char *)dentry->d_name.name, name->name, name->len);
	write_seqcount_end(&dentry->d_seq);
	spin_unlock(&dentry->d_lock);
}
EXPORT_SYMBOL(dentry_update_name_case);

static void switch_names(struct dentry *dentry, struct dentry *target)
{
	if (dname_external(target)) {
		if (dname_external(dentry)) {
			/*
			 * Both external: swap the pointers
			 */
			swap(target->d_name.name, dentry->d_name.name);
		} else {
			/*
			 * dentry:internal, target:external.  Steal target's
			 * storage and make target internal.
			 */
			memcpy(target->d_iname, dentry->d_name.name,
					dentry->d_name.len + 1);
			dentry->d_name.name = target->d_name.name;
			target->d_name.name = target->d_iname;
		}
	} else {
		if (dname_external(dentry)) {
			/*
			 * dentry:external, target:internal.  Give dentry's
			 * storage to target and make dentry internal
			 */
			memcpy(dentry->d_iname, target->d_name.name,
					target->d_name.len + 1);
			target->d_name.name = dentry->d_name.name;
			dentry->d_name.name = dentry->d_iname;
		} else {
			/*
			 * Both are internal.  Just copy target to dentry
			 */
			memcpy(dentry->d_iname, target->d_name.name,
					target->d_name.len + 1);
			dentry->d_name.len = target->d_name.len;
			return;
		}
	}
	swap(dentry->d_name.len, target->d_name.len);
}

static void dentry_lock_for_move(struct dentry *dentry, struct dentry *target)
{
	/*
	 * XXXX: do we really need to take target->d_lock?
	 */
	if (IS_ROOT(dentry) || dentry->d_parent == target->d_parent)
		spin_lock(&target->d_parent->d_lock);
	else {
		if (d_ancestor(dentry->d_parent, target->d_parent)) {
			spin_lock(&dentry->d_parent->d_lock);
			spin_lock_nested(&target->d_parent->d_lock,
						DENTRY_D_LOCK_NESTED);
		} else {
			spin_lock(&target->d_parent->d_lock);
			spin_lock_nested(&dentry->d_parent->d_lock,
						DENTRY_D_LOCK_NESTED);
		}
	}
	if (target < dentry) {
		spin_lock_nested(&target->d_lock, 2);
		spin_lock_nested(&dentry->d_lock, 3);
	} else {
		spin_lock_nested(&dentry->d_lock, 2);
		spin_lock_nested(&target->d_lock, 3);
	}
}

static void dentry_unlock_parents_for_move(struct dentry *dentry,
					struct dentry *target)
{
	if (target->d_parent != dentry->d_parent)
		spin_unlock(&dentry->d_parent->d_lock);
	if (target->d_parent != target)
		spin_unlock(&target->d_parent->d_lock);
}

/*
 * When switching names, the actual string doesn't strictly have to
 * be preserved in the target - because we're dropping the target
 * anyway. As such, we can just do a simple memcpy() to copy over
 * the new name before we switch.
 *
 * Note that we have to be a lot more careful about getting the hash
 * switched - we have to switch the hash value properly even if it
 * then no longer matches the actual (corrupted) string of the target.
 * The hash value has to match the hash queue that the dentry is on..
 */
/*
 * __d_move - move a dentry
 * @dentry: entry to move
 * @target: new dentry
 *
 * Update the dcache to reflect the move of a file name. Negative
 * dcache entries should not be moved in this way. Caller must hold
 * rename_lock, the i_mutex of the source and target directories,
 * and the sb->s_vfs_rename_mutex if they differ. See lock_rename().
 */
static void __d_move(struct dentry * dentry, struct dentry * target)
{
	if (!dentry->d_inode)
		printk(KERN_WARNING "VFS: moving negative dcache entry\n");

	BUG_ON(d_ancestor(dentry, target));
	BUG_ON(d_ancestor(target, dentry));

	dentry_lock_for_move(dentry, target);

	write_seqcount_begin(&dentry->d_seq);
	write_seqcount_begin(&target->d_seq);

	/* __d_drop does write_seqcount_barrier, but they're OK to nest. */

	/*
	 * Move the dentry to the target hash queue. Don't bother checking
	 * for the same hash queue because of how unlikely it is.
	 */
	__d_drop(dentry);
	__d_rehash(dentry, d_hash(target->d_parent, target->d_name.hash));

	/* Unhash the target: dput() will then get rid of it */
	__d_drop(target);

	list_del(&dentry->d_child);
	list_del(&target->d_child);

	/* Switch the names.. */
	switch_names(dentry, target);
	swap(dentry->d_name.hash, target->d_name.hash);

	/* ... and switch the parents */
	if (IS_ROOT(dentry)) {
		dentry->d_parent = target->d_parent;
		target->d_parent = target;
		INIT_LIST_HEAD(&target->d_child);
	} else {
		swap(dentry->d_parent, target->d_parent);

		/* And add them back to the (new) parent lists */
		list_add(&target->d_child, &target->d_parent->d_subdirs);
	}

	list_add(&dentry->d_child, &dentry->d_parent->d_subdirs);

	write_seqcount_end(&target->d_seq);
	write_seqcount_end(&dentry->d_seq);

	dentry_unlock_parents_for_move(dentry, target);
	spin_unlock(&target->d_lock);
	fsnotify_d_move(dentry);
	spin_unlock(&dentry->d_lock);
}

/*
 * d_move - move a dentry
 * @dentry: entry to move
 * @target: new dentry
 *
 * Update the dcache to reflect the move of a file name. Negative
 * dcache entries should not be moved in this way. See the locking
 * requirements for __d_move.
 */
void d_move(struct dentry *dentry, struct dentry *target)
{
	write_seqlock(&rename_lock);
	__d_move(dentry, target);
	write_sequnlock(&rename_lock);
}
EXPORT_SYMBOL(d_move);

/**
 * d_ancestor - search for an ancestor
 * @p1: ancestor dentry
 * @p2: child dentry
 *
 * Returns the ancestor dentry of p2 which is a child of p1, if p1 is
 * an ancestor of p2, else NULL.
 */
struct dentry *d_ancestor(struct dentry *p1, struct dentry *p2)
{
	struct dentry *p;

	for (p = p2; !IS_ROOT(p); p = p->d_parent) {
		if (p->d_parent == p1)
			return p;
	}
	return NULL;
}

/*
 * This helper attempts to cope with remotely renamed directories
 *
 * It assumes that the caller is already holding
 * dentry->d_parent->d_inode->i_mutex, inode->i_lock and rename_lock
 *
 * Note: If ever the locking in lock_rename() changes, then please
 * remember to update this too...
 */
static struct dentry *__d_unalias(struct inode *inode,
		struct dentry *dentry, struct dentry *alias)
{
	struct mutex *m1 = NULL, *m2 = NULL;
	struct dentry *ret;

	/* If alias and dentry share a parent, then no extra locks required */
	if (alias->d_parent == dentry->d_parent)
		goto out_unalias;

	/* See lock_rename() */
	ret = ERR_PTR(-EBUSY);
	if (!mutex_trylock(&dentry->d_sb->s_vfs_rename_mutex))
		goto out_err;
	m1 = &dentry->d_sb->s_vfs_rename_mutex;
	if (!mutex_trylock(&alias->d_parent->d_inode->i_mutex))
		goto out_err;
	m2 = &alias->d_parent->d_inode->i_mutex;
out_unalias:
	__d_move(alias, dentry);
	ret = alias;
out_err:
	spin_unlock(&inode->i_lock);
	if (m2)
		mutex_unlock(m2);
	if (m1)
		mutex_unlock(m1);
	return ret;
}

/*
 * Prepare an anonymous dentry for life in the superblock's dentry tree as a
 * named dentry in place of the dentry to be replaced.
 * returns with anon->d_lock held!
 */
static void __d_materialise_dentry(struct dentry *dentry, struct dentry *anon)
{
	struct dentry *dparent, *aparent;

	dentry_lock_for_move(anon, dentry);

	write_seqcount_begin(&dentry->d_seq);
	write_seqcount_begin(&anon->d_seq);

	dparent = dentry->d_parent;
	aparent = anon->d_parent;

	switch_names(dentry, anon);
	swap(dentry->d_name.hash, anon->d_name.hash);

	dentry->d_parent = (aparent == anon) ? dentry : aparent;
	list_del(&dentry->d_child);
	if (!IS_ROOT(dentry))
		list_add(&dentry->d_child, &dentry->d_parent->d_subdirs);
	else
		INIT_LIST_HEAD(&dentry->d_child);

	anon->d_parent = (dparent == dentry) ? anon : dparent;
	list_del(&anon->d_child);
	if (!IS_ROOT(anon))
		list_add(&anon->d_child, &anon->d_parent->d_subdirs);
	else
		INIT_LIST_HEAD(&anon->d_child);

	write_seqcount_end(&dentry->d_seq);
	write_seqcount_end(&anon->d_seq);

	dentry_unlock_parents_for_move(anon, dentry);
	spin_unlock(&dentry->d_lock);

	/* anon->d_lock still locked, returns locked */
	anon->d_flags &= ~DCACHE_DISCONNECTED;
}

/**
 * d_materialise_unique - introduce an inode into the tree
 * @dentry: candidate dentry
 * @inode: inode to bind to the dentry, to which aliases may be attached
 *
 * Introduces an dentry into the tree, substituting an extant disconnected
 * root directory alias in its place if there is one. Caller must hold the
 * i_mutex of the parent directory.
 */
struct dentry *d_materialise_unique(struct dentry *dentry, struct inode *inode)
{
	struct dentry *actual;

	BUG_ON(!d_unhashed(dentry));

	if (!inode) {
		actual = dentry;
		__d_instantiate(dentry, NULL);
		d_rehash(actual);
		goto out_nolock;
	}

	spin_lock(&inode->i_lock);

	if (S_ISDIR(inode->i_mode)) {
		struct dentry *alias;

		/* Does an aliased dentry already exist? */
		alias = __d_find_alias(inode, 0);
		if (alias) {
			actual = alias;
			write_seqlock(&rename_lock);

			if (d_ancestor(alias, dentry)) {
				/* Check for loops */
				actual = ERR_PTR(-ELOOP);
				spin_unlock(&inode->i_lock);
			} else if (IS_ROOT(alias)) {
				/* Is this an anonymous mountpoint that we
				 * could splice into our tree? */
				__d_materialise_dentry(dentry, alias);
				write_sequnlock(&rename_lock);
				__d_drop(alias);
				goto found;
			} else {
				/* Nope, but we must(!) avoid directory
				 * aliasing. This drops inode->i_lock */
				actual = __d_unalias(inode, dentry, alias);
			}
			write_sequnlock(&rename_lock);
			if (IS_ERR(actual)) {
				if (PTR_ERR(actual) == -ELOOP)
					pr_warn_ratelimited(
						"VFS: Lookup of '%s' in %s %s"
						" would have caused loop\n",
						dentry->d_name.name,
						inode->i_sb->s_type->name,
						inode->i_sb->s_id);
				dput(alias);
			}
			goto out_nolock;
		}
	}

	/* Add a unique reference */
	actual = __d_instantiate_unique(dentry, inode);
	if (!actual)
		actual = dentry;
	else
		BUG_ON(!d_unhashed(actual));

	spin_lock(&actual->d_lock);
found:
	_d_rehash(actual);
	spin_unlock(&actual->d_lock);
	spin_unlock(&inode->i_lock);
out_nolock:
	if (actual == dentry) {
		security_d_instantiate(dentry, inode);
		return NULL;
	}

	iput(inode);
	return actual;
}
EXPORT_SYMBOL_GPL(d_materialise_unique);

static int prepend(char **buffer, int *buflen, const char *str, int namelen)
{
	*buflen -= namelen;
	if (*buflen < 0)
		return -ENAMETOOLONG;
	*buffer -= namelen;
	memcpy(*buffer, str, namelen);
	return 0;
}

static int prepend_name(char **buffer, int *buflen, struct qstr *name)
{
	return prepend(buffer, buflen, name->name, name->len);
}

/**
 * prepend_path - Prepend path string to a buffer
 * @path: the dentry/vfsmount to report
 * @root: root vfsmnt/dentry
 * @buffer: pointer to the end of the buffer
 * @buflen: pointer to buffer length
 *
 * Caller holds the rename_lock.
 */
static int prepend_path(const struct path *path,
			const struct path *root,
			char **buffer, int *buflen)
{
	struct dentry *dentry = path->dentry;
	struct vfsmount *vfsmnt = path->mnt;
	struct mount *mnt = real_mount(vfsmnt);
	char *orig_buffer = *buffer;
	int orig_len = *buflen;
	bool slash = false;
	int error = 0;

<<<<<<< HEAD
	br_read_lock(&vfsmount_lock);
=======
>>>>>>> 8d1988f8
	while (dentry != root->dentry || vfsmnt != root->mnt) {
		struct dentry * parent;

		if (dentry == vfsmnt->mnt_root || IS_ROOT(dentry)) {
			/* Escaped? */
			if (dentry != vfsmnt->mnt_root) {
				*buffer = orig_buffer;
				*buflen = orig_len;
				slash = false;
				error = 3;
				goto global_root;
			}
			/* Global root? */
			if (!mnt_has_parent(mnt))
				goto global_root;
			dentry = mnt->mnt_mountpoint;
			mnt = mnt->mnt_parent;
			vfsmnt = &mnt->mnt;
			continue;
		}
		parent = dentry->d_parent;
		prefetch(parent);
		spin_lock(&dentry->d_lock);
		error = prepend_name(buffer, buflen, &dentry->d_name);
		spin_unlock(&dentry->d_lock);
		if (!error)
			error = prepend(buffer, buflen, "/", 1);
		if (error)
			break;

		slash = true;
		dentry = parent;
	}

	if (!error && !slash)
		error = prepend(buffer, buflen, "/", 1);

<<<<<<< HEAD
out:
	br_read_unlock(&vfsmount_lock);
=======
>>>>>>> 8d1988f8
	return error;

global_root:
	/*
	 * Filesystems needing to implement special "root names"
	 * should do so with ->d_dname()
	 */
	if (IS_ROOT(dentry) &&
	    (dentry->d_name.len != 1 || dentry->d_name.name[0] != '/')) {
		WARN(1, "Root dentry has weird name <%.*s>\n",
		     (int) dentry->d_name.len, dentry->d_name.name);
	}
	if (!slash)
		error = prepend(buffer, buflen, "/", 1);
	if (!error)
<<<<<<< HEAD
		error = is_mounted(vfsmnt) ? 1 : 2;
	goto out;
=======
		error = real_mount(vfsmnt)->mnt_ns ? 1 : 2;
	return error;
>>>>>>> 8d1988f8
}

/**
 * __d_path - return the path of a dentry
 * @path: the dentry/vfsmount to report
 * @root: root vfsmnt/dentry
 * @buf: buffer to return value in
 * @buflen: buffer length
 *
 * Convert a dentry into an ASCII path name.
 *
 * Returns a pointer into the buffer or an error code if the
 * path was too long.
 *
 * "buflen" should be positive.
 *
 * If the path is not reachable from the supplied root, return %NULL.
 */
char *__d_path(const struct path *path,
	       const struct path *root,
	       char *buf, int buflen)
{
	char *res = buf + buflen;
	int error;

	prepend(&res, &buflen, "\0", 1);
	br_read_lock(vfsmount_lock);
	write_seqlock(&rename_lock);
	error = prepend_path(path, root, &res, &buflen);
	write_sequnlock(&rename_lock);
	br_read_unlock(vfsmount_lock);

	if (error < 0)
		return ERR_PTR(error);
	if (error > 0)
		return NULL;
	return res;
}

char *d_absolute_path(const struct path *path,
	       char *buf, int buflen)
{
	struct path root = {};
	char *res = buf + buflen;
	int error;

	prepend(&res, &buflen, "\0", 1);
	br_read_lock(vfsmount_lock);
	write_seqlock(&rename_lock);
	error = prepend_path(path, &root, &res, &buflen);
	write_sequnlock(&rename_lock);
	br_read_unlock(vfsmount_lock);

	if (error > 1)
		error = -EINVAL;
	if (error < 0)
		return ERR_PTR(error);
	return res;
}

/*
 * same as __d_path but appends "(deleted)" for unlinked files.
 */
static int path_with_deleted(const struct path *path,
			     const struct path *root,
			     char **buf, int *buflen)
{
	prepend(buf, buflen, "\0", 1);
	if (d_unlinked(path->dentry)) {
		int error = prepend(buf, buflen, " (deleted)", 10);
		if (error)
			return error;
	}

	return prepend_path(path, root, buf, buflen);
}

static int prepend_unreachable(char **buffer, int *buflen)
{
	return prepend(buffer, buflen, "(unreachable)", 13);
}

/**
 * d_path - return the path of a dentry
 * @path: path to report
 * @buf: buffer to return value in
 * @buflen: buffer length
 *
 * Convert a dentry into an ASCII path name. If the entry has been deleted
 * the string " (deleted)" is appended. Note that this is ambiguous.
 *
 * Returns a pointer into the buffer or an error code if the path was
 * too long. Note: Callers should use the returned pointer, not the passed
 * in buffer, to use the name! The implementation often starts at an offset
 * into the buffer, and may leave 0 bytes at the start.
 *
 * "buflen" should be positive.
 */
char *d_path(const struct path *path, char *buf, int buflen)
{
	char *res = buf + buflen;
	struct path root;
	int error;

	/*
	 * We have various synthetic filesystems that never get mounted.  On
	 * these filesystems dentries are never used for lookup purposes, and
	 * thus don't need to be hashed.  They also don't need a name until a
	 * user wants to identify the object in /proc/pid/fd/.  The little hack
	 * below allows us to generate a name for these objects on demand:
	 */
	if (path->dentry->d_op && path->dentry->d_op->d_dname)
		return path->dentry->d_op->d_dname(path->dentry, buf, buflen);

	get_fs_root(current->fs, &root);
	br_read_lock(vfsmount_lock);
	write_seqlock(&rename_lock);
	error = path_with_deleted(path, &root, &res, &buflen);
	write_sequnlock(&rename_lock);
	br_read_unlock(vfsmount_lock);
	if (error < 0)
		res = ERR_PTR(error);
	path_put(&root);
	return res;
}
EXPORT_SYMBOL(d_path);

/**
 * d_path_with_unreachable - return the path of a dentry
 * @path: path to report
 * @buf: buffer to return value in
 * @buflen: buffer length
 *
 * The difference from d_path() is that this prepends "(unreachable)"
 * to paths which are unreachable from the current process' root.
 */
char *d_path_with_unreachable(const struct path *path, char *buf, int buflen)
{
	char *res = buf + buflen;
	struct path root;
	int error;

	if (path->dentry->d_op && path->dentry->d_op->d_dname)
		return path->dentry->d_op->d_dname(path->dentry, buf, buflen);

	get_fs_root(current->fs, &root);
	write_seqlock(&rename_lock);
	error = path_with_deleted(path, &root, &res, &buflen);
	if (error > 0)
		error = prepend_unreachable(&res, &buflen);
	write_sequnlock(&rename_lock);
	path_put(&root);
	if (error)
		res =  ERR_PTR(error);

	return res;
}

/*
 * Helper function for dentry_operations.d_dname() members
 */
char *dynamic_dname(struct dentry *dentry, char *buffer, int buflen,
			const char *fmt, ...)
{
	va_list args;
	char temp[64];
	int sz;

	va_start(args, fmt);
	sz = vsnprintf(temp, sizeof(temp), fmt, args) + 1;
	va_end(args);

	if (sz > sizeof(temp) || sz > buflen)
		return ERR_PTR(-ENAMETOOLONG);

	buffer += buflen - sz;
	return memcpy(buffer, temp, sz);
}

/*
 * Write full pathname from the root of the filesystem into the buffer.
 */
static char *__dentry_path(struct dentry *dentry, char *buf, int buflen)
{
	char *end = buf + buflen;
	char *retval;

	prepend(&end, &buflen, "\0", 1);
	if (buflen < 1)
		goto Elong;
	/* Get '/' right */
	retval = end-1;
	*retval = '/';

	while (!IS_ROOT(dentry)) {
		struct dentry *parent = dentry->d_parent;
		int error;

		prefetch(parent);
		spin_lock(&dentry->d_lock);
		error = prepend_name(&end, &buflen, &dentry->d_name);
		spin_unlock(&dentry->d_lock);
		if (error != 0 || prepend(&end, &buflen, "/", 1) != 0)
			goto Elong;

		retval = end;
		dentry = parent;
	}
	return retval;
Elong:
	return ERR_PTR(-ENAMETOOLONG);
}

char *dentry_path_raw(struct dentry *dentry, char *buf, int buflen)
{
	char *retval;

	write_seqlock(&rename_lock);
	retval = __dentry_path(dentry, buf, buflen);
	write_sequnlock(&rename_lock);

	return retval;
}
EXPORT_SYMBOL(dentry_path_raw);

char *dentry_path(struct dentry *dentry, char *buf, int buflen)
{
	char *p = NULL;
	char *retval;

	write_seqlock(&rename_lock);
	if (d_unlinked(dentry)) {
		p = buf + buflen;
		if (prepend(&p, &buflen, "//deleted", 10) != 0)
			goto Elong;
		buflen++;
	}
	retval = __dentry_path(dentry, buf, buflen);
	write_sequnlock(&rename_lock);
	if (!IS_ERR(retval) && p)
		*p = '/';	/* restore '/' overriden with '\0' */
	return retval;
Elong:
	return ERR_PTR(-ENAMETOOLONG);
}

/*
 * NOTE! The user-level library version returns a
 * character pointer. The kernel system call just
 * returns the length of the buffer filled (which
 * includes the ending '\0' character), or a negative
 * error value. So libc would do something like
 *
 *	char *getcwd(char * buf, size_t size)
 *	{
 *		int retval;
 *
 *		retval = sys_getcwd(buf, size);
 *		if (retval >= 0)
 *			return buf;
 *		errno = -retval;
 *		return NULL;
 *	}
 */
SYSCALL_DEFINE2(getcwd, char __user *, buf, unsigned long, size)
{
	int error;
	struct path pwd, root;
	char *page = (char *) __get_free_page(GFP_USER);

	if (!page)
		return -ENOMEM;

	get_fs_root_and_pwd(current->fs, &root, &pwd);

	error = -ENOENT;
	br_read_lock(vfsmount_lock);
	write_seqlock(&rename_lock);
	if (!d_unlinked(pwd.dentry)) {
		unsigned long len;
		char *cwd = page + PAGE_SIZE;
		int buflen = PAGE_SIZE;

		prepend(&cwd, &buflen, "\0", 1);
		error = prepend_path(&pwd, &root, &cwd, &buflen);
		write_sequnlock(&rename_lock);
		br_read_unlock(vfsmount_lock);

		if (error < 0)
			goto out;

		/* Unreachable from current root */
		if (error > 0) {
			error = prepend_unreachable(&cwd, &buflen);
			if (error)
				goto out;
		}

		error = -ERANGE;
		len = PAGE_SIZE + page - cwd;
		if (len <= size) {
			error = len;
			if (copy_to_user(buf, cwd, len))
				error = -EFAULT;
		}
	} else {
		write_sequnlock(&rename_lock);
		br_read_unlock(vfsmount_lock);
	}

out:
	path_put(&pwd);
	path_put(&root);
	free_page((unsigned long) page);
	return error;
}

/*
 * Test whether new_dentry is a subdirectory of old_dentry.
 *
 * Trivially implemented using the dcache structure
 */

/**
 * is_subdir - is new dentry a subdirectory of old_dentry
 * @new_dentry: new dentry
 * @old_dentry: old dentry
 *
 * Returns 1 if new_dentry is a subdirectory of the parent (at any depth).
 * Returns 0 otherwise.
 * Caller must ensure that "new_dentry" is pinned before calling is_subdir()
 */
  
int is_subdir(struct dentry *new_dentry, struct dentry *old_dentry)
{
	int result;
	unsigned seq;

	if (new_dentry == old_dentry)
		return 1;

	do {
		/* for restarting inner loop in case of seq retry */
		seq = read_seqbegin(&rename_lock);
		/*
		 * Need rcu_readlock to protect against the d_parent trashing
		 * due to d_move
		 */
		rcu_read_lock();
		if (d_ancestor(old_dentry, new_dentry))
			result = 1;
		else
			result = 0;
		rcu_read_unlock();
	} while (read_seqretry(&rename_lock, seq));

	return result;
}

void d_genocide(struct dentry *root)
{
	struct dentry *this_parent;
	struct list_head *next;
	unsigned seq;
	int locked = 0;

	seq = read_seqbegin(&rename_lock);
again:
	this_parent = root;
	spin_lock(&this_parent->d_lock);
repeat:
	next = this_parent->d_subdirs.next;
resume:
	while (next != &this_parent->d_subdirs) {
		struct list_head *tmp = next;
		struct dentry *dentry = list_entry(tmp, struct dentry, d_child);
		next = tmp->next;

		spin_lock_nested(&dentry->d_lock, DENTRY_D_LOCK_NESTED);
		if (d_unhashed(dentry) || !dentry->d_inode) {
			spin_unlock(&dentry->d_lock);
			continue;
		}
		if (!list_empty(&dentry->d_subdirs)) {
			spin_unlock(&this_parent->d_lock);
			spin_release(&dentry->d_lock.dep_map, 1, _RET_IP_);
			this_parent = dentry;
			spin_acquire(&this_parent->d_lock.dep_map, 0, 1, _RET_IP_);
			goto repeat;
		}
		if (!(dentry->d_flags & DCACHE_GENOCIDE)) {
			dentry->d_flags |= DCACHE_GENOCIDE;
			dentry->d_count--;
		}
		spin_unlock(&dentry->d_lock);
	}
	rcu_read_lock();
ascend:
	if (this_parent != root) {
		struct dentry *child = this_parent;
		if (!(this_parent->d_flags & DCACHE_GENOCIDE)) {
			this_parent->d_flags |= DCACHE_GENOCIDE;
			this_parent->d_count--;
		}
		this_parent = child->d_parent;

		spin_unlock(&child->d_lock);
		spin_lock(&this_parent->d_lock);

		/* might go back up the wrong parent if we have had a rename */
		if (!locked && read_seqretry(&rename_lock, seq))
			goto rename_retry;
		next = child->d_child.next;
<<<<<<< HEAD
=======
		while (unlikely(child->d_flags & DCACHE_DENTRY_KILLED)) {
			if (next == &this_parent->d_subdirs)
				goto ascend;
			child = list_entry(next, struct dentry, d_child);
			next = next->next;
		}
		rcu_read_unlock();
>>>>>>> 8d1988f8
		goto resume;
	}
	if (!locked && read_seqretry(&rename_lock, seq))
		goto rename_retry;
	spin_unlock(&this_parent->d_lock);
	rcu_read_unlock();
	if (locked)
		write_sequnlock(&rename_lock);
	return;

rename_retry:
<<<<<<< HEAD
=======
	spin_unlock(&this_parent->d_lock);
	rcu_read_unlock();
>>>>>>> 8d1988f8
	if (locked)
		goto again;
	locked = 1;
	write_seqlock(&rename_lock);
	goto again;
}

/**
 * find_inode_number - check for dentry with name
 * @dir: directory to check
 * @name: Name to find.
 *
 * Check whether a dentry already exists for the given name,
 * and return the inode number if it has an inode. Otherwise
 * 0 is returned.
 *
 * This routine is used to post-process directory listings for
 * filesystems using synthetic inode numbers, and is necessary
 * to keep getcwd() working.
 */
 
ino_t find_inode_number(struct dentry *dir, struct qstr *name)
{
	struct dentry * dentry;
	ino_t ino = 0;

	dentry = d_hash_and_lookup(dir, name);
	if (dentry) {
		if (dentry->d_inode)
			ino = dentry->d_inode->i_ino;
		dput(dentry);
	}
	return ino;
}
EXPORT_SYMBOL(find_inode_number);

static __initdata unsigned long dhash_entries;
static int __init set_dhash_entries(char *str)
{
	if (!str)
		return 0;
	dhash_entries = simple_strtoul(str, &str, 0);
	return 1;
}
__setup("dhash_entries=", set_dhash_entries);

static void __init dcache_init_early(void)
{
	unsigned int loop;

	/* If hashes are distributed across NUMA nodes, defer
	 * hash allocation until vmalloc space is available.
	 */
	if (hashdist)
		return;

	dentry_hashtable =
		alloc_large_system_hash("Dentry cache",
					sizeof(struct hlist_bl_head),
					dhash_entries,
					13,
					HASH_EARLY,
					&d_hash_shift,
					&d_hash_mask,
					0);

	for (loop = 0; loop < (1U << d_hash_shift); loop++)
		INIT_HLIST_BL_HEAD(dentry_hashtable + loop);
}

static void __init dcache_init(void)
{
	unsigned int loop;

	/* 
	 * A constructor could be added for stable state like the lists,
	 * but it is probably not worth it because of the cache nature
	 * of the dcache. 
	 */
	dentry_cache = KMEM_CACHE(dentry,
		SLAB_RECLAIM_ACCOUNT|SLAB_PANIC|SLAB_MEM_SPREAD);

	/* Hash may have been set up in dcache_init_early */
	if (!hashdist)
		return;

	dentry_hashtable =
		alloc_large_system_hash("Dentry cache",
					sizeof(struct hlist_bl_head),
					dhash_entries,
					13,
					0,
					&d_hash_shift,
					&d_hash_mask,
					0);

	for (loop = 0; loop < (1U << d_hash_shift); loop++)
		INIT_HLIST_BL_HEAD(dentry_hashtable + loop);
}

/* SLAB cache for __getname() consumers */
struct kmem_cache *names_cachep __read_mostly;
EXPORT_SYMBOL(names_cachep);

EXPORT_SYMBOL(d_genocide);

void __init vfs_caches_init_early(void)
{
	dcache_init_early();
	inode_init_early();
}

void __init vfs_caches_init(unsigned long mempages)
{
	unsigned long reserve;

	/* Base hash sizes on available memory, with a reserve equal to
           150% of current kernel size */

	reserve = min((mempages - nr_free_pages()) * 3/2, mempages - 1);
	mempages -= reserve;

	names_cachep = kmem_cache_create("names_cache", PATH_MAX, 0,
			SLAB_HWCACHE_ALIGN|SLAB_PANIC, NULL);

	dcache_init();
	inode_init();
	files_init(mempages);
	mnt_init();
	bdev_cache_init();
	chrdev_init();
}<|MERGE_RESOLUTION|>--- conflicted
+++ resolved
@@ -368,11 +368,7 @@
 	__releases(parent->d_lock)
 	__releases(dentry->d_inode->i_lock)
 {
-<<<<<<< HEAD
-	list_del(&dentry->d_child);
-=======
 	__list_del_entry(&dentry->d_child);
->>>>>>> 8d1988f8
 	/*
 	 * Inform ascending readers that we are no longer attached to the
 	 * dentry tree
@@ -1083,8 +1079,6 @@
 		if (!locked && read_seqretry(&rename_lock, seq))
 			goto rename_retry;
 		next = child->d_child.next;
-<<<<<<< HEAD
-=======
 		while (unlikely(child->d_flags & DCACHE_DENTRY_KILLED)) {
 			if (next == &this_parent->d_subdirs)
 				goto ascend;
@@ -1092,7 +1086,6 @@
 			next = next->next;
 		}
 		rcu_read_unlock();
->>>>>>> 8d1988f8
 		goto resume;
 	}
 	if (!locked && read_seqretry(&rename_lock, seq))
@@ -1110,16 +1103,11 @@
 	return 1;
 
 rename_retry:
-<<<<<<< HEAD
-	if (locked)
-		goto again;
-=======
 	spin_unlock(&this_parent->d_lock);
 	rcu_read_unlock();
 	if (locked)
 		goto again;
 rename_retry_unlocked:
->>>>>>> 8d1988f8
 	locked = 1;
 	write_seqlock(&rename_lock);
 	goto again;
@@ -1216,9 +1204,6 @@
 		/* might go back up the wrong parent if we have had a rename */
 		if (!locked && read_seqretry(&rename_lock, seq))
 			goto rename_retry;
-<<<<<<< HEAD
-		next = child->d_child.next;
-=======
 		/* go into the first sibling still alive */
 		do {
 			next = child->d_child.next;
@@ -1227,7 +1212,6 @@
 			child = list_entry(next, struct dentry, d_child);
 		} while (unlikely(child->d_flags & DCACHE_DENTRY_KILLED));
 		rcu_read_unlock();
->>>>>>> 8d1988f8
 		goto resume;
 	}
 out:
@@ -2539,10 +2523,6 @@
 	bool slash = false;
 	int error = 0;
 
-<<<<<<< HEAD
-	br_read_lock(&vfsmount_lock);
-=======
->>>>>>> 8d1988f8
 	while (dentry != root->dentry || vfsmnt != root->mnt) {
 		struct dentry * parent;
 
@@ -2580,11 +2560,6 @@
 	if (!error && !slash)
 		error = prepend(buffer, buflen, "/", 1);
 
-<<<<<<< HEAD
-out:
-	br_read_unlock(&vfsmount_lock);
-=======
->>>>>>> 8d1988f8
 	return error;
 
 global_root:
@@ -2600,13 +2575,8 @@
 	if (!slash)
 		error = prepend(buffer, buflen, "/", 1);
 	if (!error)
-<<<<<<< HEAD
 		error = is_mounted(vfsmnt) ? 1 : 2;
-	goto out;
-=======
-		error = real_mount(vfsmnt)->mnt_ns ? 1 : 2;
 	return error;
->>>>>>> 8d1988f8
 }
 
 /**
@@ -2633,11 +2603,11 @@
 	int error;
 
 	prepend(&res, &buflen, "\0", 1);
-	br_read_lock(vfsmount_lock);
+	br_read_lock(&vfsmount_lock);
 	write_seqlock(&rename_lock);
 	error = prepend_path(path, root, &res, &buflen);
 	write_sequnlock(&rename_lock);
-	br_read_unlock(vfsmount_lock);
+	br_read_unlock(&vfsmount_lock);
 
 	if (error < 0)
 		return ERR_PTR(error);
@@ -2654,11 +2624,11 @@
 	int error;
 
 	prepend(&res, &buflen, "\0", 1);
-	br_read_lock(vfsmount_lock);
+	br_read_lock(&vfsmount_lock);
 	write_seqlock(&rename_lock);
 	error = prepend_path(path, &root, &res, &buflen);
 	write_sequnlock(&rename_lock);
-	br_read_unlock(vfsmount_lock);
+	br_read_unlock(&vfsmount_lock);
 
 	if (error > 1)
 		error = -EINVAL;
@@ -2722,11 +2692,11 @@
 		return path->dentry->d_op->d_dname(path->dentry, buf, buflen);
 
 	get_fs_root(current->fs, &root);
-	br_read_lock(vfsmount_lock);
+	br_read_lock(&vfsmount_lock);
 	write_seqlock(&rename_lock);
 	error = path_with_deleted(path, &root, &res, &buflen);
 	write_sequnlock(&rename_lock);
-	br_read_unlock(vfsmount_lock);
+	br_read_unlock(&vfsmount_lock);
 	if (error < 0)
 		res = ERR_PTR(error);
 	path_put(&root);
@@ -2883,7 +2853,7 @@
 	get_fs_root_and_pwd(current->fs, &root, &pwd);
 
 	error = -ENOENT;
-	br_read_lock(vfsmount_lock);
+	br_read_lock(&vfsmount_lock);
 	write_seqlock(&rename_lock);
 	if (!d_unlinked(pwd.dentry)) {
 		unsigned long len;
@@ -2893,7 +2863,7 @@
 		prepend(&cwd, &buflen, "\0", 1);
 		error = prepend_path(&pwd, &root, &cwd, &buflen);
 		write_sequnlock(&rename_lock);
-		br_read_unlock(vfsmount_lock);
+		br_read_unlock(&vfsmount_lock);
 
 		if (error < 0)
 			goto out;
@@ -2914,7 +2884,7 @@
 		}
 	} else {
 		write_sequnlock(&rename_lock);
-		br_read_unlock(vfsmount_lock);
+		br_read_unlock(&vfsmount_lock);
 	}
 
 out:
@@ -3020,8 +2990,6 @@
 		if (!locked && read_seqretry(&rename_lock, seq))
 			goto rename_retry;
 		next = child->d_child.next;
-<<<<<<< HEAD
-=======
 		while (unlikely(child->d_flags & DCACHE_DENTRY_KILLED)) {
 			if (next == &this_parent->d_subdirs)
 				goto ascend;
@@ -3029,7 +2997,6 @@
 			next = next->next;
 		}
 		rcu_read_unlock();
->>>>>>> 8d1988f8
 		goto resume;
 	}
 	if (!locked && read_seqretry(&rename_lock, seq))
@@ -3041,11 +3008,8 @@
 	return;
 
 rename_retry:
-<<<<<<< HEAD
-=======
 	spin_unlock(&this_parent->d_lock);
 	rcu_read_unlock();
->>>>>>> 8d1988f8
 	if (locked)
 		goto again;
 	locked = 1;
