--- conflicted
+++ resolved
@@ -2001,11 +2001,7 @@
 	struct ext4_iloc iloc;
 	int err = 0, rc;
 
-<<<<<<< HEAD
 	if (!EXT4_SB(sb)->s_journal)
-=======
-	if (!ext4_handle_valid(handle) || is_bad_inode(inode))
->>>>>>> 8d1988f8
 		return 0;
 
 	mutex_lock(&EXT4_SB(sb)->s_orphan_lock);
@@ -2079,12 +2075,7 @@
 	struct ext4_iloc iloc;
 	int err = 0;
 
-<<<<<<< HEAD
 	if ((!EXT4_SB(inode->i_sb)->s_journal) &&
-=======
-	/* ext4_handle_valid() assumes a valid handle_t pointer */
-	if (handle && !ext4_handle_valid(handle) &&
->>>>>>> 8d1988f8
 	    !(EXT4_SB(inode->i_sb)->s_mount_state & EXT4_ORPHAN_FS))
 		return 0;
 
