--- conflicted
+++ resolved
@@ -37,19 +37,9 @@
 
 #include "signal.h"
 
-<<<<<<< HEAD
 #include <trace/events/exception.h>
 
 static const char *handler[]= { "prefetch abort", "data abort", "address exception", "interrupt" };
-=======
-static const char *handler[]= {
-	"prefetch abort",
-	"data abort",
-	"address exception",
-	"interrupt",
-	"undefined instruction",
-};
->>>>>>> 8d1988f8
 
 #ifdef CONFIG_LGE_CRASH_HANDLER
 static int first_call_chain = 0;
@@ -443,12 +433,9 @@
 	if (call_undef_hook(regs, instr) == 0)
 		return;
 
-<<<<<<< HEAD
 	trace_undef_instr(regs, (void *)pc);
 
-=======
 die_sig:
->>>>>>> 8d1988f8
 #ifdef CONFIG_DEBUG_USER
 	if (user_debug & UDBG_UNDEFINED) {
 		printk(KERN_INFO "%s (%d): undefined instruction: pc=%p\n",
