--- conflicted
+++ resolved
@@ -432,17 +432,12 @@
 int rv515_suspend(struct radeon_device *rdev);
 static struct radeon_asic rv515_asic = {
 	.init = &rv515_init,
-<<<<<<< HEAD
-	.errata = &rv515_errata,
-	.vram_info = &rv515_vram_info,
-	.vga_set_state = &r100_vga_set_state,
-=======
 	.fini = &rv515_fini,
 	.suspend = &rv515_suspend,
 	.resume = &rv515_resume,
 	.errata = NULL,
 	.vram_info = NULL,
->>>>>>> f0ed1f65
+	.vga_set_state = &r100_vga_set_state,
 	.gpu_reset = &rv515_gpu_reset,
 	.mc_init = NULL,
 	.mc_fini = NULL,
@@ -486,19 +481,13 @@
 int r520_init(struct radeon_device *rdev);
 int r520_resume(struct radeon_device *rdev);
 static struct radeon_asic r520_asic = {
-<<<<<<< HEAD
-	.init = &rv515_init,
-	.errata = &r520_errata,
-	.vram_info = &r520_vram_info,
-	.vga_set_state = &r100_vga_set_state,
-=======
 	.init = &r520_init,
 	.fini = &rv515_fini,
 	.suspend = &rv515_suspend,
 	.resume = &r520_resume,
 	.errata = NULL,
 	.vram_info = NULL,
->>>>>>> f0ed1f65
+	.vga_set_state = &r100_vga_set_state,
 	.gpu_reset = &rv515_gpu_reset,
 	.mc_init = NULL,
 	.mc_fini = NULL,
