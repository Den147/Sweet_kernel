--- conflicted
+++ resolved
@@ -1509,7 +1509,6 @@
 #define XHCI_RESET_ON_RESUME	(1 << 7)
 #define	XHCI_SW_BW_CHECKING	(1 << 8)
 #define XHCI_AMD_0x96_HOST	(1 << 9)
-<<<<<<< HEAD
 /*
  * In Synopsis DWC3 controller, PORTSC register access involves multiple clock
  * domains. When the software does a PORTSC write, handshakes are needed
@@ -1525,7 +1524,6 @@
  * (16.66 ns x 5 = 84ns) ~100ns after writing to the PORTSC register.
  */
 #define XHCI_PORTSC_DELAY	(1 << 10)
-=======
 #define XHCI_TRUST_TX_LENGTH	(1 << 10)
 #define XHCI_SPURIOUS_REBOOT	(1 << 13)
 #define XHCI_COMP_MODE_QUIRK	(1 << 14)
@@ -1534,7 +1532,6 @@
 #define XHCI_SLOW_SUSPEND	(1 << 17)
 #define XHCI_SPURIOUS_WAKEUP	(1 << 18)
 #define XHCI_PME_STUCK_QUIRK	(1 << 20)
->>>>>>> 8d1988f8
 	unsigned int		num_active_eps;
 	unsigned int		limit_active_eps;
 	/* There are two roothubs to keep track of bus suspend info for */
