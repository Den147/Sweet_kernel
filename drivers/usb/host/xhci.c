/*
 * xHCI host controller driver
 *
 * Copyright (C) 2008 Intel Corp.
 *
 * Author: Sarah Sharp
 * Some code borrowed from the Linux EHCI driver.
 *
 * This program is free software; you can redistribute it and/or modify
 * it under the terms of the GNU General Public License version 2 as
 * published by the Free Software Foundation.
 *
 * This program is distributed in the hope that it will be useful, but
 * WITHOUT ANY WARRANTY; without even the implied warranty of MERCHANTABILITY
 * or FITNESS FOR A PARTICULAR PURPOSE.  See the GNU General Public License
 * for more details.
 *
 * You should have received a copy of the GNU General Public License
 * along with this program; if not, write to the Free Software Foundation,
 * Inc., 675 Mass Ave, Cambridge, MA 02139, USA.
 */

#include <linux/pci.h>
#include <linux/irq.h>
#include <linux/log2.h>
#include <linux/module.h>
#include <linux/moduleparam.h>
#include <linux/slab.h>
#include <linux/dmi.h>

#include "xhci.h"

#define DRIVER_AUTHOR "Sarah Sharp"
#define DRIVER_DESC "'eXtensible' Host Controller (xHC) Driver"

#define	PORT_WAKE_BITS	(PORT_WKOC_E | PORT_WKDISC_E | PORT_WKCONN_E)

/* Some 0.95 hardware can't handle the chain bit on a Link TRB being cleared */
static int link_quirk;
module_param(link_quirk, int, S_IRUGO | S_IWUSR);
MODULE_PARM_DESC(link_quirk, "Don't clear the chain bit on a link TRB");

/* TODO: copied from ehci-hcd.c - can this be refactored? */
/*
 * handshake - spin reading hc until handshake completes or fails
 * @ptr: address of hc register to be read
 * @mask: bits to look at in result of read
 * @done: value of those bits when handshake succeeds
 * @usec: timeout in microseconds
 *
 * Returns negative errno, or zero on success
 *
 * Success happens when the "mask" bits have the specified value (hardware
 * handshake done).  There are two failure modes:  "usec" have passed (major
 * hardware flakeout), or the register reads as all-ones (hardware removed).
 */
int handshake(struct xhci_hcd *xhci, void __iomem *ptr,
		      u32 mask, u32 done, int usec)
{
	u32	result;

	do {
		result = xhci_readl(xhci, ptr);
		if (result == ~(u32)0)		/* card removed */
			return -ENODEV;
		result &= mask;
		if (result == done)
			return 0;
		udelay(1);
		usec--;
	} while (usec > 0);
	return -ETIMEDOUT;
}

/*
 * Disable interrupts and begin the xHCI halting process.
 */
void xhci_quiesce(struct xhci_hcd *xhci)
{
	u32 halted;
	u32 cmd;
	u32 mask;

	mask = ~(XHCI_IRQS);
	halted = xhci_readl(xhci, &xhci->op_regs->status) & STS_HALT;
	if (!halted)
		mask &= ~CMD_RUN;

	cmd = xhci_readl(xhci, &xhci->op_regs->command);
	cmd &= mask;
	xhci_writel(xhci, cmd, &xhci->op_regs->command);
}

/*
 * Force HC into halt state.
 *
 * Disable any IRQs and clear the run/stop bit.
 * HC will complete any current and actively pipelined transactions, and
 * should halt within 16 ms of the run/stop bit being cleared.
 * Read HC Halted bit in the status register to see when the HC is finished.
 */
int xhci_halt(struct xhci_hcd *xhci)
{
	int ret;
	xhci_dbg(xhci, "// Halt the HC\n");
	xhci_quiesce(xhci);

	ret = handshake(xhci, &xhci->op_regs->status,
			STS_HALT, STS_HALT, XHCI_MAX_HALT_USEC);
	if (!ret) {
		xhci->xhc_state |= XHCI_STATE_HALTED;
		xhci->cmd_ring_state = CMD_RING_STATE_STOPPED;
	} else
		xhci_warn(xhci, "Host not halted after %u microseconds.\n",
				XHCI_MAX_HALT_USEC);
	return ret;
}

/*
 * Set the run bit and wait for the host to be running.
 */
static int xhci_start(struct xhci_hcd *xhci)
{
	u32 temp;
	int ret;

	temp = xhci_readl(xhci, &xhci->op_regs->command);
	temp |= (CMD_RUN);
	xhci_dbg(xhci, "// Turn on HC, cmd = 0x%x.\n",
			temp);
	xhci_writel(xhci, temp, &xhci->op_regs->command);

	/*
	 * Wait for the HCHalted Status bit to be 0 to indicate the host is
	 * running.
	 */
	ret = handshake(xhci, &xhci->op_regs->status,
			STS_HALT, 0, XHCI_MAX_HALT_USEC);
	if (ret == -ETIMEDOUT)
		xhci_err(xhci, "Host took too long to start, "
				"waited %u microseconds.\n",
				XHCI_MAX_HALT_USEC);
	if (!ret)
		xhci->xhc_state &= ~(XHCI_STATE_HALTED | XHCI_STATE_DYING);

	return ret;
}

/*
 * Reset a halted HC.
 *
 * This resets pipelines, timers, counters, state machines, etc.
 * Transactions will be terminated immediately, and operational registers
 * will be set to their defaults.
 */
int xhci_reset(struct xhci_hcd *xhci)
{
	u32 command;
	u32 state;
	int ret, i;

	state = xhci_readl(xhci, &xhci->op_regs->status);
	if ((state & STS_HALT) == 0) {
		xhci_warn(xhci, "Host controller not halted, aborting reset.\n");
		return 0;
	}

	xhci_dbg(xhci, "// Reset the HC\n");
	command = xhci_readl(xhci, &xhci->op_regs->command);
	command |= CMD_RESET;
	xhci_writel(xhci, command, &xhci->op_regs->command);

	ret = handshake(xhci, &xhci->op_regs->command,
			CMD_RESET, 0, 10 * 1000 * 1000);
	if (ret)
		return ret;

	xhci_dbg(xhci, "Wait for controller to be ready for doorbell rings\n");
	/*
	 * xHCI cannot write to any doorbells or operational registers other
	 * than status until the "Controller Not Ready" flag is cleared.
	 */
	ret = handshake(xhci, &xhci->op_regs->status,
			STS_CNR, 0, 10 * 1000 * 1000);

	for (i = 0; i < 2; ++i) {
		xhci->bus_state[i].port_c_suspend = 0;
		xhci->bus_state[i].suspended_ports = 0;
		xhci->bus_state[i].resuming_ports = 0;
	}

	return ret;
}

#ifdef CONFIG_PCI
static int xhci_free_msi(struct xhci_hcd *xhci)
{
	int i;

	if (!xhci->msix_entries)
		return -EINVAL;

	for (i = 0; i < xhci->msix_count; i++)
		if (xhci->msix_entries[i].vector)
			free_irq(xhci->msix_entries[i].vector,
					xhci_to_hcd(xhci));
	return 0;
}

/*
 * Set up MSI
 */
static int xhci_setup_msi(struct xhci_hcd *xhci)
{
	int ret;
	struct pci_dev  *pdev = to_pci_dev(xhci_to_hcd(xhci)->self.controller);

	ret = pci_enable_msi(pdev);
	if (ret) {
		xhci_dbg(xhci, "failed to allocate MSI entry\n");
		return ret;
	}

	ret = request_irq(pdev->irq, (irq_handler_t)xhci_msi_irq,
				0, "xhci_hcd", xhci_to_hcd(xhci));
	if (ret) {
		xhci_dbg(xhci, "disable MSI interrupt\n");
		pci_disable_msi(pdev);
	}

	return ret;
}

/*
 * Free IRQs
 * free all IRQs request
 */
static void xhci_free_irq(struct xhci_hcd *xhci)
{
	struct pci_dev *pdev = to_pci_dev(xhci_to_hcd(xhci)->self.controller);
	int ret;

	/* return if using legacy interrupt */
	if (xhci_to_hcd(xhci)->irq > 0)
		return;

	ret = xhci_free_msi(xhci);
	if (!ret)
		return;
	if (pdev->irq > 0)
		free_irq(pdev->irq, xhci_to_hcd(xhci));

	return;
}

/*
 * Set up MSI-X
 */
static int xhci_setup_msix(struct xhci_hcd *xhci)
{
	int i, ret = 0;
	struct usb_hcd *hcd = xhci_to_hcd(xhci);
	struct pci_dev *pdev = to_pci_dev(hcd->self.controller);

	/*
	 * calculate number of msi-x vectors supported.
	 * - HCS_MAX_INTRS: the max number of interrupts the host can handle,
	 *   with max number of interrupters based on the xhci HCSPARAMS1.
	 * - num_online_cpus: maximum msi-x vectors per CPUs core.
	 *   Add additional 1 vector to ensure always available interrupt.
	 */
	xhci->msix_count = min(num_online_cpus() + 1,
				HCS_MAX_INTRS(xhci->hcs_params1));

	xhci->msix_entries =
		kmalloc((sizeof(struct msix_entry))*xhci->msix_count,
				GFP_KERNEL);
	if (!xhci->msix_entries) {
		xhci_err(xhci, "Failed to allocate MSI-X entries\n");
		return -ENOMEM;
	}

	for (i = 0; i < xhci->msix_count; i++) {
		xhci->msix_entries[i].entry = i;
		xhci->msix_entries[i].vector = 0;
	}

	ret = pci_enable_msix(pdev, xhci->msix_entries, xhci->msix_count);
	if (ret) {
		xhci_dbg(xhci, "Failed to enable MSI-X\n");
		goto free_entries;
	}

	for (i = 0; i < xhci->msix_count; i++) {
		ret = request_irq(xhci->msix_entries[i].vector,
				(irq_handler_t)xhci_msi_irq,
				0, "xhci_hcd", xhci_to_hcd(xhci));
		if (ret)
			goto disable_msix;
	}

	hcd->msix_enabled = 1;
	return ret;

disable_msix:
	xhci_dbg(xhci, "disable MSI-X interrupt\n");
	xhci_free_irq(xhci);
	pci_disable_msix(pdev);
free_entries:
	kfree(xhci->msix_entries);
	xhci->msix_entries = NULL;
	return ret;
}

/* Free any IRQs and disable MSI-X */
static void xhci_cleanup_msix(struct xhci_hcd *xhci)
{
	struct usb_hcd *hcd = xhci_to_hcd(xhci);
	struct pci_dev *pdev = to_pci_dev(hcd->self.controller);

	if (xhci->quirks & XHCI_PLAT)
		return;

	xhci_free_irq(xhci);

	if (xhci->msix_entries) {
		pci_disable_msix(pdev);
		kfree(xhci->msix_entries);
		xhci->msix_entries = NULL;
	} else {
		pci_disable_msi(pdev);
	}

	hcd->msix_enabled = 0;
	return;
}

static int xhci_try_enable_msi(struct usb_hcd *hcd)
{
	struct xhci_hcd *xhci = hcd_to_xhci(hcd);
	struct pci_dev  *pdev;
	int ret;

	/* The xhci platform device has set up IRQs through usb_add_hcd. */
	if (xhci->quirks & XHCI_PLAT)
		return 0;

	pdev = to_pci_dev(xhci_to_hcd(xhci)->self.controller);
	/*
	 * Some Fresco Logic host controllers advertise MSI, but fail to
	 * generate interrupts.  Don't even try to enable MSI.
	 */
	if (xhci->quirks & XHCI_BROKEN_MSI)
		goto legacy_irq;

	/* unregister the legacy interrupt */
	if (hcd->irq)
		free_irq(hcd->irq, hcd);
	hcd->irq = 0;

	ret = xhci_setup_msix(xhci);
	if (ret)
		/* fall back to msi*/
		ret = xhci_setup_msi(xhci);

	if (!ret)
		/* hcd->irq is 0, we have MSI */
		return 0;

	if (!pdev->irq) {
		xhci_err(xhci, "No msi-x/msi found and no IRQ in BIOS\n");
		return -EINVAL;
	}

 legacy_irq:
	/* fall back to legacy interrupt*/
	ret = request_irq(pdev->irq, &usb_hcd_irq, IRQF_SHARED,
			hcd->irq_descr, hcd);
	if (ret) {
		xhci_err(xhci, "request interrupt %d failed\n",
				pdev->irq);
		return ret;
	}
	hcd->irq = pdev->irq;
	return 0;
}

#else

static inline int xhci_try_enable_msi(struct usb_hcd *hcd)
{
	return 0;
}

static inline void xhci_cleanup_msix(struct xhci_hcd *xhci)
{
}

<<<<<<< HEAD
#endif /* CONFIG_PCI */
=======
static inline void xhci_msix_sync_irqs(struct xhci_hcd *xhci)
{
}

#endif
>>>>>>> 8d1988f8

static void compliance_mode_recovery(unsigned long arg)
{
	struct xhci_hcd *xhci;
	struct usb_hcd *hcd;
	u32 temp;
	int i;

	xhci = (struct xhci_hcd *)arg;

	for (i = 0; i < xhci->num_usb3_ports; i++) {
		temp = xhci_readl(xhci, xhci->usb3_ports[i]);
		if ((temp & PORT_PLS_MASK) == USB_SS_PORT_LS_COMP_MOD) {
			/*
			 * Compliance Mode Detected. Letting USB Core
			 * handle the Warm Reset
			 */
			xhci_dbg(xhci, "Compliance Mode Detected->Port %d!\n",
					i + 1);
			xhci_dbg(xhci, "Attempting Recovery routine!\n");
			hcd = xhci->shared_hcd;

			if (hcd->state == HC_STATE_SUSPENDED)
				usb_hcd_resume_root_hub(hcd);

			usb_hcd_poll_rh_status(hcd);
		}
	}

	if (xhci->port_status_u0 != ((1 << xhci->num_usb3_ports)-1))
		mod_timer(&xhci->comp_mode_recovery_timer,
			jiffies + msecs_to_jiffies(COMP_MODE_RCVRY_MSECS));
}

/*
 * Quirk to work around issue generated by the SN65LVPE502CP USB3.0 re-driver
 * that causes ports behind that hardware to enter compliance mode sometimes.
 * The quirk creates a timer that polls every 2 seconds the link state of
 * each host controller's port and recovers it by issuing a Warm reset
 * if Compliance mode is detected, otherwise the port will become "dead" (no
 * device connections or disconnections will be detected anymore). Becasue no
 * status event is generated when entering compliance mode (per xhci spec),
 * this quirk is needed on systems that have the failing hardware installed.
 */
static void compliance_mode_recovery_timer_init(struct xhci_hcd *xhci)
{
	xhci->port_status_u0 = 0;
	init_timer(&xhci->comp_mode_recovery_timer);

	xhci->comp_mode_recovery_timer.data = (unsigned long) xhci;
	xhci->comp_mode_recovery_timer.function = compliance_mode_recovery;
	xhci->comp_mode_recovery_timer.expires = jiffies +
			msecs_to_jiffies(COMP_MODE_RCVRY_MSECS);

	set_timer_slack(&xhci->comp_mode_recovery_timer,
			msecs_to_jiffies(COMP_MODE_RCVRY_MSECS));
	add_timer(&xhci->comp_mode_recovery_timer);
	xhci_dbg(xhci, "Compliance Mode Recovery Timer Initialized.\n");
}

/*
 * This function identifies the systems that have installed the SN65LVPE502CP
 * USB3.0 re-driver and that need the Compliance Mode Quirk.
 * Systems:
 * Vendor: Hewlett-Packard -> System Models: Z420, Z620 and Z820
 */
static bool compliance_mode_recovery_timer_quirk_check(void)
{
	const char *dmi_product_name, *dmi_sys_vendor;

	dmi_product_name = dmi_get_system_info(DMI_PRODUCT_NAME);
	dmi_sys_vendor = dmi_get_system_info(DMI_SYS_VENDOR);
	if (!dmi_product_name || !dmi_sys_vendor)
		return false;

	if (!(strstr(dmi_sys_vendor, "Hewlett-Packard")))
		return false;

	if (strstr(dmi_product_name, "Z420") ||
			strstr(dmi_product_name, "Z620") ||
			strstr(dmi_product_name, "Z820") ||
			strstr(dmi_product_name, "Z1 Workstation"))
		return true;

	return false;
}

static int xhci_all_ports_seen_u0(struct xhci_hcd *xhci)
{
	return (xhci->port_status_u0 == ((1 << xhci->num_usb3_ports)-1));
}


/*
 * Initialize memory for HCD and xHC (one-time init).
 *
 * Program the PAGESIZE register, initialize the device context array, create
 * device contexts (?), set up a command ring segment (or two?), create event
 * ring (one for now).
 */
int xhci_init(struct usb_hcd *hcd)
{
	struct xhci_hcd *xhci = hcd_to_xhci(hcd);
	int retval = 0;

	xhci_dbg(xhci, "xhci_init\n");
	spin_lock_init(&xhci->lock);
	if (xhci->hci_version == 0x95 && link_quirk) {
		xhci_dbg(xhci, "QUIRK: Not clearing Link TRB chain bits.\n");
		xhci->quirks |= XHCI_LINK_TRB_QUIRK;
	} else {
		xhci_dbg(xhci, "xHCI doesn't need link TRB QUIRK\n");
	}
	retval = xhci_mem_init(xhci, GFP_KERNEL);
	xhci_dbg(xhci, "Finished xhci_init\n");

	/* Initializing Compliance Mode Recovery Data If Needed */
	if (compliance_mode_recovery_timer_quirk_check()) {
		xhci->quirks |= XHCI_COMP_MODE_QUIRK;
		compliance_mode_recovery_timer_init(xhci);
	}

	return retval;
}

/*-------------------------------------------------------------------------*/


#ifdef CONFIG_USB_XHCI_HCD_DEBUGGING
static void xhci_event_ring_work(unsigned long arg)
{
	unsigned long flags;
	int temp;
	u64 temp_64;
	struct xhci_hcd *xhci = (struct xhci_hcd *) arg;
	int i, j;

	xhci_dbg(xhci, "Poll event ring: %lu\n", jiffies);

	spin_lock_irqsave(&xhci->lock, flags);
	temp = xhci_readl(xhci, &xhci->op_regs->status);
	xhci_dbg(xhci, "op reg status = 0x%x\n", temp);
	if (temp == 0xffffffff || (xhci->xhc_state & XHCI_STATE_DYING) ||
			(xhci->xhc_state & XHCI_STATE_HALTED)) {
		xhci_dbg(xhci, "HW died, polling stopped.\n");
		spin_unlock_irqrestore(&xhci->lock, flags);
		return;
	}

	temp = xhci_readl(xhci, &xhci->ir_set->irq_pending);
	xhci_dbg(xhci, "ir_set 0 pending = 0x%x\n", temp);
	xhci_dbg(xhci, "HC error bitmask = 0x%x\n", xhci->error_bitmask);
	xhci->error_bitmask = 0;
	xhci_dbg(xhci, "Event ring:\n");
	xhci_debug_segment(xhci, xhci->event_ring->deq_seg);
	xhci_dbg_ring_ptrs(xhci, xhci->event_ring);
	temp_64 = xhci_read_64(xhci, &xhci->ir_set->erst_dequeue);
	temp_64 &= ~ERST_PTR_MASK;
	xhci_dbg(xhci, "ERST deq = 64'h%0lx\n", (long unsigned int) temp_64);
	xhci_dbg(xhci, "Command ring:\n");
	xhci_debug_segment(xhci, xhci->cmd_ring->deq_seg);
	xhci_dbg_ring_ptrs(xhci, xhci->cmd_ring);
	xhci_dbg_cmd_ptrs(xhci);
	for (i = 0; i < MAX_HC_SLOTS; ++i) {
		if (!xhci->devs[i])
			continue;
		for (j = 0; j < 31; ++j) {
			xhci_dbg_ep_rings(xhci, i, j, &xhci->devs[i]->eps[j]);
		}
	}
	spin_unlock_irqrestore(&xhci->lock, flags);

	if (!xhci->zombie)
		mod_timer(&xhci->event_ring_timer, jiffies + POLL_TIMEOUT * HZ);
	else
		xhci_dbg(xhci, "Quit polling the event ring.\n");
}
#endif

static int xhci_run_finished(struct xhci_hcd *xhci)
{
	if (xhci_start(xhci)) {
		xhci_halt(xhci);
		return -ENODEV;
	}
	xhci->shared_hcd->state = HC_STATE_RUNNING;
	xhci->cmd_ring_state = CMD_RING_STATE_RUNNING;

	if (xhci->quirks & XHCI_NEC_HOST)
		xhci_ring_cmd_db(xhci);

	xhci_dbg(xhci, "Finished xhci_run for USB3 roothub\n");
	return 0;
}

/*
 * Start the HC after it was halted.
 *
 * This function is called by the USB core when the HC driver is added.
 * Its opposite is xhci_stop().
 *
 * xhci_init() must be called once before this function can be called.
 * Reset the HC, enable device slot contexts, program DCBAAP, and
 * set command ring pointer and event ring pointer.
 *
 * Setup MSI-X vectors and enable interrupts.
 */
int xhci_run(struct usb_hcd *hcd)
{
	u32 temp;
	u64 temp_64;
	int ret;
	struct xhci_hcd *xhci = hcd_to_xhci(hcd);

	/* Start the xHCI host controller running only after the USB 2.0 roothub
	 * is setup.
	 */

	hcd->uses_new_polling = 1;
	if (!usb_hcd_is_primary_hcd(hcd))
		return xhci_run_finished(xhci);

	xhci_dbg(xhci, "xhci_run\n");

	xhci_dbg(xhci, "Calling HCD init\n");
	/* Initialize HCD and host controller data structures. */
	ret = xhci_init(hcd);
	if (ret)
		return ret;
	xhci_dbg(xhci, "Called HCD init\n");

	ret = xhci_try_enable_msi(hcd);
	if (ret)
		return ret;

#ifdef CONFIG_USB_XHCI_HCD_DEBUGGING
	init_timer(&xhci->event_ring_timer);
	xhci->event_ring_timer.data = (unsigned long) xhci;
	xhci->event_ring_timer.function = xhci_event_ring_work;
	/* Poll the event ring */
	xhci->event_ring_timer.expires = jiffies + POLL_TIMEOUT * HZ;
	xhci->zombie = 0;
	xhci_dbg(xhci, "Setting event ring polling timer\n");
	add_timer(&xhci->event_ring_timer);
#endif

	xhci_dbg(xhci, "Command ring memory map follows:\n");
	xhci_debug_ring(xhci, xhci->cmd_ring);
	xhci_dbg_ring_ptrs(xhci, xhci->cmd_ring);
	xhci_dbg_cmd_ptrs(xhci);

	xhci_dbg(xhci, "ERST memory map follows:\n");
	xhci_dbg_erst(xhci, &xhci->erst);
	xhci_dbg(xhci, "Event ring:\n");
	xhci_debug_ring(xhci, xhci->event_ring);
	xhci_dbg_ring_ptrs(xhci, xhci->event_ring);
	temp_64 = xhci_read_64(xhci, &xhci->ir_set->erst_dequeue);
	temp_64 &= ~ERST_PTR_MASK;
	xhci_dbg(xhci, "ERST deq = 64'h%0lx\n", (long unsigned int) temp_64);

	xhci_dbg(xhci, "// Set the interrupt modulation register\n");
	temp = xhci_readl(xhci, &xhci->ir_set->irq_control);
	temp &= ~ER_IRQ_INTERVAL_MASK;
	temp |= (u32) 160;
	xhci_writel(xhci, temp, &xhci->ir_set->irq_control);

	/* Set the HCD state before we enable the irqs */
	temp = xhci_readl(xhci, &xhci->op_regs->command);
	temp |= (CMD_EIE);
	xhci_dbg(xhci, "// Enable interrupts, cmd = 0x%x.\n",
			temp);
	xhci_writel(xhci, temp, &xhci->op_regs->command);

	temp = xhci_readl(xhci, &xhci->ir_set->irq_pending);
	xhci_dbg(xhci, "// Enabling event ring interrupter %p by writing 0x%x to irq_pending\n",
			xhci->ir_set, (unsigned int) ER_IRQ_ENABLE(temp));
	xhci_writel(xhci, ER_IRQ_ENABLE(temp),
			&xhci->ir_set->irq_pending);
	xhci_print_ir_set(xhci, 0);

	if (xhci->quirks & XHCI_NEC_HOST)
		xhci_queue_vendor_command(xhci, 0, 0, 0,
				TRB_TYPE(TRB_NEC_GET_FW));

	xhci_dbg(xhci, "Finished xhci_run for USB2 roothub\n");
	return 0;
}

static void xhci_only_stop_hcd(struct usb_hcd *hcd)
{
	struct xhci_hcd *xhci = hcd_to_xhci(hcd);

	spin_lock_irq(&xhci->lock);
	xhci_halt(xhci);

	/* The shared_hcd is going to be deallocated shortly (the USB core only
	 * calls this function when allocation fails in usb_add_hcd(), or
	 * usb_remove_hcd() is called).  So we need to unset xHCI's pointer.
	 */
	xhci->shared_hcd = NULL;
	spin_unlock_irq(&xhci->lock);
}

/*
 * Stop xHCI driver.
 *
 * This function is called by the USB core when the HC driver is removed.
 * Its opposite is xhci_run().
 *
 * Disable device contexts, disable IRQs, and quiesce the HC.
 * Reset the HC, finish any completed transactions, and cleanup memory.
 */
void xhci_stop(struct usb_hcd *hcd)
{
	u32 temp;
	struct xhci_hcd *xhci = hcd_to_xhci(hcd);

	if (!usb_hcd_is_primary_hcd(hcd)) {
		xhci_only_stop_hcd(xhci->shared_hcd);
		return;
	}

	spin_lock_irq(&xhci->lock);
	/* Make sure the xHC is halted for a USB3 roothub
	 * (xhci_stop() could be called as part of failed init).
	 */
	xhci_halt(xhci);
	xhci_reset(xhci);
	spin_unlock_irq(&xhci->lock);

	xhci_cleanup_msix(xhci);

#ifdef CONFIG_USB_XHCI_HCD_DEBUGGING
	/* Tell the event ring poll function not to reschedule */
	xhci->zombie = 1;
	del_timer_sync(&xhci->event_ring_timer);
#endif

	/* Deleting Compliance Mode Recovery Timer */
	if ((xhci->quirks & XHCI_COMP_MODE_QUIRK) &&
			(!(xhci_all_ports_seen_u0(xhci))))
		del_timer_sync(&xhci->comp_mode_recovery_timer);

	if (xhci->quirks & XHCI_AMD_PLL_FIX)
		usb_amd_dev_put();

	xhci_dbg(xhci, "// Disabling event ring interrupts\n");
	temp = xhci_readl(xhci, &xhci->op_regs->status);
	xhci_writel(xhci, temp & ~STS_EINT, &xhci->op_regs->status);
	temp = xhci_readl(xhci, &xhci->ir_set->irq_pending);
	xhci_writel(xhci, ER_IRQ_DISABLE(temp),
			&xhci->ir_set->irq_pending);
	xhci_print_ir_set(xhci, 0);

	xhci_dbg(xhci, "cleaning up memory\n");
	xhci_mem_cleanup(xhci);
	xhci_dbg(xhci, "xhci_stop completed - status = %x\n",
		    xhci_readl(xhci, &xhci->op_regs->status));
}

/*
 * Shutdown HC (not bus-specific)
 *
 * This is called when the machine is rebooting or halting.  We assume that the
 * machine will be powered off, and the HC's internal state will be reset.
 * Don't bother to free memory.
 *
 * This will only ever be called with the main usb_hcd (the USB3 roothub).
 */
void xhci_shutdown(struct usb_hcd *hcd)
{
	struct xhci_hcd *xhci = hcd_to_xhci(hcd);

	if (xhci->quirks & XHCI_SPURIOUS_REBOOT)
		usb_disable_xhci_ports(to_pci_dev(hcd->self.controller));

	spin_lock_irq(&xhci->lock);
	xhci_halt(xhci);
	/* Workaround for spurious wakeups at shutdown with HSW */
	if (xhci->quirks & XHCI_SPURIOUS_WAKEUP)
		xhci_reset(xhci);
	spin_unlock_irq(&xhci->lock);

	xhci_cleanup_msix(xhci);

	xhci_dbg(xhci, "xhci_shutdown completed - status = %x\n",
		    xhci_readl(xhci, &xhci->op_regs->status));

	/* Yet another workaround for spurious wakeups at shutdown with HSW */
	if (xhci->quirks & XHCI_SPURIOUS_WAKEUP)
		pci_set_power_state(to_pci_dev(hcd->self.controller), PCI_D3hot);
}

#ifdef CONFIG_PM

#ifdef CONFIG_PCI
static void xhci_msix_sync_irqs(struct xhci_hcd *xhci)
{
	int i;

	if (xhci->msix_entries) {
		for (i = 0; i < xhci->msix_count; i++)
			synchronize_irq(xhci->msix_entries[i].vector);
	}
}
#else
static void xhci_msix_sync_irqs(struct xhci_hcd *xhci)
{
}
#endif /* CONFIG_PCI */

static void xhci_save_registers(struct xhci_hcd *xhci)
{
	xhci->s3.command = xhci_readl(xhci, &xhci->op_regs->command);
	xhci->s3.dev_nt = xhci_readl(xhci, &xhci->op_regs->dev_notification);
	xhci->s3.dcbaa_ptr = xhci_read_64(xhci, &xhci->op_regs->dcbaa_ptr);
	xhci->s3.config_reg = xhci_readl(xhci, &xhci->op_regs->config_reg);
	xhci->s3.erst_size = xhci_readl(xhci, &xhci->ir_set->erst_size);
	xhci->s3.erst_base = xhci_read_64(xhci, &xhci->ir_set->erst_base);
	xhci->s3.erst_dequeue = xhci_read_64(xhci, &xhci->ir_set->erst_dequeue);
	xhci->s3.irq_pending = xhci_readl(xhci, &xhci->ir_set->irq_pending);
	xhci->s3.irq_control = xhci_readl(xhci, &xhci->ir_set->irq_control);
}

static void xhci_restore_registers(struct xhci_hcd *xhci)
{
	xhci_writel(xhci, xhci->s3.command, &xhci->op_regs->command);
	xhci_writel(xhci, xhci->s3.dev_nt, &xhci->op_regs->dev_notification);
	xhci_write_64(xhci, xhci->s3.dcbaa_ptr, &xhci->op_regs->dcbaa_ptr);
	xhci_writel(xhci, xhci->s3.config_reg, &xhci->op_regs->config_reg);
	xhci_writel(xhci, xhci->s3.erst_size, &xhci->ir_set->erst_size);
	xhci_write_64(xhci, xhci->s3.erst_base, &xhci->ir_set->erst_base);
	xhci_write_64(xhci, xhci->s3.erst_dequeue, &xhci->ir_set->erst_dequeue);
	xhci_writel(xhci, xhci->s3.irq_pending, &xhci->ir_set->irq_pending);
	xhci_writel(xhci, xhci->s3.irq_control, &xhci->ir_set->irq_control);
}

static void xhci_set_cmd_ring_deq(struct xhci_hcd *xhci)
{
	u64	val_64;

	/* step 2: initialize command ring buffer */
	val_64 = xhci_read_64(xhci, &xhci->op_regs->cmd_ring);
	val_64 = (val_64 & (u64) CMD_RING_RSVD_BITS) |
		(xhci_trb_virt_to_dma(xhci->cmd_ring->deq_seg,
				      xhci->cmd_ring->dequeue) &
		 (u64) ~CMD_RING_RSVD_BITS) |
		xhci->cmd_ring->cycle_state;
	xhci_dbg(xhci, "// Setting command ring address to 0x%llx\n",
			(long unsigned long) val_64);
	xhci_write_64(xhci, val_64, &xhci->op_regs->cmd_ring);
}

/*
 * The whole command ring must be cleared to zero when we suspend the host.
 *
 * The host doesn't save the command ring pointer in the suspend well, so we
 * need to re-program it on resume.  Unfortunately, the pointer must be 64-byte
 * aligned, because of the reserved bits in the command ring dequeue pointer
 * register.  Therefore, we can't just set the dequeue pointer back in the
 * middle of the ring (TRBs are 16-byte aligned).
 */
static void xhci_clear_command_ring(struct xhci_hcd *xhci)
{
	struct xhci_ring *ring;
	struct xhci_segment *seg;

	ring = xhci->cmd_ring;
	seg = ring->deq_seg;
	do {
		memset(seg->trbs, 0,
			sizeof(union xhci_trb) * (TRBS_PER_SEGMENT - 1));
		seg->trbs[TRBS_PER_SEGMENT - 1].link.control &=
			cpu_to_le32(~TRB_CYCLE);
		seg = seg->next;
	} while (seg != ring->deq_seg);

	/* Reset the software enqueue and dequeue pointers */
	ring->deq_seg = ring->first_seg;
	ring->dequeue = ring->first_seg->trbs;
	ring->enq_seg = ring->deq_seg;
	ring->enqueue = ring->dequeue;

	ring->num_trbs_free = ring->num_segs * (TRBS_PER_SEGMENT - 1) - 1;
	/*
	 * Ring is now zeroed, so the HW should look for change of ownership
	 * when the cycle bit is set to 1.
	 */
	ring->cycle_state = 1;

	/*
	 * Reset the hardware dequeue pointer.
	 * Yes, this will need to be re-written after resume, but we're paranoid
	 * and want to make sure the hardware doesn't access bogus memory
	 * because, say, the BIOS or an SMI started the host without changing
	 * the command ring pointers.
	 */
	xhci_set_cmd_ring_deq(xhci);
}

static void xhci_disable_port_wake_on_bits(struct xhci_hcd *xhci)
{
	int port_index;
	__le32 __iomem **port_array;
	unsigned long flags;
	u32 t1, t2;

	spin_lock_irqsave(&xhci->lock, flags);

	/* disble usb3 ports Wake bits*/
	port_index = xhci->num_usb3_ports;
	port_array = xhci->usb3_ports;
	while (port_index--) {
		t1 = readl(port_array[port_index]);
		t1 = xhci_port_state_to_neutral(t1);
		t2 = t1 & ~PORT_WAKE_BITS;
		if (t1 != t2)
			writel(t2, port_array[port_index]);
	}

	/* disble usb2 ports Wake bits*/
	port_index = xhci->num_usb2_ports;
	port_array = xhci->usb2_ports;
	while (port_index--) {
		t1 = readl(port_array[port_index]);
		t1 = xhci_port_state_to_neutral(t1);
		t2 = t1 & ~PORT_WAKE_BITS;
		if (t1 != t2)
			writel(t2, port_array[port_index]);
	}

	spin_unlock_irqrestore(&xhci->lock, flags);
}

/*
 * Stop HC (not bus-specific)
 *
 * This is called when the machine transition into S3/S4 mode.
 *
 */
int xhci_suspend(struct xhci_hcd *xhci, bool do_wakeup)
{
	int			rc = 0;
	unsigned int		delay = XHCI_MAX_HALT_USEC;
	struct usb_hcd		*hcd = xhci_to_hcd(xhci);
	u32			command;

	/* Clear root port wake on bits if wakeup not allowed. */
	if (!do_wakeup)
		xhci_disable_port_wake_on_bits(xhci);

	/* Don't poll the roothubs on bus suspend. */
	xhci_dbg(xhci, "%s: stopping port polling.\n", __func__);
	clear_bit(HCD_FLAG_POLL_RH, &hcd->flags);
	del_timer_sync(&hcd->rh_timer);

	spin_lock_irq(&xhci->lock);
	clear_bit(HCD_FLAG_HW_ACCESSIBLE, &hcd->flags);
	clear_bit(HCD_FLAG_HW_ACCESSIBLE, &xhci->shared_hcd->flags);
	/* step 1: stop endpoint */
	/* skipped assuming that port suspend has done */

	/* step 2: clear Run/Stop bit */
	command = xhci_readl(xhci, &xhci->op_regs->command);
	command &= ~CMD_RUN;
	xhci_writel(xhci, command, &xhci->op_regs->command);

	/* Some chips from Fresco Logic need an extraordinary delay */
	delay *= (xhci->quirks & XHCI_SLOW_SUSPEND) ? 10 : 1;

	if (handshake(xhci, &xhci->op_regs->status,
		      STS_HALT, STS_HALT, delay)) {
		xhci_warn(xhci, "WARN: xHC CMD_RUN timeout\n");
		spin_unlock_irq(&xhci->lock);
		return -ETIMEDOUT;
	}
	xhci_clear_command_ring(xhci);

	/* step 3: save registers */
	xhci_save_registers(xhci);

	/* step 4: set CSS flag */
	command = xhci_readl(xhci, &xhci->op_regs->command);
	command |= CMD_CSS;
	xhci_writel(xhci, command, &xhci->op_regs->command);
	if (handshake(xhci, &xhci->op_regs->status, STS_SAVE, 0, 10 * 1000)) {
		xhci_warn(xhci, "WARN: xHC save state timeout\n");
		spin_unlock_irq(&xhci->lock);
		return -ETIMEDOUT;
	}
	spin_unlock_irq(&xhci->lock);

	/*
	 * Deleting Compliance Mode Recovery Timer because the xHCI Host
	 * is about to be suspended.
	 */
	if ((xhci->quirks & XHCI_COMP_MODE_QUIRK) &&
			(!(xhci_all_ports_seen_u0(xhci)))) {
		del_timer_sync(&xhci->comp_mode_recovery_timer);
		xhci_dbg(xhci, "Compliance Mode Recovery Timer Deleted!\n");
	}

	/* step 5: remove core well power */
	/* synchronize irq when using MSI-X */
	xhci_msix_sync_irqs(xhci);

	return rc;
}

/*
 * start xHC (not bus-specific)
 *
 * This is called when the machine transition from S3/S4 mode.
 *
 */
int xhci_resume(struct xhci_hcd *xhci, bool hibernated)
{
	u32			command, temp = 0, status;
	struct usb_hcd		*hcd = xhci_to_hcd(xhci);
	struct usb_hcd		*secondary_hcd;
	int			retval = 0;
	bool			comp_timer_running = false;

	/* Wait a bit if either of the roothubs need to settle from the
	 * transition into bus suspend.
	 */
	if (time_before(jiffies, xhci->bus_state[0].next_statechange) ||
			time_before(jiffies,
				xhci->bus_state[1].next_statechange))
		msleep(100);

	set_bit(HCD_FLAG_HW_ACCESSIBLE, &hcd->flags);
	set_bit(HCD_FLAG_HW_ACCESSIBLE, &xhci->shared_hcd->flags);

	spin_lock_irq(&xhci->lock);
	if (xhci->quirks & XHCI_RESET_ON_RESUME)
		hibernated = true;

	if (!hibernated) {
		/* step 1: restore register */
		xhci_restore_registers(xhci);
		/* step 2: initialize command ring buffer */
		xhci_set_cmd_ring_deq(xhci);
		/* step 3: restore state and start state*/
		/* step 3: set CRS flag */
		command = xhci_readl(xhci, &xhci->op_regs->command);
		command |= CMD_CRS;
		xhci_writel(xhci, command, &xhci->op_regs->command);
		if (handshake(xhci, &xhci->op_regs->status,
			      STS_RESTORE, 0, 10 * 1000)) {
			xhci_warn(xhci, "WARN: xHC restore state timeout\n");
			spin_unlock_irq(&xhci->lock);
			return -ETIMEDOUT;
		}
		temp = xhci_readl(xhci, &xhci->op_regs->status);
	}

	/* If restore operation fails, re-initialize the HC during resume */
	if ((temp & STS_SRE) || hibernated) {

		if ((xhci->quirks & XHCI_COMP_MODE_QUIRK) &&
				!(xhci_all_ports_seen_u0(xhci))) {
			del_timer_sync(&xhci->comp_mode_recovery_timer);
			xhci_dbg(xhci, "Compliance Mode Recovery Timer deleted!\n");
		}

		/* Let the USB core know _both_ roothubs lost power. */
		usb_root_hub_lost_power(xhci->main_hcd->self.root_hub);
		usb_root_hub_lost_power(xhci->shared_hcd->self.root_hub);

		xhci_dbg(xhci, "Stop HCD\n");
		xhci_halt(xhci);
		xhci_reset(xhci);
		spin_unlock_irq(&xhci->lock);
		xhci_cleanup_msix(xhci);

#ifdef CONFIG_USB_XHCI_HCD_DEBUGGING
		/* Tell the event ring poll function not to reschedule */
		xhci->zombie = 1;
		del_timer_sync(&xhci->event_ring_timer);
#endif

		xhci_dbg(xhci, "// Disabling event ring interrupts\n");
		temp = xhci_readl(xhci, &xhci->op_regs->status);
		xhci_writel(xhci, temp & ~STS_EINT, &xhci->op_regs->status);
		temp = xhci_readl(xhci, &xhci->ir_set->irq_pending);
		xhci_writel(xhci, ER_IRQ_DISABLE(temp),
				&xhci->ir_set->irq_pending);
		xhci_print_ir_set(xhci, 0);

		xhci_dbg(xhci, "cleaning up memory\n");
		xhci_mem_cleanup(xhci);
		xhci_dbg(xhci, "xhci_stop completed - status = %x\n",
			    xhci_readl(xhci, &xhci->op_regs->status));

		/* USB core calls the PCI reinit and start functions twice:
		 * first with the primary HCD, and then with the secondary HCD.
		 * If we don't do the same, the host will never be started.
		 */
		if (!usb_hcd_is_primary_hcd(hcd))
			secondary_hcd = hcd;
		else
			secondary_hcd = xhci->shared_hcd;

		xhci_dbg(xhci, "Initialize the xhci_hcd\n");
		retval = xhci_init(hcd->primary_hcd);
		if (retval)
			return retval;
		comp_timer_running = true;

		xhci_dbg(xhci, "Start the primary HCD\n");
		retval = xhci_run(hcd->primary_hcd);
		if (!retval) {
			xhci_dbg(xhci, "Start the secondary HCD\n");
			retval = xhci_run(secondary_hcd);
		}
		hcd->state = HC_STATE_SUSPENDED;
		xhci->shared_hcd->state = HC_STATE_SUSPENDED;
		goto done;
	}

	/* step 4: set Run/Stop bit */
	command = xhci_readl(xhci, &xhci->op_regs->command);
	command |= CMD_RUN;
	xhci_writel(xhci, command, &xhci->op_regs->command);
	handshake(xhci, &xhci->op_regs->status, STS_HALT,
		  0, 250 * 1000);

	/* step 5: walk topology and initialize portsc,
	 * portpmsc and portli
	 */
	/* this is done in bus_resume */

	/* step 6: restart each of the previously
	 * Running endpoints by ringing their doorbells
	 */

	spin_unlock_irq(&xhci->lock);

 done:
	if (retval == 0) {
		/* Resume root hubs only when have pending events. */
		status = readl(&xhci->op_regs->status);
		if (status & STS_EINT) {
			usb_hcd_resume_root_hub(hcd);
			usb_hcd_resume_root_hub(xhci->shared_hcd);
		}
	}

	/*
	 * If system is subject to the Quirk, Compliance Mode Timer needs to
	 * be re-initialized Always after a system resume. Ports are subject
	 * to suffer the Compliance Mode issue again. It doesn't matter if
	 * ports have entered previously to U0 before system's suspension.
	 */
	if ((xhci->quirks & XHCI_COMP_MODE_QUIRK) && !comp_timer_running)
		compliance_mode_recovery_timer_init(xhci);

	/* Re-enable port polling. */
	xhci_dbg(xhci, "%s: starting port polling.\n", __func__);
	set_bit(HCD_FLAG_POLL_RH, &hcd->flags);
	usb_hcd_poll_rh_status(hcd);

	return retval;
}
#endif	/* CONFIG_PM */

/*-------------------------------------------------------------------------*/

/**
 * xhci_get_endpoint_index - Used for passing endpoint bitmasks between the core and
 * HCDs.  Find the index for an endpoint given its descriptor.  Use the return
 * value to right shift 1 for the bitmask.
 *
 * Index  = (epnum * 2) + direction - 1,
 * where direction = 0 for OUT, 1 for IN.
 * For control endpoints, the IN index is used (OUT index is unused), so
 * index = (epnum * 2) + direction - 1 = (epnum * 2) + 1 - 1 = (epnum * 2)
 */
unsigned int xhci_get_endpoint_index(struct usb_endpoint_descriptor *desc)
{
	unsigned int index;
	if (usb_endpoint_xfer_control(desc))
		index = (unsigned int) (usb_endpoint_num(desc)*2);
	else
		index = (unsigned int) (usb_endpoint_num(desc)*2) +
			(usb_endpoint_dir_in(desc) ? 1 : 0) - 1;
	return index;
}

/* Find the flag for this endpoint (for use in the control context).  Use the
 * endpoint index to create a bitmask.  The slot context is bit 0, endpoint 0 is
 * bit 1, etc.
 */
unsigned int xhci_get_endpoint_flag(struct usb_endpoint_descriptor *desc)
{
	return 1 << (xhci_get_endpoint_index(desc) + 1);
}

/* Find the flag for this endpoint (for use in the control context).  Use the
 * endpoint index to create a bitmask.  The slot context is bit 0, endpoint 0 is
 * bit 1, etc.
 */
unsigned int xhci_get_endpoint_flag_from_index(unsigned int ep_index)
{
	return 1 << (ep_index + 1);
}

/* Compute the last valid endpoint context index.  Basically, this is the
 * endpoint index plus one.  For slot contexts with more than valid endpoint,
 * we find the most significant bit set in the added contexts flags.
 * e.g. ep 1 IN (with epnum 0x81) => added_ctxs = 0b1000
 * fls(0b1000) = 4, but the endpoint context index is 3, so subtract one.
 */
unsigned int xhci_last_valid_endpoint(u32 added_ctxs)
{
	return fls(added_ctxs) - 1;
}

/* Returns 1 if the arguments are OK;
 * returns 0 this is a root hub; returns -EINVAL for NULL pointers.
 */
static int xhci_check_args(struct usb_hcd *hcd, struct usb_device *udev,
		struct usb_host_endpoint *ep, int check_ep, bool check_virt_dev,
		const char *func) {
	struct xhci_hcd	*xhci;
	struct xhci_virt_device	*virt_dev;

	if (!hcd || (check_ep && !ep) || !udev) {
		printk(KERN_DEBUG "xHCI %s called with invalid args\n",
				func);
		return -EINVAL;
	}
	if (!udev->parent) {
		printk(KERN_DEBUG "xHCI %s called for root hub\n",
				func);
		return 0;
	}

	xhci = hcd_to_xhci(hcd);
	if (check_virt_dev) {
		if (!udev->slot_id || !xhci->devs[udev->slot_id]) {
			printk(KERN_DEBUG "xHCI %s called with unaddressed "
						"device\n", func);
			return -EINVAL;
		}

		virt_dev = xhci->devs[udev->slot_id];
		if (virt_dev->udev != udev) {
			printk(KERN_DEBUG "xHCI %s called with udev and "
					  "virt_dev does not match\n", func);
			return -EINVAL;
		}
	}

	if (xhci->xhc_state & XHCI_STATE_HALTED)
		return -ENODEV;

	return 1;
}

static int xhci_configure_endpoint(struct xhci_hcd *xhci,
		struct usb_device *udev, struct xhci_command *command,
		bool ctx_change, bool must_succeed);

/*
 * Full speed devices may have a max packet size greater than 8 bytes, but the
 * USB core doesn't know that until it reads the first 8 bytes of the
 * descriptor.  If the usb_device's max packet size changes after that point,
 * we need to issue an evaluate context command and wait on it.
 */
static int xhci_check_maxpacket(struct xhci_hcd *xhci, unsigned int slot_id,
		unsigned int ep_index, struct urb *urb)
{
	struct xhci_container_ctx *in_ctx;
	struct xhci_container_ctx *out_ctx;
	struct xhci_input_control_ctx *ctrl_ctx;
	struct xhci_ep_ctx *ep_ctx;
	int max_packet_size;
	int hw_max_packet_size;
	int ret = 0;

	out_ctx = xhci->devs[slot_id]->out_ctx;
	ep_ctx = xhci_get_ep_ctx(xhci, out_ctx, ep_index);
	hw_max_packet_size = MAX_PACKET_DECODED(le32_to_cpu(ep_ctx->ep_info2));
	max_packet_size = usb_endpoint_maxp(&urb->dev->ep0.desc);
	if (hw_max_packet_size != max_packet_size) {
		xhci_dbg(xhci, "Max Packet Size for ep 0 changed.\n");
		xhci_dbg(xhci, "Max packet size in usb_device = %d\n",
				max_packet_size);
		xhci_dbg(xhci, "Max packet size in xHCI HW = %d\n",
				hw_max_packet_size);
		xhci_dbg(xhci, "Issuing evaluate context command.\n");

		/* Set up the modified control endpoint 0 */
		xhci_endpoint_copy(xhci, xhci->devs[slot_id]->in_ctx,
				xhci->devs[slot_id]->out_ctx, ep_index);
		in_ctx = xhci->devs[slot_id]->in_ctx;
		ep_ctx = xhci_get_ep_ctx(xhci, in_ctx, ep_index);
		ep_ctx->ep_info2 &= cpu_to_le32(~MAX_PACKET_MASK);
		ep_ctx->ep_info2 |= cpu_to_le32(MAX_PACKET(max_packet_size));

		/* Set up the input context flags for the command */
		/* FIXME: This won't work if a non-default control endpoint
		 * changes max packet sizes.
		 */
		ctrl_ctx = xhci_get_input_control_ctx(xhci, in_ctx);
		ctrl_ctx->add_flags = cpu_to_le32(EP0_FLAG);
		ctrl_ctx->drop_flags = 0;

		xhci_dbg(xhci, "Slot %d input context\n", slot_id);
		xhci_dbg_ctx(xhci, in_ctx, ep_index);
		xhci_dbg(xhci, "Slot %d output context\n", slot_id);
		xhci_dbg_ctx(xhci, out_ctx, ep_index);

		ret = xhci_configure_endpoint(xhci, urb->dev, NULL,
				true, false);

		/* Clean up the input context for later use by bandwidth
		 * functions.
		 */
		ctrl_ctx->add_flags = cpu_to_le32(SLOT_FLAG);
	}
	return ret;
}

/*
 * non-error returns are a promise to giveback() the urb later
 * we drop ownership so next owner (or urb unlink) can get it
 */
int xhci_urb_enqueue(struct usb_hcd *hcd, struct urb *urb, gfp_t mem_flags)
{
	struct xhci_hcd *xhci = hcd_to_xhci(hcd);
	struct xhci_td *buffer;
	unsigned long flags;
	int ret = 0;
	unsigned int slot_id, ep_index;
	struct urb_priv	*urb_priv;
	int size, i;

	if (!urb || xhci_check_args(hcd, urb->dev, urb->ep,
					true, true, __func__) <= 0)
		return -EINVAL;

	slot_id = urb->dev->slot_id;
	ep_index = xhci_get_endpoint_index(&urb->ep->desc);

	if (!HCD_HW_ACCESSIBLE(hcd)) {
		if (!in_interrupt())
			xhci_dbg(xhci, "urb submitted during PCI suspend\n");
		ret = -ESHUTDOWN;
		goto exit;
	}

	if (usb_endpoint_xfer_isoc(&urb->ep->desc))
		size = urb->number_of_packets;
	else
		size = 1;

	urb_priv = kzalloc(sizeof(struct urb_priv) +
				  size * sizeof(struct xhci_td *), mem_flags);
	if (!urb_priv)
		return -ENOMEM;

	buffer = kzalloc(size * sizeof(struct xhci_td), mem_flags);
	if (!buffer) {
		kfree(urb_priv);
		return -ENOMEM;
	}

	for (i = 0; i < size; i++) {
		urb_priv->td[i] = buffer;
		buffer++;
	}

	urb_priv->length = size;
	urb_priv->td_cnt = 0;
	urb->hcpriv = urb_priv;

	if (usb_endpoint_xfer_control(&urb->ep->desc)) {
		/* Check to see if the max packet size for the default control
		 * endpoint changed during FS device enumeration
		 */
		if (urb->dev->speed == USB_SPEED_FULL) {
			ret = xhci_check_maxpacket(xhci, slot_id,
					ep_index, urb);
			if (ret < 0) {
				xhci_urb_free_priv(xhci, urb_priv);
				urb->hcpriv = NULL;
				return ret;
			}
		}

		/* We have a spinlock and interrupts disabled, so we must pass
		 * atomic context to this function, which may allocate memory.
		 */
		spin_lock_irqsave(&xhci->lock, flags);
		if (xhci->xhc_state & XHCI_STATE_DYING)
			goto dying;
		ret = xhci_queue_ctrl_tx(xhci, GFP_ATOMIC, urb,
				slot_id, ep_index);
		if (ret)
			goto free_priv;
		spin_unlock_irqrestore(&xhci->lock, flags);
	} else if (usb_endpoint_xfer_bulk(&urb->ep->desc)) {
		spin_lock_irqsave(&xhci->lock, flags);
		if (xhci->xhc_state & XHCI_STATE_DYING)
			goto dying;
		if (xhci->devs[slot_id]->eps[ep_index].ep_state &
				EP_GETTING_STREAMS) {
			xhci_warn(xhci, "WARN: Can't enqueue URB while bulk ep "
					"is transitioning to using streams.\n");
			ret = -EINVAL;
		} else if (xhci->devs[slot_id]->eps[ep_index].ep_state &
				EP_GETTING_NO_STREAMS) {
			xhci_warn(xhci, "WARN: Can't enqueue URB while bulk ep "
					"is transitioning to "
					"not having streams.\n");
			ret = -EINVAL;
		} else {
			ret = xhci_queue_bulk_tx(xhci, GFP_ATOMIC, urb,
					slot_id, ep_index);
		}
		if (ret)
			goto free_priv;
		spin_unlock_irqrestore(&xhci->lock, flags);
	} else if (usb_endpoint_xfer_int(&urb->ep->desc)) {
		spin_lock_irqsave(&xhci->lock, flags);
		if (xhci->xhc_state & XHCI_STATE_DYING)
			goto dying;
		ret = xhci_queue_intr_tx(xhci, GFP_ATOMIC, urb,
				slot_id, ep_index);
		if (ret)
			goto free_priv;
		spin_unlock_irqrestore(&xhci->lock, flags);
	} else {
		spin_lock_irqsave(&xhci->lock, flags);
		if (xhci->xhc_state & XHCI_STATE_DYING)
			goto dying;
		ret = xhci_queue_isoc_tx_prepare(xhci, GFP_ATOMIC, urb,
				slot_id, ep_index);
		if (ret)
			goto free_priv;
		spin_unlock_irqrestore(&xhci->lock, flags);
	}
exit:
	return ret;
dying:
	xhci_dbg(xhci, "Ep 0x%x: URB %p submitted for "
			"non-responsive xHCI host.\n",
			urb->ep->desc.bEndpointAddress, urb);
	ret = -ESHUTDOWN;
free_priv:
	xhci_urb_free_priv(xhci, urb_priv);
	urb->hcpriv = NULL;
	spin_unlock_irqrestore(&xhci->lock, flags);
	return ret;
}

/* Get the right ring for the given URB.
 * If the endpoint supports streams, boundary check the URB's stream ID.
 * If the endpoint doesn't support streams, return the singular endpoint ring.
 */
static struct xhci_ring *xhci_urb_to_transfer_ring(struct xhci_hcd *xhci,
		struct urb *urb)
{
	unsigned int slot_id;
	unsigned int ep_index;
	unsigned int stream_id;
	struct xhci_virt_ep *ep;

	slot_id = urb->dev->slot_id;
	ep_index = xhci_get_endpoint_index(&urb->ep->desc);
	stream_id = urb->stream_id;
	ep = &xhci->devs[slot_id]->eps[ep_index];
	/* Common case: no streams */
	if (!(ep->ep_state & EP_HAS_STREAMS))
		return ep->ring;

	if (stream_id == 0) {
		xhci_warn(xhci,
				"WARN: Slot ID %u, ep index %u has streams, "
				"but URB has no stream ID.\n",
				slot_id, ep_index);
		return NULL;
	}

	if (stream_id < ep->stream_info->num_streams)
		return ep->stream_info->stream_rings[stream_id];

	xhci_warn(xhci,
			"WARN: Slot ID %u, ep index %u has "
			"stream IDs 1 to %u allocated, "
			"but stream ID %u is requested.\n",
			slot_id, ep_index,
			ep->stream_info->num_streams - 1,
			stream_id);
	return NULL;
}

/*
 * Remove the URB's TD from the endpoint ring.  This may cause the HC to stop
 * USB transfers, potentially stopping in the middle of a TRB buffer.  The HC
 * should pick up where it left off in the TD, unless a Set Transfer Ring
 * Dequeue Pointer is issued.
 *
 * The TRBs that make up the buffers for the canceled URB will be "removed" from
 * the ring.  Since the ring is a contiguous structure, they can't be physically
 * removed.  Instead, there are two options:
 *
 *  1) If the HC is in the middle of processing the URB to be canceled, we
 *     simply move the ring's dequeue pointer past those TRBs using the Set
 *     Transfer Ring Dequeue Pointer command.  This will be the common case,
 *     when drivers timeout on the last submitted URB and attempt to cancel.
 *
 *  2) If the HC is in the middle of a different TD, we turn the TRBs into a
 *     series of 1-TRB transfer no-op TDs.  (No-ops shouldn't be chained.)  The
 *     HC will need to invalidate the any TRBs it has cached after the stop
 *     endpoint command, as noted in the xHCI 0.95 errata.
 *
 *  3) The TD may have completed by the time the Stop Endpoint Command
 *     completes, so software needs to handle that case too.
 *
 * This function should protect against the TD enqueueing code ringing the
 * doorbell while this code is waiting for a Stop Endpoint command to complete.
 * It also needs to account for multiple cancellations on happening at the same
 * time for the same endpoint.
 *
 * Note that this function can be called in any context, or so says
 * usb_hcd_unlink_urb()
 */
int xhci_urb_dequeue(struct usb_hcd *hcd, struct urb *urb, int status)
{
	unsigned long flags;
	int ret, i;
	u32 temp;
	struct xhci_hcd *xhci;
	struct urb_priv	*urb_priv;
	struct xhci_td *td;
	unsigned int ep_index;
	struct xhci_ring *ep_ring;
	struct xhci_virt_ep *ep;

	xhci = hcd_to_xhci(hcd);
	spin_lock_irqsave(&xhci->lock, flags);
	/* Make sure the URB hasn't completed or been unlinked already */
	ret = usb_hcd_check_unlink_urb(hcd, urb, status);
	if (ret || !urb->hcpriv)
		goto done;
	temp = xhci_readl(xhci, &xhci->op_regs->status);
	if (temp == 0xffffffff || (xhci->xhc_state & XHCI_STATE_HALTED)) {
		xhci_dbg(xhci, "HW died, freeing TD.\n");
		urb_priv = urb->hcpriv;
		for (i = urb_priv->td_cnt; i < urb_priv->length; i++) {
			td = urb_priv->td[i];
			if (!list_empty(&td->td_list))
				list_del_init(&td->td_list);
			if (!list_empty(&td->cancelled_td_list))
				list_del_init(&td->cancelled_td_list);
		}

		usb_hcd_unlink_urb_from_ep(hcd, urb);
		spin_unlock_irqrestore(&xhci->lock, flags);
		usb_hcd_giveback_urb(hcd, urb, -ESHUTDOWN);
		xhci_urb_free_priv(xhci, urb_priv);
		return ret;
	}
	if ((xhci->xhc_state & XHCI_STATE_DYING) ||
			(xhci->xhc_state & XHCI_STATE_HALTED)) {
		xhci_dbg(xhci, "Ep 0x%x: URB %p to be canceled on "
				"non-responsive xHCI host.\n",
				urb->ep->desc.bEndpointAddress, urb);
		/* Let the stop endpoint command watchdog timer (which set this
		 * state) finish cleaning up the endpoint TD lists.  We must
		 * have caught it in the middle of dropping a lock and giving
		 * back an URB.
		 */
		goto done;
	}

	ep_index = xhci_get_endpoint_index(&urb->ep->desc);
	ep = &xhci->devs[urb->dev->slot_id]->eps[ep_index];
	ep_ring = xhci_urb_to_transfer_ring(xhci, urb);
	if (!ep_ring) {
		ret = -EINVAL;
		goto done;
	}

	urb_priv = urb->hcpriv;
	i = urb_priv->td_cnt;
	if (i < urb_priv->length)
		xhci_dbg(xhci, "Cancel URB %p, dev %s, ep 0x%x, "
				"starting at offset 0x%llx\n",
				urb, urb->dev->devpath,
				urb->ep->desc.bEndpointAddress,
				(unsigned long long) xhci_trb_virt_to_dma(
					urb_priv->td[i]->start_seg,
					urb_priv->td[i]->first_trb));

	for (; i < urb_priv->length; i++) {
		td = urb_priv->td[i];
		list_add_tail(&td->cancelled_td_list, &ep->cancelled_td_list);
	}

	/* Queue a stop endpoint command, but only if this is
	 * the first cancellation to be handled.
	 */
	if (!(ep->ep_state & EP_HALT_PENDING)) {
		ep->ep_state |= EP_HALT_PENDING;
		ep->stop_cmds_pending++;
		ep->stop_cmd_timer.expires = jiffies +
			XHCI_STOP_EP_CMD_TIMEOUT * HZ;
		add_timer(&ep->stop_cmd_timer);
		xhci_queue_stop_endpoint(xhci, urb->dev->slot_id, ep_index, 0);
		xhci_ring_cmd_db(xhci);
	}
done:
	spin_unlock_irqrestore(&xhci->lock, flags);
	return ret;
}

/* Drop an endpoint from a new bandwidth configuration for this device.
 * Only one call to this function is allowed per endpoint before
 * check_bandwidth() or reset_bandwidth() must be called.
 * A call to xhci_drop_endpoint() followed by a call to xhci_add_endpoint() will
 * add the endpoint to the schedule with possibly new parameters denoted by a
 * different endpoint descriptor in usb_host_endpoint.
 * A call to xhci_add_endpoint() followed by a call to xhci_drop_endpoint() is
 * not allowed.
 *
 * The USB core will not allow URBs to be queued to an endpoint that is being
 * disabled, so there's no need for mutual exclusion to protect
 * the xhci->devs[slot_id] structure.
 */
int xhci_drop_endpoint(struct usb_hcd *hcd, struct usb_device *udev,
		struct usb_host_endpoint *ep)
{
	struct xhci_hcd *xhci;
	struct xhci_container_ctx *in_ctx, *out_ctx;
	struct xhci_input_control_ctx *ctrl_ctx;
	struct xhci_slot_ctx *slot_ctx;
	unsigned int last_ctx;
	unsigned int ep_index;
	struct xhci_ep_ctx *ep_ctx;
	u32 drop_flag;
	u32 new_add_flags, new_drop_flags, new_slot_info;
	int ret;

	ret = xhci_check_args(hcd, udev, ep, 1, true, __func__);
	if (ret <= 0)
		return ret;
	xhci = hcd_to_xhci(hcd);
	if (xhci->xhc_state & XHCI_STATE_DYING)
		return -ENODEV;

	xhci_dbg(xhci, "%s called for udev %p\n", __func__, udev);
	drop_flag = xhci_get_endpoint_flag(&ep->desc);
	if (drop_flag == SLOT_FLAG || drop_flag == EP0_FLAG) {
		xhci_dbg(xhci, "xHCI %s - can't drop slot or ep 0 %#x\n",
				__func__, drop_flag);
		return 0;
	}

	in_ctx = xhci->devs[udev->slot_id]->in_ctx;
	out_ctx = xhci->devs[udev->slot_id]->out_ctx;
	ctrl_ctx = xhci_get_input_control_ctx(xhci, in_ctx);
	ep_index = xhci_get_endpoint_index(&ep->desc);
	ep_ctx = xhci_get_ep_ctx(xhci, out_ctx, ep_index);
	/* If the HC already knows the endpoint is disabled,
	 * or the HCD has noted it is disabled, ignore this request
	 */
	if (((ep_ctx->ep_info & cpu_to_le32(EP_STATE_MASK)) ==
	     cpu_to_le32(EP_STATE_DISABLED)) ||
	    le32_to_cpu(ctrl_ctx->drop_flags) &
	    xhci_get_endpoint_flag(&ep->desc)) {
		xhci_warn(xhci, "xHCI %s called with disabled ep %p\n",
				__func__, ep);
		return 0;
	}

	ctrl_ctx->drop_flags |= cpu_to_le32(drop_flag);
	new_drop_flags = le32_to_cpu(ctrl_ctx->drop_flags);

	ctrl_ctx->add_flags &= cpu_to_le32(~drop_flag);
	new_add_flags = le32_to_cpu(ctrl_ctx->add_flags);

	last_ctx = xhci_last_valid_endpoint(le32_to_cpu(ctrl_ctx->add_flags));
	slot_ctx = xhci_get_slot_ctx(xhci, in_ctx);
	/* Update the last valid endpoint context, if we deleted the last one */
	if ((le32_to_cpu(slot_ctx->dev_info) & LAST_CTX_MASK) >
	    LAST_CTX(last_ctx)) {
		slot_ctx->dev_info &= cpu_to_le32(~LAST_CTX_MASK);
		slot_ctx->dev_info |= cpu_to_le32(LAST_CTX(last_ctx));
	}
	new_slot_info = le32_to_cpu(slot_ctx->dev_info);

	xhci_endpoint_zero(xhci, xhci->devs[udev->slot_id], ep);

	xhci_dbg(xhci, "drop ep 0x%x, slot id %d, new drop flags = %#x, new add flags = %#x, new slot info = %#x\n",
			(unsigned int) ep->desc.bEndpointAddress,
			udev->slot_id,
			(unsigned int) new_drop_flags,
			(unsigned int) new_add_flags,
			(unsigned int) new_slot_info);
	return 0;
}

/* Add an endpoint to a new possible bandwidth configuration for this device.
 * Only one call to this function is allowed per endpoint before
 * check_bandwidth() or reset_bandwidth() must be called.
 * A call to xhci_drop_endpoint() followed by a call to xhci_add_endpoint() will
 * add the endpoint to the schedule with possibly new parameters denoted by a
 * different endpoint descriptor in usb_host_endpoint.
 * A call to xhci_add_endpoint() followed by a call to xhci_drop_endpoint() is
 * not allowed.
 *
 * The USB core will not allow URBs to be queued to an endpoint until the
 * configuration or alt setting is installed in the device, so there's no need
 * for mutual exclusion to protect the xhci->devs[slot_id] structure.
 */
int xhci_add_endpoint(struct usb_hcd *hcd, struct usb_device *udev,
		struct usb_host_endpoint *ep)
{
	struct xhci_hcd *xhci;
	struct xhci_container_ctx *in_ctx, *out_ctx;
	unsigned int ep_index;
	struct xhci_ep_ctx *ep_ctx;
	struct xhci_slot_ctx *slot_ctx;
	struct xhci_input_control_ctx *ctrl_ctx;
	u32 added_ctxs;
	unsigned int last_ctx;
	u32 new_add_flags, new_drop_flags, new_slot_info;
	struct xhci_virt_device *virt_dev;
	int ret = 0;

	ret = xhci_check_args(hcd, udev, ep, 1, true, __func__);
	if (ret <= 0) {
		/* So we won't queue a reset ep command for a root hub */
		ep->hcpriv = NULL;
		return ret;
	}
	xhci = hcd_to_xhci(hcd);
	if (xhci->xhc_state & XHCI_STATE_DYING)
		return -ENODEV;

	added_ctxs = xhci_get_endpoint_flag(&ep->desc);
	last_ctx = xhci_last_valid_endpoint(added_ctxs);
	if (added_ctxs == SLOT_FLAG || added_ctxs == EP0_FLAG) {
		/* FIXME when we have to issue an evaluate endpoint command to
		 * deal with ep0 max packet size changing once we get the
		 * descriptors
		 */
		xhci_dbg(xhci, "xHCI %s - can't add slot or ep 0 %#x\n",
				__func__, added_ctxs);
		return 0;
	}

	virt_dev = xhci->devs[udev->slot_id];
	in_ctx = virt_dev->in_ctx;
	out_ctx = virt_dev->out_ctx;
	ctrl_ctx = xhci_get_input_control_ctx(xhci, in_ctx);
	ep_index = xhci_get_endpoint_index(&ep->desc);
	ep_ctx = xhci_get_ep_ctx(xhci, out_ctx, ep_index);

	/* If this endpoint is already in use, and the upper layers are trying
	 * to add it again without dropping it, reject the addition.
	 */
	if (virt_dev->eps[ep_index].ring &&
			!(le32_to_cpu(ctrl_ctx->drop_flags) &
				xhci_get_endpoint_flag(&ep->desc))) {
		xhci_warn(xhci, "Trying to add endpoint 0x%x "
				"without dropping it.\n",
				(unsigned int) ep->desc.bEndpointAddress);
		return -EINVAL;
	}

	/* If the HCD has already noted the endpoint is enabled,
	 * ignore this request.
	 */
	if (le32_to_cpu(ctrl_ctx->add_flags) &
	    xhci_get_endpoint_flag(&ep->desc)) {
		xhci_warn(xhci, "xHCI %s called with enabled ep %p\n",
				__func__, ep);
		return 0;
	}

	/*
	 * Configuration and alternate setting changes must be done in
	 * process context, not interrupt context (or so documenation
	 * for usb_set_interface() and usb_set_configuration() claim).
	 */
	if (xhci_endpoint_init(xhci, virt_dev, udev, ep, GFP_NOIO) < 0) {
		dev_dbg(&udev->dev, "%s - could not initialize ep %#x\n",
				__func__, ep->desc.bEndpointAddress);
		return -ENOMEM;
	}

	ctrl_ctx->add_flags |= cpu_to_le32(added_ctxs);
	new_add_flags = le32_to_cpu(ctrl_ctx->add_flags);

	/* If xhci_endpoint_disable() was called for this endpoint, but the
	 * xHC hasn't been notified yet through the check_bandwidth() call,
	 * this re-adds a new state for the endpoint from the new endpoint
	 * descriptors.  We must drop and re-add this endpoint, so we leave the
	 * drop flags alone.
	 */
	new_drop_flags = le32_to_cpu(ctrl_ctx->drop_flags);

	slot_ctx = xhci_get_slot_ctx(xhci, in_ctx);
	/* Update the last valid endpoint context, if we just added one past */
	if ((le32_to_cpu(slot_ctx->dev_info) & LAST_CTX_MASK) <
	    LAST_CTX(last_ctx)) {
		slot_ctx->dev_info &= cpu_to_le32(~LAST_CTX_MASK);
		slot_ctx->dev_info |= cpu_to_le32(LAST_CTX(last_ctx));
	}
	new_slot_info = le32_to_cpu(slot_ctx->dev_info);

	/* Store the usb_device pointer for later use */
	ep->hcpriv = udev;

	xhci_dbg(xhci, "add ep 0x%x, slot id %d, new drop flags = %#x, new add flags = %#x, new slot info = %#x\n",
			(unsigned int) ep->desc.bEndpointAddress,
			udev->slot_id,
			(unsigned int) new_drop_flags,
			(unsigned int) new_add_flags,
			(unsigned int) new_slot_info);
	return 0;
}

static void xhci_zero_in_ctx(struct xhci_hcd *xhci, struct xhci_virt_device *virt_dev)
{
	struct xhci_input_control_ctx *ctrl_ctx;
	struct xhci_ep_ctx *ep_ctx;
	struct xhci_slot_ctx *slot_ctx;
	int i;

	/* When a device's add flag and drop flag are zero, any subsequent
	 * configure endpoint command will leave that endpoint's state
	 * untouched.  Make sure we don't leave any old state in the input
	 * endpoint contexts.
	 */
	ctrl_ctx = xhci_get_input_control_ctx(xhci, virt_dev->in_ctx);
	ctrl_ctx->drop_flags = 0;
	ctrl_ctx->add_flags = 0;
	slot_ctx = xhci_get_slot_ctx(xhci, virt_dev->in_ctx);
	slot_ctx->dev_info &= cpu_to_le32(~LAST_CTX_MASK);
	/* Endpoint 0 is always valid */
	slot_ctx->dev_info |= cpu_to_le32(LAST_CTX(1));
	for (i = 1; i < 31; ++i) {
		ep_ctx = xhci_get_ep_ctx(xhci, virt_dev->in_ctx, i);
		ep_ctx->ep_info = 0;
		ep_ctx->ep_info2 = 0;
		ep_ctx->deq = 0;
		ep_ctx->tx_info = 0;
	}
}

static int xhci_configure_endpoint_result(struct xhci_hcd *xhci,
		struct usb_device *udev, u32 *cmd_status)
{
	int ret;

	switch (*cmd_status) {
	case COMP_ENOMEM:
		dev_warn(&udev->dev, "Not enough host controller resources "
				"for new device state.\n");
		ret = -ENOMEM;
		/* FIXME: can we allocate more resources for the HC? */
		break;
	case COMP_BW_ERR:
	case COMP_2ND_BW_ERR:
		dev_warn(&udev->dev, "Not enough bandwidth "
				"for new device state.\n");
		ret = -ENOSPC;
		/* FIXME: can we go back to the old state? */
		break;
	case COMP_TRB_ERR:
		/* the HCD set up something wrong */
		dev_warn(&udev->dev, "ERROR: Endpoint drop flag = 0, "
				"add flag = 1, "
				"and endpoint is not disabled.\n");
		ret = -EINVAL;
		break;
	case COMP_DEV_ERR:
		dev_warn(&udev->dev, "ERROR: Incompatible device for endpoint "
				"configure command.\n");
		ret = -ENODEV;
		break;
	case COMP_SUCCESS:
		dev_dbg(&udev->dev, "Successful Endpoint Configure command\n");
		ret = 0;
		break;
	default:
		xhci_err(xhci, "ERROR: unexpected command completion "
				"code 0x%x.\n", *cmd_status);
		ret = -EINVAL;
		break;
	}
	return ret;
}

static int xhci_evaluate_context_result(struct xhci_hcd *xhci,
		struct usb_device *udev, u32 *cmd_status)
{
	int ret;
	struct xhci_virt_device *virt_dev = xhci->devs[udev->slot_id];

	switch (*cmd_status) {
	case COMP_EINVAL:
		dev_warn(&udev->dev, "WARN: xHCI driver setup invalid evaluate "
				"context command.\n");
		ret = -EINVAL;
		break;
	case COMP_EBADSLT:
		dev_warn(&udev->dev, "WARN: slot not enabled for"
				"evaluate context command.\n");
	case COMP_CTX_STATE:
		dev_warn(&udev->dev, "WARN: invalid context state for "
				"evaluate context command.\n");
		xhci_dbg_ctx(xhci, virt_dev->out_ctx, 1);
		ret = -EINVAL;
		break;
	case COMP_DEV_ERR:
		dev_warn(&udev->dev, "ERROR: Incompatible device for evaluate "
				"context command.\n");
		ret = -ENODEV;
		break;
	case COMP_MEL_ERR:
		/* Max Exit Latency too large error */
		dev_warn(&udev->dev, "WARN: Max Exit Latency too large\n");
		ret = -EINVAL;
		break;
	case COMP_SUCCESS:
		dev_dbg(&udev->dev, "Successful evaluate context command\n");
		ret = 0;
		break;
	default:
		xhci_err(xhci, "ERROR: unexpected command completion "
				"code 0x%x.\n", *cmd_status);
		ret = -EINVAL;
		break;
	}
	return ret;
}

static u32 xhci_count_num_new_endpoints(struct xhci_hcd *xhci,
		struct xhci_container_ctx *in_ctx)
{
	struct xhci_input_control_ctx *ctrl_ctx;
	u32 valid_add_flags;
	u32 valid_drop_flags;

	ctrl_ctx = xhci_get_input_control_ctx(xhci, in_ctx);
	/* Ignore the slot flag (bit 0), and the default control endpoint flag
	 * (bit 1).  The default control endpoint is added during the Address
	 * Device command and is never removed until the slot is disabled.
	 */
	valid_add_flags = ctrl_ctx->add_flags >> 2;
	valid_drop_flags = ctrl_ctx->drop_flags >> 2;

	/* Use hweight32 to count the number of ones in the add flags, or
	 * number of endpoints added.  Don't count endpoints that are changed
	 * (both added and dropped).
	 */
	return hweight32(valid_add_flags) -
		hweight32(valid_add_flags & valid_drop_flags);
}

static unsigned int xhci_count_num_dropped_endpoints(struct xhci_hcd *xhci,
		struct xhci_container_ctx *in_ctx)
{
	struct xhci_input_control_ctx *ctrl_ctx;
	u32 valid_add_flags;
	u32 valid_drop_flags;

	ctrl_ctx = xhci_get_input_control_ctx(xhci, in_ctx);
	valid_add_flags = ctrl_ctx->add_flags >> 2;
	valid_drop_flags = ctrl_ctx->drop_flags >> 2;

	return hweight32(valid_drop_flags) -
		hweight32(valid_add_flags & valid_drop_flags);
}

/*
 * We need to reserve the new number of endpoints before the configure endpoint
 * command completes.  We can't subtract the dropped endpoints from the number
 * of active endpoints until the command completes because we can oversubscribe
 * the host in this case:
 *
 *  - the first configure endpoint command drops more endpoints than it adds
 *  - a second configure endpoint command that adds more endpoints is queued
 *  - the first configure endpoint command fails, so the config is unchanged
 *  - the second command may succeed, even though there isn't enough resources
 *
 * Must be called with xhci->lock held.
 */
static int xhci_reserve_host_resources(struct xhci_hcd *xhci,
		struct xhci_container_ctx *in_ctx)
{
	u32 added_eps;

	added_eps = xhci_count_num_new_endpoints(xhci, in_ctx);
	if (xhci->num_active_eps + added_eps > xhci->limit_active_eps) {
		xhci_dbg(xhci, "Not enough ep ctxs: "
				"%u active, need to add %u, limit is %u.\n",
				xhci->num_active_eps, added_eps,
				xhci->limit_active_eps);
		return -ENOMEM;
	}
	xhci->num_active_eps += added_eps;
	xhci_dbg(xhci, "Adding %u ep ctxs, %u now active.\n", added_eps,
			xhci->num_active_eps);
	return 0;
}

/*
 * The configure endpoint was failed by the xHC for some other reason, so we
 * need to revert the resources that failed configuration would have used.
 *
 * Must be called with xhci->lock held.
 */
static void xhci_free_host_resources(struct xhci_hcd *xhci,
		struct xhci_container_ctx *in_ctx)
{
	u32 num_failed_eps;

	num_failed_eps = xhci_count_num_new_endpoints(xhci, in_ctx);
	xhci->num_active_eps -= num_failed_eps;
	xhci_dbg(xhci, "Removing %u failed ep ctxs, %u now active.\n",
			num_failed_eps,
			xhci->num_active_eps);
}

/*
 * Now that the command has completed, clean up the active endpoint count by
 * subtracting out the endpoints that were dropped (but not changed).
 *
 * Must be called with xhci->lock held.
 */
static void xhci_finish_resource_reservation(struct xhci_hcd *xhci,
		struct xhci_container_ctx *in_ctx)
{
	u32 num_dropped_eps;

	num_dropped_eps = xhci_count_num_dropped_endpoints(xhci, in_ctx);
	xhci->num_active_eps -= num_dropped_eps;
	if (num_dropped_eps)
		xhci_dbg(xhci, "Removing %u dropped ep ctxs, %u now active.\n",
				num_dropped_eps,
				xhci->num_active_eps);
}

unsigned int xhci_get_block_size(struct usb_device *udev)
{
	switch (udev->speed) {
	case USB_SPEED_LOW:
	case USB_SPEED_FULL:
		return FS_BLOCK;
	case USB_SPEED_HIGH:
		return HS_BLOCK;
	case USB_SPEED_SUPER:
		return SS_BLOCK;
	case USB_SPEED_UNKNOWN:
	case USB_SPEED_WIRELESS:
	default:
		/* Should never happen */
		return 1;
	}
}

unsigned int xhci_get_largest_overhead(struct xhci_interval_bw *interval_bw)
{
	if (interval_bw->overhead[LS_OVERHEAD_TYPE])
		return LS_OVERHEAD;
	if (interval_bw->overhead[FS_OVERHEAD_TYPE])
		return FS_OVERHEAD;
	return HS_OVERHEAD;
}

/* If we are changing a LS/FS device under a HS hub,
 * make sure (if we are activating a new TT) that the HS bus has enough
 * bandwidth for this new TT.
 */
static int xhci_check_tt_bw_table(struct xhci_hcd *xhci,
		struct xhci_virt_device *virt_dev,
		int old_active_eps)
{
	struct xhci_interval_bw_table *bw_table;
	struct xhci_tt_bw_info *tt_info;

	/* Find the bandwidth table for the root port this TT is attached to. */
	bw_table = &xhci->rh_bw[virt_dev->real_port - 1].bw_table;
	tt_info = virt_dev->tt_info;
	/* If this TT already had active endpoints, the bandwidth for this TT
	 * has already been added.  Removing all periodic endpoints (and thus
	 * making the TT enactive) will only decrease the bandwidth used.
	 */
	if (old_active_eps)
		return 0;
	if (old_active_eps == 0 && tt_info->active_eps != 0) {
		if (bw_table->bw_used + TT_HS_OVERHEAD > HS_BW_LIMIT)
			return -ENOMEM;
		return 0;
	}
	/* Not sure why we would have no new active endpoints...
	 *
	 * Maybe because of an Evaluate Context change for a hub update or a
	 * control endpoint 0 max packet size change?
	 * FIXME: skip the bandwidth calculation in that case.
	 */
	return 0;
}

static int xhci_check_ss_bw(struct xhci_hcd *xhci,
		struct xhci_virt_device *virt_dev)
{
	unsigned int bw_reserved;

	bw_reserved = DIV_ROUND_UP(SS_BW_RESERVED*SS_BW_LIMIT_IN, 100);
	if (virt_dev->bw_table->ss_bw_in > (SS_BW_LIMIT_IN - bw_reserved))
		return -ENOMEM;

	bw_reserved = DIV_ROUND_UP(SS_BW_RESERVED*SS_BW_LIMIT_OUT, 100);
	if (virt_dev->bw_table->ss_bw_out > (SS_BW_LIMIT_OUT - bw_reserved))
		return -ENOMEM;

	return 0;
}

/*
 * This algorithm is a very conservative estimate of the worst-case scheduling
 * scenario for any one interval.  The hardware dynamically schedules the
 * packets, so we can't tell which microframe could be the limiting factor in
 * the bandwidth scheduling.  This only takes into account periodic endpoints.
 *
 * Obviously, we can't solve an NP complete problem to find the minimum worst
 * case scenario.  Instead, we come up with an estimate that is no less than
 * the worst case bandwidth used for any one microframe, but may be an
 * over-estimate.
 *
 * We walk the requirements for each endpoint by interval, starting with the
 * smallest interval, and place packets in the schedule where there is only one
 * possible way to schedule packets for that interval.  In order to simplify
 * this algorithm, we record the largest max packet size for each interval, and
 * assume all packets will be that size.
 *
 * For interval 0, we obviously must schedule all packets for each interval.
 * The bandwidth for interval 0 is just the amount of data to be transmitted
 * (the sum of all max ESIT payload sizes, plus any overhead per packet times
 * the number of packets).
 *
 * For interval 1, we have two possible microframes to schedule those packets
 * in.  For this algorithm, if we can schedule the same number of packets for
 * each possible scheduling opportunity (each microframe), we will do so.  The
 * remaining number of packets will be saved to be transmitted in the gaps in
 * the next interval's scheduling sequence.
 *
 * As we move those remaining packets to be scheduled with interval 2 packets,
 * we have to double the number of remaining packets to transmit.  This is
 * because the intervals are actually powers of 2, and we would be transmitting
 * the previous interval's packets twice in this interval.  We also have to be
 * sure that when we look at the largest max packet size for this interval, we
 * also look at the largest max packet size for the remaining packets and take
 * the greater of the two.
 *
 * The algorithm continues to evenly distribute packets in each scheduling
 * opportunity, and push the remaining packets out, until we get to the last
 * interval.  Then those packets and their associated overhead are just added
 * to the bandwidth used.
 */
static int xhci_check_bw_table(struct xhci_hcd *xhci,
		struct xhci_virt_device *virt_dev,
		int old_active_eps)
{
	unsigned int bw_reserved;
	unsigned int max_bandwidth;
	unsigned int bw_used;
	unsigned int block_size;
	struct xhci_interval_bw_table *bw_table;
	unsigned int packet_size = 0;
	unsigned int overhead = 0;
	unsigned int packets_transmitted = 0;
	unsigned int packets_remaining = 0;
	unsigned int i;

	if (virt_dev->udev->speed == USB_SPEED_SUPER)
		return xhci_check_ss_bw(xhci, virt_dev);

	if (virt_dev->udev->speed == USB_SPEED_HIGH) {
		max_bandwidth = HS_BW_LIMIT;
		/* Convert percent of bus BW reserved to blocks reserved */
		bw_reserved = DIV_ROUND_UP(HS_BW_RESERVED * max_bandwidth, 100);
	} else {
		max_bandwidth = FS_BW_LIMIT;
		bw_reserved = DIV_ROUND_UP(FS_BW_RESERVED * max_bandwidth, 100);
	}

	bw_table = virt_dev->bw_table;
	/* We need to translate the max packet size and max ESIT payloads into
	 * the units the hardware uses.
	 */
	block_size = xhci_get_block_size(virt_dev->udev);

	/* If we are manipulating a LS/FS device under a HS hub, double check
	 * that the HS bus has enough bandwidth if we are activing a new TT.
	 */
	if (virt_dev->tt_info) {
		xhci_dbg(xhci, "Recalculating BW for rootport %u\n",
				virt_dev->real_port);
		if (xhci_check_tt_bw_table(xhci, virt_dev, old_active_eps)) {
			xhci_warn(xhci, "Not enough bandwidth on HS bus for "
					"newly activated TT.\n");
			return -ENOMEM;
		}
		xhci_dbg(xhci, "Recalculating BW for TT slot %u port %u\n",
				virt_dev->tt_info->slot_id,
				virt_dev->tt_info->ttport);
	} else {
		xhci_dbg(xhci, "Recalculating BW for rootport %u\n",
				virt_dev->real_port);
	}

	/* Add in how much bandwidth will be used for interval zero, or the
	 * rounded max ESIT payload + number of packets * largest overhead.
	 */
	bw_used = DIV_ROUND_UP(bw_table->interval0_esit_payload, block_size) +
		bw_table->interval_bw[0].num_packets *
		xhci_get_largest_overhead(&bw_table->interval_bw[0]);

	for (i = 1; i < XHCI_MAX_INTERVAL; i++) {
		unsigned int bw_added;
		unsigned int largest_mps;
		unsigned int interval_overhead;

		/*
		 * How many packets could we transmit in this interval?
		 * If packets didn't fit in the previous interval, we will need
		 * to transmit that many packets twice within this interval.
		 */
		packets_remaining = 2 * packets_remaining +
			bw_table->interval_bw[i].num_packets;

		/* Find the largest max packet size of this or the previous
		 * interval.
		 */
		if (list_empty(&bw_table->interval_bw[i].endpoints))
			largest_mps = 0;
		else {
			struct xhci_virt_ep *virt_ep;
			struct list_head *ep_entry;

			ep_entry = bw_table->interval_bw[i].endpoints.next;
			virt_ep = list_entry(ep_entry,
					struct xhci_virt_ep, bw_endpoint_list);
			/* Convert to blocks, rounding up */
			largest_mps = DIV_ROUND_UP(
					virt_ep->bw_info.max_packet_size,
					block_size);
		}
		if (largest_mps > packet_size)
			packet_size = largest_mps;

		/* Use the larger overhead of this or the previous interval. */
		interval_overhead = xhci_get_largest_overhead(
				&bw_table->interval_bw[i]);
		if (interval_overhead > overhead)
			overhead = interval_overhead;

		/* How many packets can we evenly distribute across
		 * (1 << (i + 1)) possible scheduling opportunities?
		 */
		packets_transmitted = packets_remaining >> (i + 1);

		/* Add in the bandwidth used for those scheduled packets */
		bw_added = packets_transmitted * (overhead + packet_size);

		/* How many packets do we have remaining to transmit? */
		packets_remaining = packets_remaining % (1 << (i + 1));

		/* What largest max packet size should those packets have? */
		/* If we've transmitted all packets, don't carry over the
		 * largest packet size.
		 */
		if (packets_remaining == 0) {
			packet_size = 0;
			overhead = 0;
		} else if (packets_transmitted > 0) {
			/* Otherwise if we do have remaining packets, and we've
			 * scheduled some packets in this interval, take the
			 * largest max packet size from endpoints with this
			 * interval.
			 */
			packet_size = largest_mps;
			overhead = interval_overhead;
		}
		/* Otherwise carry over packet_size and overhead from the last
		 * time we had a remainder.
		 */
		bw_used += bw_added;
		if (bw_used > max_bandwidth) {
			xhci_warn(xhci, "Not enough bandwidth. "
					"Proposed: %u, Max: %u\n",
				bw_used, max_bandwidth);
			return -ENOMEM;
		}
	}
	/*
	 * Ok, we know we have some packets left over after even-handedly
	 * scheduling interval 15.  We don't know which microframes they will
	 * fit into, so we over-schedule and say they will be scheduled every
	 * microframe.
	 */
	if (packets_remaining > 0)
		bw_used += overhead + packet_size;

	if (!virt_dev->tt_info && virt_dev->udev->speed == USB_SPEED_HIGH) {
		unsigned int port_index = virt_dev->real_port - 1;

		/* OK, we're manipulating a HS device attached to a
		 * root port bandwidth domain.  Include the number of active TTs
		 * in the bandwidth used.
		 */
		bw_used += TT_HS_OVERHEAD *
			xhci->rh_bw[port_index].num_active_tts;
	}

	xhci_dbg(xhci, "Final bandwidth: %u, Limit: %u, Reserved: %u, "
		"Available: %u " "percent\n",
		bw_used, max_bandwidth, bw_reserved,
		(max_bandwidth - bw_used - bw_reserved) * 100 /
		max_bandwidth);

	bw_used += bw_reserved;
	if (bw_used > max_bandwidth) {
		xhci_warn(xhci, "Not enough bandwidth. Proposed: %u, Max: %u\n",
				bw_used, max_bandwidth);
		return -ENOMEM;
	}

	bw_table->bw_used = bw_used;
	return 0;
}

static bool xhci_is_async_ep(unsigned int ep_type)
{
	return (ep_type != ISOC_OUT_EP && ep_type != INT_OUT_EP &&
					ep_type != ISOC_IN_EP &&
					ep_type != INT_IN_EP);
}

static bool xhci_is_sync_in_ep(unsigned int ep_type)
{
	return (ep_type == ISOC_IN_EP || ep_type == INT_IN_EP);
}

static unsigned int xhci_get_ss_bw_consumed(struct xhci_bw_info *ep_bw)
{
	unsigned int mps = DIV_ROUND_UP(ep_bw->max_packet_size, SS_BLOCK);

	if (ep_bw->ep_interval == 0)
		return SS_OVERHEAD_BURST +
			(ep_bw->mult * ep_bw->num_packets *
					(SS_OVERHEAD + mps));
	return DIV_ROUND_UP(ep_bw->mult * ep_bw->num_packets *
				(SS_OVERHEAD + mps + SS_OVERHEAD_BURST),
				1 << ep_bw->ep_interval);

}

void xhci_drop_ep_from_interval_table(struct xhci_hcd *xhci,
		struct xhci_bw_info *ep_bw,
		struct xhci_interval_bw_table *bw_table,
		struct usb_device *udev,
		struct xhci_virt_ep *virt_ep,
		struct xhci_tt_bw_info *tt_info)
{
	struct xhci_interval_bw	*interval_bw;
	int normalized_interval;

	if (xhci_is_async_ep(ep_bw->type))
		return;

	if (udev->speed == USB_SPEED_SUPER) {
		if (xhci_is_sync_in_ep(ep_bw->type))
			xhci->devs[udev->slot_id]->bw_table->ss_bw_in -=
				xhci_get_ss_bw_consumed(ep_bw);
		else
			xhci->devs[udev->slot_id]->bw_table->ss_bw_out -=
				xhci_get_ss_bw_consumed(ep_bw);
		return;
	}

	/* SuperSpeed endpoints never get added to intervals in the table, so
	 * this check is only valid for HS/FS/LS devices.
	 */
	if (list_empty(&virt_ep->bw_endpoint_list))
		return;
	/* For LS/FS devices, we need to translate the interval expressed in
	 * microframes to frames.
	 */
	if (udev->speed == USB_SPEED_HIGH)
		normalized_interval = ep_bw->ep_interval;
	else
		normalized_interval = ep_bw->ep_interval - 3;

	if (normalized_interval == 0)
		bw_table->interval0_esit_payload -= ep_bw->max_esit_payload;
	interval_bw = &bw_table->interval_bw[normalized_interval];
	interval_bw->num_packets -= ep_bw->num_packets;
	switch (udev->speed) {
	case USB_SPEED_LOW:
		interval_bw->overhead[LS_OVERHEAD_TYPE] -= 1;
		break;
	case USB_SPEED_FULL:
		interval_bw->overhead[FS_OVERHEAD_TYPE] -= 1;
		break;
	case USB_SPEED_HIGH:
		interval_bw->overhead[HS_OVERHEAD_TYPE] -= 1;
		break;
	case USB_SPEED_SUPER:
	case USB_SPEED_UNKNOWN:
	case USB_SPEED_WIRELESS:
		/* Should never happen because only LS/FS/HS endpoints will get
		 * added to the endpoint list.
		 */
		return;
	}
	if (tt_info)
		tt_info->active_eps -= 1;
	list_del_init(&virt_ep->bw_endpoint_list);
}

static void xhci_add_ep_to_interval_table(struct xhci_hcd *xhci,
		struct xhci_bw_info *ep_bw,
		struct xhci_interval_bw_table *bw_table,
		struct usb_device *udev,
		struct xhci_virt_ep *virt_ep,
		struct xhci_tt_bw_info *tt_info)
{
	struct xhci_interval_bw	*interval_bw;
	struct xhci_virt_ep *smaller_ep;
	int normalized_interval;

	if (xhci_is_async_ep(ep_bw->type))
		return;

	if (udev->speed == USB_SPEED_SUPER) {
		if (xhci_is_sync_in_ep(ep_bw->type))
			xhci->devs[udev->slot_id]->bw_table->ss_bw_in +=
				xhci_get_ss_bw_consumed(ep_bw);
		else
			xhci->devs[udev->slot_id]->bw_table->ss_bw_out +=
				xhci_get_ss_bw_consumed(ep_bw);
		return;
	}

	/* For LS/FS devices, we need to translate the interval expressed in
	 * microframes to frames.
	 */
	if (udev->speed == USB_SPEED_HIGH)
		normalized_interval = ep_bw->ep_interval;
	else
		normalized_interval = ep_bw->ep_interval - 3;

	if (normalized_interval == 0)
		bw_table->interval0_esit_payload += ep_bw->max_esit_payload;
	interval_bw = &bw_table->interval_bw[normalized_interval];
	interval_bw->num_packets += ep_bw->num_packets;
	switch (udev->speed) {
	case USB_SPEED_LOW:
		interval_bw->overhead[LS_OVERHEAD_TYPE] += 1;
		break;
	case USB_SPEED_FULL:
		interval_bw->overhead[FS_OVERHEAD_TYPE] += 1;
		break;
	case USB_SPEED_HIGH:
		interval_bw->overhead[HS_OVERHEAD_TYPE] += 1;
		break;
	case USB_SPEED_SUPER:
	case USB_SPEED_UNKNOWN:
	case USB_SPEED_WIRELESS:
		/* Should never happen because only LS/FS/HS endpoints will get
		 * added to the endpoint list.
		 */
		return;
	}

	if (tt_info)
		tt_info->active_eps += 1;
	/* Insert the endpoint into the list, largest max packet size first. */
	list_for_each_entry(smaller_ep, &interval_bw->endpoints,
			bw_endpoint_list) {
		if (ep_bw->max_packet_size >=
				smaller_ep->bw_info.max_packet_size) {
			/* Add the new ep before the smaller endpoint */
			list_add_tail(&virt_ep->bw_endpoint_list,
					&smaller_ep->bw_endpoint_list);
			return;
		}
	}
	/* Add the new endpoint at the end of the list. */
	list_add_tail(&virt_ep->bw_endpoint_list,
			&interval_bw->endpoints);
}

void xhci_update_tt_active_eps(struct xhci_hcd *xhci,
		struct xhci_virt_device *virt_dev,
		int old_active_eps)
{
	struct xhci_root_port_bw_info *rh_bw_info;
	if (!virt_dev->tt_info)
		return;

	rh_bw_info = &xhci->rh_bw[virt_dev->real_port - 1];
	if (old_active_eps == 0 &&
				virt_dev->tt_info->active_eps != 0) {
		rh_bw_info->num_active_tts += 1;
		rh_bw_info->bw_table.bw_used += TT_HS_OVERHEAD;
	} else if (old_active_eps != 0 &&
				virt_dev->tt_info->active_eps == 0) {
		rh_bw_info->num_active_tts -= 1;
		rh_bw_info->bw_table.bw_used -= TT_HS_OVERHEAD;
	}
}

static int xhci_reserve_bandwidth(struct xhci_hcd *xhci,
		struct xhci_virt_device *virt_dev,
		struct xhci_container_ctx *in_ctx)
{
	struct xhci_bw_info ep_bw_info[31];
	int i;
	struct xhci_input_control_ctx *ctrl_ctx;
	int old_active_eps = 0;

	if (virt_dev->tt_info)
		old_active_eps = virt_dev->tt_info->active_eps;

	ctrl_ctx = xhci_get_input_control_ctx(xhci, in_ctx);

	for (i = 0; i < 31; i++) {
		if (!EP_IS_ADDED(ctrl_ctx, i) && !EP_IS_DROPPED(ctrl_ctx, i))
			continue;

		/* Make a copy of the BW info in case we need to revert this */
		memcpy(&ep_bw_info[i], &virt_dev->eps[i].bw_info,
				sizeof(ep_bw_info[i]));
		/* Drop the endpoint from the interval table if the endpoint is
		 * being dropped or changed.
		 */
		if (EP_IS_DROPPED(ctrl_ctx, i))
			xhci_drop_ep_from_interval_table(xhci,
					&virt_dev->eps[i].bw_info,
					virt_dev->bw_table,
					virt_dev->udev,
					&virt_dev->eps[i],
					virt_dev->tt_info);
	}
	/* Overwrite the information stored in the endpoints' bw_info */
	xhci_update_bw_info(xhci, virt_dev->in_ctx, ctrl_ctx, virt_dev);
	for (i = 0; i < 31; i++) {
		/* Add any changed or added endpoints to the interval table */
		if (EP_IS_ADDED(ctrl_ctx, i))
			xhci_add_ep_to_interval_table(xhci,
					&virt_dev->eps[i].bw_info,
					virt_dev->bw_table,
					virt_dev->udev,
					&virt_dev->eps[i],
					virt_dev->tt_info);
	}

	if (!xhci_check_bw_table(xhci, virt_dev, old_active_eps)) {
		/* Ok, this fits in the bandwidth we have.
		 * Update the number of active TTs.
		 */
		xhci_update_tt_active_eps(xhci, virt_dev, old_active_eps);
		return 0;
	}

	/* We don't have enough bandwidth for this, revert the stored info. */
	for (i = 0; i < 31; i++) {
		if (!EP_IS_ADDED(ctrl_ctx, i) && !EP_IS_DROPPED(ctrl_ctx, i))
			continue;

		/* Drop the new copies of any added or changed endpoints from
		 * the interval table.
		 */
		if (EP_IS_ADDED(ctrl_ctx, i)) {
			xhci_drop_ep_from_interval_table(xhci,
					&virt_dev->eps[i].bw_info,
					virt_dev->bw_table,
					virt_dev->udev,
					&virt_dev->eps[i],
					virt_dev->tt_info);
		}
		/* Revert the endpoint back to its old information */
		memcpy(&virt_dev->eps[i].bw_info, &ep_bw_info[i],
				sizeof(ep_bw_info[i]));
		/* Add any changed or dropped endpoints back into the table */
		if (EP_IS_DROPPED(ctrl_ctx, i))
			xhci_add_ep_to_interval_table(xhci,
					&virt_dev->eps[i].bw_info,
					virt_dev->bw_table,
					virt_dev->udev,
					&virt_dev->eps[i],
					virt_dev->tt_info);
	}
	return -ENOMEM;
}


/* Issue a configure endpoint command or evaluate context command
 * and wait for it to finish.
 */
static int xhci_configure_endpoint(struct xhci_hcd *xhci,
		struct usb_device *udev,
		struct xhci_command *command,
		bool ctx_change, bool must_succeed)
{
	int ret;
	int timeleft;
	unsigned long flags;
	struct xhci_container_ctx *in_ctx;
	struct completion *cmd_completion;
	u32 *cmd_status;
	struct xhci_virt_device *virt_dev;
	union xhci_trb *cmd_trb;

	spin_lock_irqsave(&xhci->lock, flags);
	virt_dev = xhci->devs[udev->slot_id];

	if (command)
		in_ctx = command->in_ctx;
	else
		in_ctx = virt_dev->in_ctx;

	if ((xhci->quirks & XHCI_EP_LIMIT_QUIRK) &&
			xhci_reserve_host_resources(xhci, in_ctx)) {
		spin_unlock_irqrestore(&xhci->lock, flags);
		xhci_warn(xhci, "Not enough host resources, "
				"active endpoint contexts = %u\n",
				xhci->num_active_eps);
		return -ENOMEM;
	}
	if ((xhci->quirks & XHCI_SW_BW_CHECKING) &&
			xhci_reserve_bandwidth(xhci, virt_dev, in_ctx)) {
		if ((xhci->quirks & XHCI_EP_LIMIT_QUIRK))
			xhci_free_host_resources(xhci, in_ctx);
		spin_unlock_irqrestore(&xhci->lock, flags);
		xhci_warn(xhci, "Not enough bandwidth\n");
		return -ENOMEM;
	}

	if (command) {
		cmd_completion = command->completion;
		cmd_status = &command->status;
		command->command_trb = xhci_find_next_enqueue(xhci->cmd_ring);
		list_add_tail(&command->cmd_list, &virt_dev->cmd_list);
	} else {
		cmd_completion = &virt_dev->cmd_completion;
		cmd_status = &virt_dev->cmd_status;
	}
	init_completion(cmd_completion);

	cmd_trb = xhci_find_next_enqueue(xhci->cmd_ring);
	if (!ctx_change)
		ret = xhci_queue_configure_endpoint(xhci, in_ctx->dma,
				udev->slot_id, must_succeed);
	else
		ret = xhci_queue_evaluate_context(xhci, in_ctx->dma,
				udev->slot_id);
	if (ret < 0) {
		if (command)
			list_del(&command->cmd_list);
		if ((xhci->quirks & XHCI_EP_LIMIT_QUIRK))
			xhci_free_host_resources(xhci, in_ctx);
		spin_unlock_irqrestore(&xhci->lock, flags);
		xhci_dbg(xhci, "FIXME allocate a new ring segment\n");
		return -ENOMEM;
	}
	xhci_ring_cmd_db(xhci);
	spin_unlock_irqrestore(&xhci->lock, flags);

	/* Wait for the configure endpoint command to complete */
	timeleft = wait_for_completion_interruptible_timeout(
			cmd_completion,
			XHCI_CMD_DEFAULT_TIMEOUT);
	if (timeleft <= 0) {
		xhci_warn(xhci, "%s while waiting for %s command\n",
				timeleft == 0 ? "Timeout" : "Signal",
				ctx_change == 0 ?
					"configure endpoint" :
					"evaluate context");
		/* cancel the configure endpoint command */
		ret = xhci_cancel_cmd(xhci, command, cmd_trb);
		if (ret < 0)
			return ret;
		return -ETIME;
	}

	if (!ctx_change)
		ret = xhci_configure_endpoint_result(xhci, udev, cmd_status);
	else
		ret = xhci_evaluate_context_result(xhci, udev, cmd_status);

	if ((xhci->quirks & XHCI_EP_LIMIT_QUIRK)) {
		spin_lock_irqsave(&xhci->lock, flags);
		/* If the command failed, remove the reserved resources.
		 * Otherwise, clean up the estimate to include dropped eps.
		 */
		if (ret)
			xhci_free_host_resources(xhci, in_ctx);
		else
			xhci_finish_resource_reservation(xhci, in_ctx);
		spin_unlock_irqrestore(&xhci->lock, flags);
	}
	return ret;
}

/* Called after one or more calls to xhci_add_endpoint() or
 * xhci_drop_endpoint().  If this call fails, the USB core is expected
 * to call xhci_reset_bandwidth().
 *
 * Since we are in the middle of changing either configuration or
 * installing a new alt setting, the USB core won't allow URBs to be
 * enqueued for any endpoint on the old config or interface.  Nothing
 * else should be touching the xhci->devs[slot_id] structure, so we
 * don't need to take the xhci->lock for manipulating that.
 */
int xhci_check_bandwidth(struct usb_hcd *hcd, struct usb_device *udev)
{
	int i;
	int ret = 0;
	struct xhci_hcd *xhci;
	struct xhci_virt_device	*virt_dev;
	struct xhci_input_control_ctx *ctrl_ctx;
	struct xhci_slot_ctx *slot_ctx;

	ret = xhci_check_args(hcd, udev, NULL, 0, true, __func__);
	if (ret <= 0)
		return ret;
	xhci = hcd_to_xhci(hcd);
	if (xhci->xhc_state & XHCI_STATE_DYING)
		return -ENODEV;

	xhci_dbg(xhci, "%s called for udev %p\n", __func__, udev);
	virt_dev = xhci->devs[udev->slot_id];

	/* See section 4.6.6 - A0 = 1; A1 = D0 = D1 = 0 */
	ctrl_ctx = xhci_get_input_control_ctx(xhci, virt_dev->in_ctx);
	ctrl_ctx->add_flags |= cpu_to_le32(SLOT_FLAG);
	ctrl_ctx->add_flags &= cpu_to_le32(~EP0_FLAG);
	ctrl_ctx->drop_flags &= cpu_to_le32(~(SLOT_FLAG | EP0_FLAG));

	/* Don't issue the command if there's no endpoints to update. */
	if (ctrl_ctx->add_flags == cpu_to_le32(SLOT_FLAG) &&
			ctrl_ctx->drop_flags == 0)
		return 0;

	xhci_dbg(xhci, "New Input Control Context:\n");
	slot_ctx = xhci_get_slot_ctx(xhci, virt_dev->in_ctx);
	xhci_dbg_ctx(xhci, virt_dev->in_ctx,
		     LAST_CTX_TO_EP_NUM(le32_to_cpu(slot_ctx->dev_info)));

	ret = xhci_configure_endpoint(xhci, udev, NULL,
			false, false);
	if (ret) {
		/* Callee should call reset_bandwidth() */
		return ret;
	}

	xhci_dbg(xhci, "Output context after successful config ep cmd:\n");
	xhci_dbg_ctx(xhci, virt_dev->out_ctx,
		     LAST_CTX_TO_EP_NUM(le32_to_cpu(slot_ctx->dev_info)));

	/* Free any rings that were dropped, but not changed. */
	for (i = 1; i < 31; ++i) {
		if ((le32_to_cpu(ctrl_ctx->drop_flags) & (1 << (i + 1))) &&
		    !(le32_to_cpu(ctrl_ctx->add_flags) & (1 << (i + 1))))
			xhci_free_or_cache_endpoint_ring(xhci, virt_dev, i);
	}
	xhci_zero_in_ctx(xhci, virt_dev);
	/*
	 * Install any rings for completely new endpoints or changed endpoints,
	 * and free or cache any old rings from changed endpoints.
	 */
	for (i = 1; i < 31; ++i) {
		if (!virt_dev->eps[i].new_ring)
			continue;
		/* Only cache or free the old ring if it exists.
		 * It may not if this is the first add of an endpoint.
		 */
		if (virt_dev->eps[i].ring) {
			xhci_free_or_cache_endpoint_ring(xhci, virt_dev, i);
		}
		virt_dev->eps[i].ring = virt_dev->eps[i].new_ring;
		virt_dev->eps[i].new_ring = NULL;
	}

	return ret;
}

void xhci_reset_bandwidth(struct usb_hcd *hcd, struct usb_device *udev)
{
	struct xhci_hcd *xhci;
	struct xhci_virt_device	*virt_dev;
	int i, ret;

	ret = xhci_check_args(hcd, udev, NULL, 0, true, __func__);
	if (ret <= 0)
		return;
	xhci = hcd_to_xhci(hcd);

	xhci_dbg(xhci, "%s called for udev %p\n", __func__, udev);
	virt_dev = xhci->devs[udev->slot_id];
	/* Free any rings allocated for added endpoints */
	for (i = 0; i < 31; ++i) {
		if (virt_dev->eps[i].new_ring) {
			xhci_ring_free(xhci, virt_dev->eps[i].new_ring);
			virt_dev->eps[i].new_ring = NULL;
		}
	}
	xhci_zero_in_ctx(xhci, virt_dev);
}

static void xhci_setup_input_ctx_for_config_ep(struct xhci_hcd *xhci,
		struct xhci_container_ctx *in_ctx,
		struct xhci_container_ctx *out_ctx,
		u32 add_flags, u32 drop_flags)
{
	struct xhci_input_control_ctx *ctrl_ctx;
	ctrl_ctx = xhci_get_input_control_ctx(xhci, in_ctx);
	ctrl_ctx->add_flags = cpu_to_le32(add_flags);
	ctrl_ctx->drop_flags = cpu_to_le32(drop_flags);
	xhci_slot_copy(xhci, in_ctx, out_ctx);
	ctrl_ctx->add_flags |= cpu_to_le32(SLOT_FLAG);

	xhci_dbg(xhci, "Input Context:\n");
	xhci_dbg_ctx(xhci, in_ctx, xhci_last_valid_endpoint(add_flags));
}

static void xhci_setup_input_ctx_for_quirk(struct xhci_hcd *xhci,
		unsigned int slot_id, unsigned int ep_index,
		struct xhci_dequeue_state *deq_state)
{
	struct xhci_container_ctx *in_ctx;
	struct xhci_ep_ctx *ep_ctx;
	u32 added_ctxs;
	dma_addr_t addr;

	xhci_endpoint_copy(xhci, xhci->devs[slot_id]->in_ctx,
			xhci->devs[slot_id]->out_ctx, ep_index);
	in_ctx = xhci->devs[slot_id]->in_ctx;
	ep_ctx = xhci_get_ep_ctx(xhci, in_ctx, ep_index);
	addr = xhci_trb_virt_to_dma(deq_state->new_deq_seg,
			deq_state->new_deq_ptr);
	if (addr == 0) {
		xhci_warn(xhci, "WARN Cannot submit config ep after "
				"reset ep command\n");
		xhci_warn(xhci, "WARN deq seg = %p, deq ptr = %p\n",
				deq_state->new_deq_seg,
				deq_state->new_deq_ptr);
		return;
	}
	ep_ctx->deq = cpu_to_le64(addr | deq_state->new_cycle_state);

	added_ctxs = xhci_get_endpoint_flag_from_index(ep_index);
	xhci_setup_input_ctx_for_config_ep(xhci, xhci->devs[slot_id]->in_ctx,
			xhci->devs[slot_id]->out_ctx, added_ctxs, added_ctxs);
}

void xhci_cleanup_stalled_ring(struct xhci_hcd *xhci,
		struct usb_device *udev, unsigned int ep_index)
{
	struct xhci_dequeue_state deq_state;
	struct xhci_virt_ep *ep;

	xhci_dbg(xhci, "Cleaning up stalled endpoint ring\n");
	ep = &xhci->devs[udev->slot_id]->eps[ep_index];
	/* We need to move the HW's dequeue pointer past this TD,
	 * or it will attempt to resend it on the next doorbell ring.
	 */
	xhci_find_new_dequeue_state(xhci, udev->slot_id,
			ep_index, ep->stopped_stream, ep->stopped_td,
			&deq_state);

	/* HW with the reset endpoint quirk will use the saved dequeue state to
	 * issue a configure endpoint command later.
	 */
	if (!(xhci->quirks & XHCI_RESET_EP_QUIRK)) {
		xhci_dbg(xhci, "Queueing new dequeue state\n");
		xhci_queue_new_dequeue_state(xhci, udev->slot_id,
				ep_index, ep->stopped_stream, &deq_state);
	} else {
		/* Better hope no one uses the input context between now and the
		 * reset endpoint completion!
		 * XXX: No idea how this hardware will react when stream rings
		 * are enabled.
		 */
		xhci_dbg(xhci, "Setting up input context for "
				"configure endpoint command\n");
		xhci_setup_input_ctx_for_quirk(xhci, udev->slot_id,
				ep_index, &deq_state);
	}
}

/* Called when clearing halted device. The core should have sent the control
 * message to clear the device halt condition. The host side of the halt should
 * already be cleared with a reset endpoint command issued when the STALL tx
 * event was received.
 *
 * Context: in_interrupt
 */

void xhci_endpoint_reset(struct usb_hcd *hcd,
		struct usb_host_endpoint *ep)
{
	struct xhci_hcd *xhci;

	xhci = hcd_to_xhci(hcd);
	/*
	 * We might need to implement the config ep cmd in xhci 4.8.1 note:
	 * The Reset Endpoint Command may only be issued to endpoints in the
	 * Halted state. If software wishes reset the Data Toggle or Sequence
	 * Number of an endpoint that isn't in the Halted state, then software
	 * may issue a Configure Endpoint Command with the Drop and Add bits set
	 * for the target endpoint. that is in the Stopped state.
	 */
	/* For now just print debug to follow the situation */
	xhci_dbg(xhci, "Endpoint 0x%x ep reset callback called\n",
		 ep->desc.bEndpointAddress);
}

static int xhci_check_streams_endpoint(struct xhci_hcd *xhci,
		struct usb_device *udev, struct usb_host_endpoint *ep,
		unsigned int slot_id)
{
	int ret;
	unsigned int ep_index;
	unsigned int ep_state;

	if (!ep)
		return -EINVAL;
	ret = xhci_check_args(xhci_to_hcd(xhci), udev, ep, 1, true, __func__);
	if (ret <= 0)
		return -EINVAL;
	if (ep->ss_ep_comp.bmAttributes == 0) {
		xhci_warn(xhci, "WARN: SuperSpeed Endpoint Companion"
				" descriptor for ep 0x%x does not support streams\n",
				ep->desc.bEndpointAddress);
		return -EINVAL;
	}

	ep_index = xhci_get_endpoint_index(&ep->desc);
	ep_state = xhci->devs[slot_id]->eps[ep_index].ep_state;
	if (ep_state & EP_HAS_STREAMS ||
			ep_state & EP_GETTING_STREAMS) {
		xhci_warn(xhci, "WARN: SuperSpeed bulk endpoint 0x%x "
				"already has streams set up.\n",
				ep->desc.bEndpointAddress);
		xhci_warn(xhci, "Send email to xHCI maintainer and ask for "
				"dynamic stream context array reallocation.\n");
		return -EINVAL;
	}
	if (!list_empty(&xhci->devs[slot_id]->eps[ep_index].ring->td_list)) {
		xhci_warn(xhci, "Cannot setup streams for SuperSpeed bulk "
				"endpoint 0x%x; URBs are pending.\n",
				ep->desc.bEndpointAddress);
		return -EINVAL;
	}
	return 0;
}

static void xhci_calculate_streams_entries(struct xhci_hcd *xhci,
		unsigned int *num_streams, unsigned int *num_stream_ctxs)
{
	unsigned int max_streams;

	/* The stream context array size must be a power of two */
	*num_stream_ctxs = roundup_pow_of_two(*num_streams);
	/*
	 * Find out how many primary stream array entries the host controller
	 * supports.  Later we may use secondary stream arrays (similar to 2nd
	 * level page entries), but that's an optional feature for xHCI host
	 * controllers. xHCs must support at least 4 stream IDs.
	 */
	max_streams = HCC_MAX_PSA(xhci->hcc_params);
	if (*num_stream_ctxs > max_streams) {
		xhci_dbg(xhci, "xHCI HW only supports %u stream ctx entries.\n",
				max_streams);
		*num_stream_ctxs = max_streams;
		*num_streams = max_streams;
	}
}

/* Returns an error code if one of the endpoint already has streams.
 * This does not change any data structures, it only checks and gathers
 * information.
 */
static int xhci_calculate_streams_and_bitmask(struct xhci_hcd *xhci,
		struct usb_device *udev,
		struct usb_host_endpoint **eps, unsigned int num_eps,
		unsigned int *num_streams, u32 *changed_ep_bitmask)
{
	unsigned int max_streams;
	unsigned int endpoint_flag;
	int i;
	int ret;

	for (i = 0; i < num_eps; i++) {
		ret = xhci_check_streams_endpoint(xhci, udev,
				eps[i], udev->slot_id);
		if (ret < 0)
			return ret;

		max_streams = usb_ss_max_streams(&eps[i]->ss_ep_comp);
		if (max_streams < (*num_streams - 1)) {
			xhci_dbg(xhci, "Ep 0x%x only supports %u stream IDs.\n",
					eps[i]->desc.bEndpointAddress,
					max_streams);
			*num_streams = max_streams+1;
		}

		endpoint_flag = xhci_get_endpoint_flag(&eps[i]->desc);
		if (*changed_ep_bitmask & endpoint_flag)
			return -EINVAL;
		*changed_ep_bitmask |= endpoint_flag;
	}
	return 0;
}

static u32 xhci_calculate_no_streams_bitmask(struct xhci_hcd *xhci,
		struct usb_device *udev,
		struct usb_host_endpoint **eps, unsigned int num_eps)
{
	u32 changed_ep_bitmask = 0;
	unsigned int slot_id;
	unsigned int ep_index;
	unsigned int ep_state;
	int i;

	slot_id = udev->slot_id;
	if (!xhci->devs[slot_id])
		return 0;

	for (i = 0; i < num_eps; i++) {
		ep_index = xhci_get_endpoint_index(&eps[i]->desc);
		ep_state = xhci->devs[slot_id]->eps[ep_index].ep_state;
		/* Are streams already being freed for the endpoint? */
		if (ep_state & EP_GETTING_NO_STREAMS) {
			xhci_warn(xhci, "WARN Can't disable streams for "
					"endpoint 0x%x\n, "
					"streams are being disabled already.",
					eps[i]->desc.bEndpointAddress);
			return 0;
		}
		/* Are there actually any streams to free? */
		if (!(ep_state & EP_HAS_STREAMS) &&
				!(ep_state & EP_GETTING_STREAMS)) {
			xhci_warn(xhci, "WARN Can't disable streams for "
					"endpoint 0x%x\n, "
					"streams are already disabled!",
					eps[i]->desc.bEndpointAddress);
			xhci_warn(xhci, "WARN xhci_free_streams() called "
					"with non-streams endpoint\n");
			return 0;
		}
		changed_ep_bitmask |= xhci_get_endpoint_flag(&eps[i]->desc);
	}
	return changed_ep_bitmask;
}

/*
 * The USB device drivers use this function (though the HCD interface in USB
 * core) to prepare a set of bulk endpoints to use streams.  Streams are used to
 * coordinate mass storage command queueing across multiple endpoints (basically
 * a stream ID == a task ID).
 *
 * Setting up streams involves allocating the same size stream context array
 * for each endpoint and issuing a configure endpoint command for all endpoints.
 *
 * Don't allow the call to succeed if one endpoint only supports one stream
 * (which means it doesn't support streams at all).
 *
 * Drivers may get less stream IDs than they asked for, if the host controller
 * hardware or endpoints claim they can't support the number of requested
 * stream IDs.
 */
int xhci_alloc_streams(struct usb_hcd *hcd, struct usb_device *udev,
		struct usb_host_endpoint **eps, unsigned int num_eps,
		unsigned int num_streams, gfp_t mem_flags)
{
	int i, ret;
	struct xhci_hcd *xhci;
	struct xhci_virt_device *vdev;
	struct xhci_command *config_cmd;
	unsigned int ep_index;
	unsigned int num_stream_ctxs;
	unsigned long flags;
	u32 changed_ep_bitmask = 0;

	if (!eps)
		return -EINVAL;

	/* Add one to the number of streams requested to account for
	 * stream 0 that is reserved for xHCI usage.
	 */
	num_streams += 1;
	xhci = hcd_to_xhci(hcd);
	xhci_dbg(xhci, "Driver wants %u stream IDs (including stream 0).\n",
			num_streams);

	config_cmd = xhci_alloc_command(xhci, true, true, mem_flags);
	if (!config_cmd) {
		xhci_dbg(xhci, "Could not allocate xHCI command structure.\n");
		return -ENOMEM;
	}

	/* Check to make sure all endpoints are not already configured for
	 * streams.  While we're at it, find the maximum number of streams that
	 * all the endpoints will support and check for duplicate endpoints.
	 */
	spin_lock_irqsave(&xhci->lock, flags);
	ret = xhci_calculate_streams_and_bitmask(xhci, udev, eps,
			num_eps, &num_streams, &changed_ep_bitmask);
	if (ret < 0) {
		xhci_free_command(xhci, config_cmd);
		spin_unlock_irqrestore(&xhci->lock, flags);
		return ret;
	}
	if (num_streams <= 1) {
		xhci_warn(xhci, "WARN: endpoints can't handle "
				"more than one stream.\n");
		xhci_free_command(xhci, config_cmd);
		spin_unlock_irqrestore(&xhci->lock, flags);
		return -EINVAL;
	}
	vdev = xhci->devs[udev->slot_id];
	/* Mark each endpoint as being in transition, so
	 * xhci_urb_enqueue() will reject all URBs.
	 */
	for (i = 0; i < num_eps; i++) {
		ep_index = xhci_get_endpoint_index(&eps[i]->desc);
		vdev->eps[ep_index].ep_state |= EP_GETTING_STREAMS;
	}
	spin_unlock_irqrestore(&xhci->lock, flags);

	/* Setup internal data structures and allocate HW data structures for
	 * streams (but don't install the HW structures in the input context
	 * until we're sure all memory allocation succeeded).
	 */
	xhci_calculate_streams_entries(xhci, &num_streams, &num_stream_ctxs);
	xhci_dbg(xhci, "Need %u stream ctx entries for %u stream IDs.\n",
			num_stream_ctxs, num_streams);

	for (i = 0; i < num_eps; i++) {
		ep_index = xhci_get_endpoint_index(&eps[i]->desc);
		vdev->eps[ep_index].stream_info = xhci_alloc_stream_info(xhci,
				num_stream_ctxs,
				num_streams, mem_flags);
		if (!vdev->eps[ep_index].stream_info)
			goto cleanup;
		/* Set maxPstreams in endpoint context and update deq ptr to
		 * point to stream context array. FIXME
		 */
	}

	/* Set up the input context for a configure endpoint command. */
	for (i = 0; i < num_eps; i++) {
		struct xhci_ep_ctx *ep_ctx;

		ep_index = xhci_get_endpoint_index(&eps[i]->desc);
		ep_ctx = xhci_get_ep_ctx(xhci, config_cmd->in_ctx, ep_index);

		xhci_endpoint_copy(xhci, config_cmd->in_ctx,
				vdev->out_ctx, ep_index);
		xhci_setup_streams_ep_input_ctx(xhci, ep_ctx,
				vdev->eps[ep_index].stream_info);
	}
	/* Tell the HW to drop its old copy of the endpoint context info
	 * and add the updated copy from the input context.
	 */
	xhci_setup_input_ctx_for_config_ep(xhci, config_cmd->in_ctx,
			vdev->out_ctx, changed_ep_bitmask, changed_ep_bitmask);

	/* Issue and wait for the configure endpoint command */
	ret = xhci_configure_endpoint(xhci, udev, config_cmd,
			false, false);

	/* xHC rejected the configure endpoint command for some reason, so we
	 * leave the old ring intact and free our internal streams data
	 * structure.
	 */
	if (ret < 0)
		goto cleanup;

	spin_lock_irqsave(&xhci->lock, flags);
	for (i = 0; i < num_eps; i++) {
		ep_index = xhci_get_endpoint_index(&eps[i]->desc);
		vdev->eps[ep_index].ep_state &= ~EP_GETTING_STREAMS;
		xhci_dbg(xhci, "Slot %u ep ctx %u now has streams.\n",
			 udev->slot_id, ep_index);
		vdev->eps[ep_index].ep_state |= EP_HAS_STREAMS;
	}
	xhci_free_command(xhci, config_cmd);
	spin_unlock_irqrestore(&xhci->lock, flags);

	/* Subtract 1 for stream 0, which drivers can't use */
	return num_streams - 1;

cleanup:
	/* If it didn't work, free the streams! */
	for (i = 0; i < num_eps; i++) {
		ep_index = xhci_get_endpoint_index(&eps[i]->desc);
		xhci_free_stream_info(xhci, vdev->eps[ep_index].stream_info);
		vdev->eps[ep_index].stream_info = NULL;
		/* FIXME Unset maxPstreams in endpoint context and
		 * update deq ptr to point to normal string ring.
		 */
		vdev->eps[ep_index].ep_state &= ~EP_GETTING_STREAMS;
		vdev->eps[ep_index].ep_state &= ~EP_HAS_STREAMS;
		xhci_endpoint_zero(xhci, vdev, eps[i]);
	}
	xhci_free_command(xhci, config_cmd);
	return -ENOMEM;
}

/* Transition the endpoint from using streams to being a "normal" endpoint
 * without streams.
 *
 * Modify the endpoint context state, submit a configure endpoint command,
 * and free all endpoint rings for streams if that completes successfully.
 */
int xhci_free_streams(struct usb_hcd *hcd, struct usb_device *udev,
		struct usb_host_endpoint **eps, unsigned int num_eps,
		gfp_t mem_flags)
{
	int i, ret;
	struct xhci_hcd *xhci;
	struct xhci_virt_device *vdev;
	struct xhci_command *command;
	unsigned int ep_index;
	unsigned long flags;
	u32 changed_ep_bitmask;

	xhci = hcd_to_xhci(hcd);
	vdev = xhci->devs[udev->slot_id];

	/* Set up a configure endpoint command to remove the streams rings */
	spin_lock_irqsave(&xhci->lock, flags);
	changed_ep_bitmask = xhci_calculate_no_streams_bitmask(xhci,
			udev, eps, num_eps);
	if (changed_ep_bitmask == 0) {
		spin_unlock_irqrestore(&xhci->lock, flags);
		return -EINVAL;
	}

	/* Use the xhci_command structure from the first endpoint.  We may have
	 * allocated too many, but the driver may call xhci_free_streams() for
	 * each endpoint it grouped into one call to xhci_alloc_streams().
	 */
	ep_index = xhci_get_endpoint_index(&eps[0]->desc);
	command = vdev->eps[ep_index].stream_info->free_streams_command;
	for (i = 0; i < num_eps; i++) {
		struct xhci_ep_ctx *ep_ctx;

		ep_index = xhci_get_endpoint_index(&eps[i]->desc);
		ep_ctx = xhci_get_ep_ctx(xhci, command->in_ctx, ep_index);
		xhci->devs[udev->slot_id]->eps[ep_index].ep_state |=
			EP_GETTING_NO_STREAMS;

		xhci_endpoint_copy(xhci, command->in_ctx,
				vdev->out_ctx, ep_index);
		xhci_setup_no_streams_ep_input_ctx(xhci, ep_ctx,
				&vdev->eps[ep_index]);
	}
	xhci_setup_input_ctx_for_config_ep(xhci, command->in_ctx,
			vdev->out_ctx, changed_ep_bitmask, changed_ep_bitmask);
	spin_unlock_irqrestore(&xhci->lock, flags);

	/* Issue and wait for the configure endpoint command,
	 * which must succeed.
	 */
	ret = xhci_configure_endpoint(xhci, udev, command,
			false, true);

	/* xHC rejected the configure endpoint command for some reason, so we
	 * leave the streams rings intact.
	 */
	if (ret < 0)
		return ret;

	spin_lock_irqsave(&xhci->lock, flags);
	for (i = 0; i < num_eps; i++) {
		ep_index = xhci_get_endpoint_index(&eps[i]->desc);
		xhci_free_stream_info(xhci, vdev->eps[ep_index].stream_info);
		vdev->eps[ep_index].stream_info = NULL;
		/* FIXME Unset maxPstreams in endpoint context and
		 * update deq ptr to point to normal string ring.
		 */
		vdev->eps[ep_index].ep_state &= ~EP_GETTING_NO_STREAMS;
		vdev->eps[ep_index].ep_state &= ~EP_HAS_STREAMS;
	}
	spin_unlock_irqrestore(&xhci->lock, flags);

	return 0;
}

/*
 * Deletes endpoint resources for endpoints that were active before a Reset
 * Device command, or a Disable Slot command.  The Reset Device command leaves
 * the control endpoint intact, whereas the Disable Slot command deletes it.
 *
 * Must be called with xhci->lock held.
 */
void xhci_free_device_endpoint_resources(struct xhci_hcd *xhci,
	struct xhci_virt_device *virt_dev, bool drop_control_ep)
{
	int i;
	unsigned int num_dropped_eps = 0;
	unsigned int drop_flags = 0;

	for (i = (drop_control_ep ? 0 : 1); i < 31; i++) {
		if (virt_dev->eps[i].ring) {
			drop_flags |= 1 << i;
			num_dropped_eps++;
		}
	}
	xhci->num_active_eps -= num_dropped_eps;
	if (num_dropped_eps)
		xhci_dbg(xhci, "Dropped %u ep ctxs, flags = 0x%x, "
				"%u now active.\n",
				num_dropped_eps, drop_flags,
				xhci->num_active_eps);
}

/*
 * This submits a Reset Device Command, which will set the device state to 0,
 * set the device address to 0, and disable all the endpoints except the default
 * control endpoint.  The USB core should come back and call
 * xhci_address_device(), and then re-set up the configuration.  If this is
 * called because of a usb_reset_and_verify_device(), then the old alternate
 * settings will be re-installed through the normal bandwidth allocation
 * functions.
 *
 * Wait for the Reset Device command to finish.  Remove all structures
 * associated with the endpoints that were disabled.  Clear the input device
 * structure?  Cache the rings?  Reset the control endpoint 0 max packet size?
 *
 * If the virt_dev to be reset does not exist or does not match the udev,
 * it means the device is lost, possibly due to the xHC restore error and
 * re-initialization during S3/S4. In this case, call xhci_alloc_dev() to
 * re-allocate the device.
 */
int xhci_discover_or_reset_device(struct usb_hcd *hcd, struct usb_device *udev)
{
	int ret, i;
	unsigned long flags;
	struct xhci_hcd *xhci;
	unsigned int slot_id;
	struct xhci_virt_device *virt_dev;
	struct xhci_command *reset_device_cmd;
	int timeleft;
	int last_freed_endpoint;
	struct xhci_slot_ctx *slot_ctx;
	int old_active_eps = 0;

	ret = xhci_check_args(hcd, udev, NULL, 0, false, __func__);
	if (ret <= 0)
		return ret;
	xhci = hcd_to_xhci(hcd);
	slot_id = udev->slot_id;
	virt_dev = xhci->devs[slot_id];
	if (!virt_dev) {
		xhci_dbg(xhci, "The device to be reset with slot ID %u does "
				"not exist. Re-allocate the device\n", slot_id);
		ret = xhci_alloc_dev(hcd, udev);
		if (ret == 1)
			return 0;
		else
			return -EINVAL;
	}

	if (virt_dev->tt_info)
		old_active_eps = virt_dev->tt_info->active_eps;

	if (virt_dev->udev != udev) {
		/* If the virt_dev and the udev does not match, this virt_dev
		 * may belong to another udev.
		 * Re-allocate the device.
		 */
		xhci_dbg(xhci, "The device to be reset with slot ID %u does "
				"not match the udev. Re-allocate the device\n",
				slot_id);
		ret = xhci_alloc_dev(hcd, udev);
		if (ret == 1)
			return 0;
		else
			return -EINVAL;
	}

	/* If device is not setup, there is no point in resetting it */
	slot_ctx = xhci_get_slot_ctx(xhci, virt_dev->out_ctx);
	if (GET_SLOT_STATE(le32_to_cpu(slot_ctx->dev_state)) ==
						SLOT_STATE_DISABLED)
		return 0;

	xhci_dbg(xhci, "Resetting device with slot ID %u\n", slot_id);
	/* Allocate the command structure that holds the struct completion.
	 * Assume we're in process context, since the normal device reset
	 * process has to wait for the device anyway.  Storage devices are
	 * reset as part of error handling, so use GFP_NOIO instead of
	 * GFP_KERNEL.
	 */
	reset_device_cmd = xhci_alloc_command(xhci, false, true, GFP_NOIO);
	if (!reset_device_cmd) {
		xhci_dbg(xhci, "Couldn't allocate command structure.\n");
		return -ENOMEM;
	}

	/* Attempt to submit the Reset Device command to the command ring */
	spin_lock_irqsave(&xhci->lock, flags);
	reset_device_cmd->command_trb = xhci_find_next_enqueue(xhci->cmd_ring);

	list_add_tail(&reset_device_cmd->cmd_list, &virt_dev->cmd_list);
	ret = xhci_queue_reset_device(xhci, slot_id);
	if (ret) {
		xhci_dbg(xhci, "FIXME: allocate a command ring segment\n");
		list_del(&reset_device_cmd->cmd_list);
		spin_unlock_irqrestore(&xhci->lock, flags);
		goto command_cleanup;
	}
	xhci_ring_cmd_db(xhci);
	spin_unlock_irqrestore(&xhci->lock, flags);

	/* Wait for the Reset Device command to finish */
	timeleft = wait_for_completion_interruptible_timeout(
			reset_device_cmd->completion,
			USB_CTRL_SET_TIMEOUT);
	if (timeleft <= 0) {
		xhci_warn(xhci, "%s while waiting for reset device command\n",
				timeleft == 0 ? "Timeout" : "Signal");
		spin_lock_irqsave(&xhci->lock, flags);
		/* The timeout might have raced with the event ring handler, so
		 * only delete from the list if the item isn't poisoned.
		 */
		if (reset_device_cmd->cmd_list.next != LIST_POISON1)
			list_del(&reset_device_cmd->cmd_list);
		spin_unlock_irqrestore(&xhci->lock, flags);
		ret = -ETIME;
		goto command_cleanup;
	}

	/* The Reset Device command can't fail, according to the 0.95/0.96 spec,
	 * unless we tried to reset a slot ID that wasn't enabled,
	 * or the device wasn't in the addressed or configured state.
	 */
	ret = reset_device_cmd->status;
	switch (ret) {
	case COMP_EBADSLT: /* 0.95 completion code for bad slot ID */
	case COMP_CTX_STATE: /* 0.96 completion code for same thing */
		xhci_info(xhci, "Can't reset device (slot ID %u) in %s state\n",
				slot_id,
				xhci_get_slot_state(xhci, virt_dev->out_ctx));
		xhci_info(xhci, "Not freeing device rings.\n");
		/* Don't treat this as an error.  May change my mind later. */
		ret = 0;
		goto command_cleanup;
	case COMP_SUCCESS:
		xhci_dbg(xhci, "Successful reset device command.\n");
		break;
	default:
		if (xhci_is_vendor_info_code(xhci, ret))
			break;
		xhci_warn(xhci, "Unknown completion code %u for "
				"reset device command.\n", ret);
		ret = -EINVAL;
		goto command_cleanup;
	}

	/* Free up host controller endpoint resources */
	if ((xhci->quirks & XHCI_EP_LIMIT_QUIRK)) {
		spin_lock_irqsave(&xhci->lock, flags);
		/* Don't delete the default control endpoint resources */
		xhci_free_device_endpoint_resources(xhci, virt_dev, false);
		spin_unlock_irqrestore(&xhci->lock, flags);
	}

	/* Everything but endpoint 0 is disabled, so free or cache the rings. */
	last_freed_endpoint = 1;
	for (i = 1; i < 31; ++i) {
		struct xhci_virt_ep *ep = &virt_dev->eps[i];

		if (ep->ep_state & EP_HAS_STREAMS) {
			xhci_free_stream_info(xhci, ep->stream_info);
			ep->stream_info = NULL;
			ep->ep_state &= ~EP_HAS_STREAMS;
		}

		if (ep->ring) {
			xhci_free_or_cache_endpoint_ring(xhci, virt_dev, i);
			last_freed_endpoint = i;
		}
		if (!list_empty(&virt_dev->eps[i].bw_endpoint_list))
			xhci_drop_ep_from_interval_table(xhci,
					&virt_dev->eps[i].bw_info,
					virt_dev->bw_table,
					udev,
					&virt_dev->eps[i],
					virt_dev->tt_info);
		xhci_clear_endpoint_bw_info(&virt_dev->eps[i].bw_info);
	}
	/* If necessary, update the number of active TTs on this root port */
	xhci_update_tt_active_eps(xhci, virt_dev, old_active_eps);

	xhci_dbg(xhci, "Output context after successful reset device cmd:\n");
	xhci_dbg_ctx(xhci, virt_dev->out_ctx, last_freed_endpoint);
	ret = 0;

command_cleanup:
	xhci_free_command(xhci, reset_device_cmd);
	return ret;
}

/*
 * At this point, the struct usb_device is about to go away, the device has
 * disconnected, and all traffic has been stopped and the endpoints have been
 * disabled.  Free any HC data structures associated with that device.
 */
void xhci_free_dev(struct usb_hcd *hcd, struct usb_device *udev)
{
	struct xhci_hcd *xhci = hcd_to_xhci(hcd);
	struct xhci_virt_device *virt_dev;
	struct device *dev = hcd->self.controller;
	unsigned long flags;
	u32 state;
	int i, ret;

#ifndef CONFIG_USB_DEFAULT_PERSIST
	/*
	 * We called pm_runtime_get_noresume when the device was attached.
	 * Decrement the counter here to allow controller to runtime suspend
	 * if no devices remain.
	 */
	if (xhci->quirks & XHCI_RESET_ON_RESUME)
		pm_runtime_put_noidle(dev);
#endif

	ret = xhci_check_args(hcd, udev, NULL, 0, true, __func__);
	/* If the host is halted due to driver unload, we still need to free the
	 * device.
	 */
	if (ret <= 0 && ret != -ENODEV)
		return;

	virt_dev = xhci->devs[udev->slot_id];

	/* Stop any wayward timer functions (which may grab the lock) */
	for (i = 0; i < 31; ++i) {
		virt_dev->eps[i].ep_state &= ~EP_HALT_PENDING;
		del_timer_sync(&virt_dev->eps[i].stop_cmd_timer);
	}

	if (udev->usb2_hw_lpm_enabled) {
		xhci_set_usb2_hardware_lpm(hcd, udev, 0);
		udev->usb2_hw_lpm_enabled = 0;
	}

	spin_lock_irqsave(&xhci->lock, flags);
	/* Don't disable the slot if the host controller is dead. */
	state = xhci_readl(xhci, &xhci->op_regs->status);
	if (state == 0xffffffff || (xhci->xhc_state & XHCI_STATE_DYING) ||
			(xhci->xhc_state & XHCI_STATE_HALTED)) {
		xhci_free_virt_device(xhci, udev->slot_id);
		spin_unlock_irqrestore(&xhci->lock, flags);
		return;
	}

	if (xhci_queue_slot_control(xhci, TRB_DISABLE_SLOT, udev->slot_id)) {
		spin_unlock_irqrestore(&xhci->lock, flags);
		xhci_dbg(xhci, "FIXME: allocate a command ring segment\n");
		return;
	}
	xhci_ring_cmd_db(xhci);
	spin_unlock_irqrestore(&xhci->lock, flags);
	/*
	 * Event command completion handler will free any data structures
	 * associated with the slot.  XXX Can free sleep?
	 */
}

/*
 * Checks if we have enough host controller resources for the default control
 * endpoint.
 *
 * Must be called with xhci->lock held.
 */
static int xhci_reserve_host_control_ep_resources(struct xhci_hcd *xhci)
{
	if (xhci->num_active_eps + 1 > xhci->limit_active_eps) {
		xhci_dbg(xhci, "Not enough ep ctxs: "
				"%u active, need to add 1, limit is %u.\n",
				xhci->num_active_eps, xhci->limit_active_eps);
		return -ENOMEM;
	}
	xhci->num_active_eps += 1;
	xhci_dbg(xhci, "Adding 1 ep ctx, %u now active.\n",
			xhci->num_active_eps);
	return 0;
}


/*
 * Returns 0 if the xHC ran out of device slots, the Enable Slot command
 * timed out, or allocating memory failed.  Returns 1 on success.
 */
int xhci_alloc_dev(struct usb_hcd *hcd, struct usb_device *udev)
{
	struct xhci_hcd *xhci = hcd_to_xhci(hcd);
	struct device *dev = hcd->self.controller;
	unsigned long flags;
	int timeleft;
	int ret;
	union xhci_trb *cmd_trb;

	spin_lock_irqsave(&xhci->lock, flags);
	cmd_trb = xhci_find_next_enqueue(xhci->cmd_ring);
	ret = xhci_queue_slot_control(xhci, TRB_ENABLE_SLOT, 0);
	if (ret) {
		spin_unlock_irqrestore(&xhci->lock, flags);
		xhci_dbg(xhci, "FIXME: allocate a command ring segment\n");
		return 0;
	}
	xhci_ring_cmd_db(xhci);
	spin_unlock_irqrestore(&xhci->lock, flags);

	/* XXX: how much time for xHC slot assignment? */
	timeleft = wait_for_completion_interruptible_timeout(&xhci->addr_dev,
			XHCI_CMD_DEFAULT_TIMEOUT);
	if (timeleft <= 0) {
		xhci_warn(xhci, "%s while waiting for a slot\n",
				timeleft == 0 ? "Timeout" : "Signal");
		/* cancel the enable slot request */
		return xhci_cancel_cmd(xhci, NULL, cmd_trb);
	}

	if (!xhci->slot_id) {
		xhci_err(xhci, "Error while assigning device slot ID\n");
		return 0;
	}

	if ((xhci->quirks & XHCI_EP_LIMIT_QUIRK)) {
		spin_lock_irqsave(&xhci->lock, flags);
		ret = xhci_reserve_host_control_ep_resources(xhci);
		if (ret) {
			spin_unlock_irqrestore(&xhci->lock, flags);
			xhci_warn(xhci, "Not enough host resources, "
					"active endpoint contexts = %u\n",
					xhci->num_active_eps);
			goto disable_slot;
		}
		spin_unlock_irqrestore(&xhci->lock, flags);
	}
	/* Use GFP_NOIO, since this function can be called from
	 * xhci_discover_or_reset_device(), which may be called as part of
	 * mass storage driver error handling.
	 */
	if (!xhci_alloc_virt_device(xhci, xhci->slot_id, udev, GFP_NOIO)) {
		xhci_warn(xhci, "Could not allocate xHCI USB device data structures\n");
		goto disable_slot;
	}
	udev->slot_id = xhci->slot_id;

#ifndef CONFIG_USB_DEFAULT_PERSIST
	/*
	 * If resetting upon resume, we can't put the controller into runtime
	 * suspend if there is a device attached.
	 */
	if (xhci->quirks & XHCI_RESET_ON_RESUME)
		pm_runtime_get_noresume(dev);
#endif

	/* Is this a LS or FS device under a HS hub? */
	/* Hub or peripherial? */
	return 1;

disable_slot:
	/* Disable slot, if we can do it without mem alloc */
	spin_lock_irqsave(&xhci->lock, flags);
	if (!xhci_queue_slot_control(xhci, TRB_DISABLE_SLOT, udev->slot_id))
		xhci_ring_cmd_db(xhci);
	spin_unlock_irqrestore(&xhci->lock, flags);
	return 0;
}

/*
 * Issue an Address Device command (which will issue a SetAddress request to
 * the device).
 * We should be protected by the usb_address0_mutex in khubd's hub_port_init, so
 * we should only issue and wait on one address command at the same time.
 *
 * We add one to the device address issued by the hardware because the USB core
 * uses address 1 for the root hubs (even though they're not really devices).
 */
int xhci_address_device(struct usb_hcd *hcd, struct usb_device *udev)
{
	unsigned long flags;
	int timeleft;
	struct xhci_virt_device *virt_dev;
	int ret = 0;
	struct xhci_hcd *xhci = hcd_to_xhci(hcd);
	struct xhci_slot_ctx *slot_ctx;
	struct xhci_input_control_ctx *ctrl_ctx;
	u64 temp_64;
	union xhci_trb *cmd_trb;

	if (!udev->slot_id) {
		xhci_dbg(xhci, "Bad Slot ID %d\n", udev->slot_id);
		return -EINVAL;
	}

	virt_dev = xhci->devs[udev->slot_id];

	if (WARN_ON(!virt_dev)) {
		/*
		 * In plug/unplug torture test with an NEC controller,
		 * a zero-dereference was observed once due to virt_dev = 0.
		 * Print useful debug rather than crash if it is observed again!
		 */
		xhci_warn(xhci, "Virt dev invalid for slot_id 0x%x!\n",
			udev->slot_id);
		return -EINVAL;
	}

	slot_ctx = xhci_get_slot_ctx(xhci, virt_dev->in_ctx);
	/*
	 * If this is the first Set Address since device plug-in or
	 * virt_device realloaction after a resume with an xHCI power loss,
	 * then set up the slot context.
	 */
	if (!slot_ctx->dev_info)
		xhci_setup_addressable_virt_dev(xhci, udev);
	/* Otherwise, update the control endpoint ring enqueue pointer. */
	else
		xhci_copy_ep0_dequeue_into_input_ctx(xhci, udev);
	ctrl_ctx = xhci_get_input_control_ctx(xhci, virt_dev->in_ctx);
	ctrl_ctx->add_flags = cpu_to_le32(SLOT_FLAG | EP0_FLAG);
	ctrl_ctx->drop_flags = 0;

	xhci_dbg(xhci, "Slot ID %d Input Context:\n", udev->slot_id);
	xhci_dbg_ctx(xhci, virt_dev->in_ctx, 2);

	spin_lock_irqsave(&xhci->lock, flags);
	cmd_trb = xhci_find_next_enqueue(xhci->cmd_ring);
	ret = xhci_queue_address_device(xhci, virt_dev->in_ctx->dma,
					udev->slot_id);
	if (ret) {
		spin_unlock_irqrestore(&xhci->lock, flags);
		xhci_dbg(xhci, "FIXME: allocate a command ring segment\n");
		return ret;
	}
	xhci_ring_cmd_db(xhci);
	spin_unlock_irqrestore(&xhci->lock, flags);

	/* ctrl tx can take up to 5 sec; XXX: need more time for xHC? */
	timeleft = wait_for_completion_interruptible_timeout(&xhci->addr_dev,
			XHCI_CMD_DEFAULT_TIMEOUT);
	/* FIXME: From section 4.3.4: "Software shall be responsible for timing
	 * the SetAddress() "recovery interval" required by USB and aborting the
	 * command on a timeout.
	 */
	if (timeleft <= 0) {
		xhci_warn(xhci, "%s while waiting for address device command\n",
				timeleft == 0 ? "Timeout" : "Signal");
		/* cancel the address device command */
		ret = xhci_cancel_cmd(xhci, NULL, cmd_trb);
		if (ret < 0)
			return ret;
		return -ETIME;
	}

	switch (virt_dev->cmd_status) {
	case COMP_CTX_STATE:
	case COMP_EBADSLT:
		xhci_err(xhci, "Setup ERROR: address device command for slot %d.\n",
				udev->slot_id);
		ret = -EINVAL;
		break;
	case COMP_TX_ERR:
		dev_warn(&udev->dev, "Device not responding to set address.\n");
		ret = -EPROTO;
		break;
	case COMP_DEV_ERR:
		dev_warn(&udev->dev, "ERROR: Incompatible device for address "
				"device command.\n");
		ret = -ENODEV;
		break;
	case COMP_SUCCESS:
		xhci_dbg(xhci, "Successful Address Device command\n");
		break;
	default:
		xhci_err(xhci, "ERROR: unexpected command completion "
				"code 0x%x.\n", virt_dev->cmd_status);
		xhci_dbg(xhci, "Slot ID %d Output Context:\n", udev->slot_id);
		xhci_dbg_ctx(xhci, virt_dev->out_ctx, 2);
		ret = -EINVAL;
		break;
	}
	if (ret) {
		return ret;
	}
	temp_64 = xhci_read_64(xhci, &xhci->op_regs->dcbaa_ptr);
	xhci_dbg(xhci, "Op regs DCBAA ptr = %#016llx\n", temp_64);
	xhci_dbg(xhci, "Slot ID %d dcbaa entry @%p = %#016llx\n",
		 udev->slot_id,
		 &xhci->dcbaa->dev_context_ptrs[udev->slot_id],
		 (unsigned long long)
		 le64_to_cpu(xhci->dcbaa->dev_context_ptrs[udev->slot_id]));
	xhci_dbg(xhci, "Output Context DMA address = %#08llx\n",
			(unsigned long long)virt_dev->out_ctx->dma);
	xhci_dbg(xhci, "Slot ID %d Input Context:\n", udev->slot_id);
	xhci_dbg_ctx(xhci, virt_dev->in_ctx, 2);
	xhci_dbg(xhci, "Slot ID %d Output Context:\n", udev->slot_id);
	xhci_dbg_ctx(xhci, virt_dev->out_ctx, 2);
	/*
	 * USB core uses address 1 for the roothubs, so we add one to the
	 * address given back to us by the HC.
	 */
	slot_ctx = xhci_get_slot_ctx(xhci, virt_dev->out_ctx);
	/* Use kernel assigned address for devices; store xHC assigned
	 * address locally. */
	virt_dev->address = (le32_to_cpu(slot_ctx->dev_state) & DEV_ADDR_MASK)
		+ 1;
	/* Zero the input context control for later use */
	ctrl_ctx->add_flags = 0;
	ctrl_ctx->drop_flags = 0;

	xhci_dbg(xhci, "Internal device address = %d\n", virt_dev->address);

	return 0;
}

#ifdef CONFIG_USB_SUSPEND

/* BESL to HIRD Encoding array for USB2 LPM */
static int xhci_besl_encoding[16] = {125, 150, 200, 300, 400, 500, 1000, 2000,
	3000, 4000, 5000, 6000, 7000, 8000, 9000, 10000};

/* Calculate HIRD/BESL for USB2 PORTPMSC*/
static int xhci_calculate_hird_besl(struct xhci_hcd *xhci,
					struct usb_device *udev)
{
	int u2del, besl, besl_host;
	int besl_device = 0;
	u32 field;

	u2del = HCS_U2_LATENCY(xhci->hcs_params3);
	field = le32_to_cpu(udev->bos->ext_cap->bmAttributes);

	if (field & USB_BESL_SUPPORT) {
		for (besl_host = 0; besl_host < 16; besl_host++) {
			if (xhci_besl_encoding[besl_host] >= u2del)
				break;
		}
		/* Use baseline BESL value as default */
		if (field & USB_BESL_BASELINE_VALID)
			besl_device = USB_GET_BESL_BASELINE(field);
		else if (field & USB_BESL_DEEP_VALID)
			besl_device = USB_GET_BESL_DEEP(field);
	} else {
		if (u2del <= 50)
			besl_host = 0;
		else
			besl_host = (u2del - 51) / 75 + 1;
	}

	besl = besl_host + besl_device;
	if (besl > 15)
		besl = 15;

	return besl;
}

static int xhci_usb2_software_lpm_test(struct usb_hcd *hcd,
					struct usb_device *udev)
{
	struct xhci_hcd	*xhci = hcd_to_xhci(hcd);
	struct dev_info	*dev_info;
	__le32 __iomem	**port_array;
	__le32 __iomem	*addr, *pm_addr;
	u32		temp, dev_id;
	unsigned int	port_num;
	unsigned long	flags;
	int		hird;
	int		ret;

	if (hcd->speed == HCD_USB3 || !xhci->sw_lpm_support ||
			!udev->lpm_capable)
		return -EINVAL;

	/* we only support lpm for non-hub device connected to root hub yet */
	if (!udev->parent || udev->parent->parent ||
			udev->descriptor.bDeviceClass == USB_CLASS_HUB)
		return -EINVAL;

	spin_lock_irqsave(&xhci->lock, flags);

	/* Look for devices in lpm_failed_devs list */
	dev_id = le16_to_cpu(udev->descriptor.idVendor) << 16 |
			le16_to_cpu(udev->descriptor.idProduct);
	list_for_each_entry(dev_info, &xhci->lpm_failed_devs, list) {
		if (dev_info->dev_id == dev_id) {
			ret = -EINVAL;
			goto finish;
		}
	}

	port_array = xhci->usb2_ports;
	port_num = udev->portnum - 1;

	if (port_num > HCS_MAX_PORTS(xhci->hcs_params1)) {
		xhci_dbg(xhci, "invalid port number %d\n", udev->portnum);
		ret = -EINVAL;
		goto finish;
	}

	/*
	 * Test USB 2.0 software LPM.
	 * FIXME: some xHCI 1.0 hosts may implement a new register to set up
	 * hardware-controlled USB 2.0 LPM. See section 5.4.11 and 4.23.5.1.1.1
	 * in the June 2011 errata release.
	 */
	xhci_dbg(xhci, "test port %d software LPM\n", port_num);
	/*
	 * Set L1 Device Slot and HIRD/BESL.
	 * Check device's USB 2.0 extension descriptor to determine whether
	 * HIRD or BESL shoule be used. See USB2.0 LPM errata.
	 */
	pm_addr = port_array[port_num] + 1;
	hird = xhci_calculate_hird_besl(xhci, udev);
	temp = PORT_L1DS(udev->slot_id) | PORT_HIRD(hird);
	xhci_writel(xhci, temp, pm_addr);
	if (xhci->quirks & XHCI_PORTSC_DELAY)
		ndelay(100);

	/* Set port link state to U2(L1) */
	addr = port_array[port_num];
	xhci_set_link_state(xhci, port_array, port_num, XDEV_U2);

	/* wait for ACK */
	spin_unlock_irqrestore(&xhci->lock, flags);
	msleep(10);
	spin_lock_irqsave(&xhci->lock, flags);

	/* Check L1 Status */
	ret = handshake(xhci, pm_addr, PORT_L1S_MASK, PORT_L1S_SUCCESS, 125);
	if (ret != -ETIMEDOUT) {
		/* enter L1 successfully */
		temp = xhci_readl(xhci, addr);
		xhci_dbg(xhci, "port %d entered L1 state, port status 0x%x\n",
				port_num, temp);
		ret = 0;
	} else {
		temp = xhci_readl(xhci, pm_addr);
		xhci_dbg(xhci, "port %d software lpm failed, L1 status %d\n",
				port_num, temp & PORT_L1S_MASK);
		ret = -EINVAL;
	}

	/* Resume the port */
	xhci_set_link_state(xhci, port_array, port_num, XDEV_U0);

	spin_unlock_irqrestore(&xhci->lock, flags);
	msleep(10);
	spin_lock_irqsave(&xhci->lock, flags);

	/* Clear PLC */
	xhci_test_and_clear_bit(xhci, port_array, port_num, PORT_PLC);

	/* Check PORTSC to make sure the device is in the right state */
	if (!ret) {
		temp = xhci_readl(xhci, addr);
		xhci_dbg(xhci, "resumed port %d status 0x%x\n",	port_num, temp);
		if (!(temp & PORT_CONNECT) || !(temp & PORT_PE) ||
				(temp & PORT_PLS_MASK) != XDEV_U0) {
			xhci_dbg(xhci, "port L1 resume fail\n");
			ret = -EINVAL;
		}
	}

	if (ret) {
		/* Insert dev to lpm_failed_devs list */
		xhci_warn(xhci, "device LPM test failed, may disconnect and "
				"re-enumerate\n");
		dev_info = kzalloc(sizeof(struct dev_info), GFP_ATOMIC);
		if (!dev_info) {
			ret = -ENOMEM;
			goto finish;
		}
		dev_info->dev_id = dev_id;
		INIT_LIST_HEAD(&dev_info->list);
		list_add(&dev_info->list, &xhci->lpm_failed_devs);
	} else {
		xhci_ring_device(xhci, udev->slot_id);
	}

finish:
	spin_unlock_irqrestore(&xhci->lock, flags);
	return ret;
}

int xhci_set_usb2_hardware_lpm(struct usb_hcd *hcd,
			struct usb_device *udev, int enable)
{
	struct xhci_hcd	*xhci = hcd_to_xhci(hcd);
	__le32 __iomem	**port_array;
	__le32 __iomem	*pm_addr;
	u32		temp;
	unsigned int	port_num;
	unsigned long	flags;
	int		hird;
	bool		delay;

	if (hcd->speed == HCD_USB3 || !xhci->hw_lpm_support ||
			!udev->lpm_capable)
		return -EPERM;

	if (!udev->parent || udev->parent->parent ||
			udev->descriptor.bDeviceClass == USB_CLASS_HUB)
		return -EPERM;

	if (udev->usb2_hw_lpm_capable != 1)
		return -EPERM;

	if (xhci->quirks & XHCI_PORTSC_DELAY)
		delay = true;

	spin_lock_irqsave(&xhci->lock, flags);

	port_array = xhci->usb2_ports;
	port_num = udev->portnum - 1;
	pm_addr = port_array[port_num] + 1;
	temp = xhci_readl(xhci, pm_addr);

	xhci_dbg(xhci, "%s port %d USB2 hardware LPM\n",
			enable ? "enable" : "disable", port_num);

	hird = xhci_calculate_hird_besl(xhci, udev);

	if (enable) {
		temp &= ~PORT_HIRD_MASK;
		temp |= PORT_HIRD(hird) | PORT_RWE;
		xhci_writel(xhci, temp, pm_addr);
		if (delay)
			ndelay(100);
		temp = xhci_readl(xhci, pm_addr);
		temp |= PORT_HLE;
		xhci_writel(xhci, temp, pm_addr);
		if (delay)
			ndelay(100);
	} else {
		temp &= ~(PORT_HLE | PORT_RWE | PORT_HIRD_MASK);
		xhci_writel(xhci, temp, pm_addr);
		if (delay)
			ndelay(100);
	}

	spin_unlock_irqrestore(&xhci->lock, flags);
	return 0;
}

int xhci_update_device(struct usb_hcd *hcd, struct usb_device *udev)
{
	struct xhci_hcd	*xhci = hcd_to_xhci(hcd);
	int		ret;

	ret = xhci_usb2_software_lpm_test(hcd, udev);
	if (!ret) {
		xhci_dbg(xhci, "software LPM test succeed\n");
		if (xhci->hw_lpm_support == 1) {
			udev->usb2_hw_lpm_capable = 1;
			ret = xhci_set_usb2_hardware_lpm(hcd, udev, 1);
			if (!ret)
				udev->usb2_hw_lpm_enabled = 1;
		}
	}

	return 0;
}

#else

int xhci_set_usb2_hardware_lpm(struct usb_hcd *hcd,
				struct usb_device *udev, int enable)
{
	return 0;
}

int xhci_update_device(struct usb_hcd *hcd, struct usb_device *udev)
{
	return 0;
}

#endif /* CONFIG_USB_SUSPEND */

/* Once a hub descriptor is fetched for a device, we need to update the xHC's
 * internal data structures for the device.
 */
int xhci_update_hub_device(struct usb_hcd *hcd, struct usb_device *hdev,
			struct usb_tt *tt, gfp_t mem_flags)
{
	struct xhci_hcd *xhci = hcd_to_xhci(hcd);
	struct xhci_virt_device *vdev;
	struct xhci_command *config_cmd;
	struct xhci_input_control_ctx *ctrl_ctx;
	struct xhci_slot_ctx *slot_ctx;
	unsigned long flags;
	unsigned think_time;
	int ret;

	/* Ignore root hubs */
	if (!hdev->parent)
		return 0;

	vdev = xhci->devs[hdev->slot_id];
	if (!vdev) {
		xhci_warn(xhci, "Cannot update hub desc for unknown device.\n");
		return -EINVAL;
	}
	config_cmd = xhci_alloc_command(xhci, true, true, mem_flags);
	if (!config_cmd) {
		xhci_dbg(xhci, "Could not allocate xHCI command structure.\n");
		return -ENOMEM;
	}

	spin_lock_irqsave(&xhci->lock, flags);
	if (hdev->speed == USB_SPEED_HIGH &&
			xhci_alloc_tt_info(xhci, vdev, hdev, tt, GFP_ATOMIC)) {
		xhci_dbg(xhci, "Could not allocate xHCI TT structure.\n");
		xhci_free_command(xhci, config_cmd);
		spin_unlock_irqrestore(&xhci->lock, flags);
		return -ENOMEM;
	}

	xhci_slot_copy(xhci, config_cmd->in_ctx, vdev->out_ctx);
	ctrl_ctx = xhci_get_input_control_ctx(xhci, config_cmd->in_ctx);
	ctrl_ctx->add_flags |= cpu_to_le32(SLOT_FLAG);
	slot_ctx = xhci_get_slot_ctx(xhci, config_cmd->in_ctx);
	slot_ctx->dev_info |= cpu_to_le32(DEV_HUB);
	/*
	 * refer to section 6.2.2: MTT should be 0 for full speed hub,
	 * but it may be already set to 1 when setup an xHCI virtual
	 * device, so clear it anyway.
	 */
	if (tt->multi)
		slot_ctx->dev_info |= cpu_to_le32(DEV_MTT);
	else if (hdev->speed == USB_SPEED_FULL)
		slot_ctx->dev_info &= cpu_to_le32(~DEV_MTT);

	if (xhci->hci_version > 0x95) {
		xhci_dbg(xhci, "xHCI version %x needs hub "
				"TT think time and number of ports\n",
				(unsigned int) xhci->hci_version);
		slot_ctx->dev_info2 |= cpu_to_le32(XHCI_MAX_PORTS(hdev->maxchild));
		/* Set TT think time - convert from ns to FS bit times.
		 * 0 = 8 FS bit times, 1 = 16 FS bit times,
		 * 2 = 24 FS bit times, 3 = 32 FS bit times.
		 *
		 * xHCI 1.0: this field shall be 0 if the device is not a
		 * High-spped hub.
		 */
		think_time = tt->think_time;
		if (think_time != 0)
			think_time = (think_time / 666) - 1;
		if (xhci->hci_version < 0x100 || hdev->speed == USB_SPEED_HIGH)
			slot_ctx->tt_info |=
				cpu_to_le32(TT_THINK_TIME(think_time));
	} else {
		xhci_dbg(xhci, "xHCI version %x doesn't need hub "
				"TT think time or number of ports\n",
				(unsigned int) xhci->hci_version);
	}
	slot_ctx->dev_state = 0;
	spin_unlock_irqrestore(&xhci->lock, flags);

	xhci_dbg(xhci, "Set up %s for hub device.\n",
			(xhci->hci_version > 0x95) ?
			"configure endpoint" : "evaluate context");
	xhci_dbg(xhci, "Slot %u Input Context:\n", hdev->slot_id);
	xhci_dbg_ctx(xhci, config_cmd->in_ctx, 0);

	/* Issue and wait for the configure endpoint or
	 * evaluate context command.
	 */
	if (xhci->hci_version > 0x95)
		ret = xhci_configure_endpoint(xhci, hdev, config_cmd,
				false, false);
	else
		ret = xhci_configure_endpoint(xhci, hdev, config_cmd,
				true, false);

	xhci_dbg(xhci, "Slot %u Output Context:\n", hdev->slot_id);
	xhci_dbg_ctx(xhci, vdev->out_ctx, 0);

	xhci_free_command(xhci, config_cmd);
	return ret;
}

int xhci_get_frame(struct usb_hcd *hcd)
{
	struct xhci_hcd *xhci = hcd_to_xhci(hcd);
	/* EHCI mods by the periodic size.  Why? */
	return xhci_readl(xhci, &xhci->run_regs->microframe_index) >> 3;
}

int xhci_gen_setup(struct usb_hcd *hcd, xhci_get_quirks_t get_quirks)
{
	struct xhci_hcd		*xhci;
	struct device		*dev = hcd->self.controller;
	int			retval;
	u32			temp;

	/* Accept arbitrarily long scatter-gather lists */
	hcd->self.sg_tablesize = ~0;

	if (usb_hcd_is_primary_hcd(hcd)) {
		xhci = kzalloc(sizeof(struct xhci_hcd), GFP_KERNEL);
		if (!xhci)
			return -ENOMEM;
		*((struct xhci_hcd **) hcd->hcd_priv) = xhci;
		xhci->main_hcd = hcd;
		/* Mark the first roothub as being USB 2.0.
		 * The xHCI driver will register the USB 3.0 roothub.
		 */
		hcd->speed = HCD_USB2;
		hcd->self.root_hub->speed = USB_SPEED_HIGH;
		/*
		 * USB 2.0 roothub under xHCI has an integrated TT,
		 * (rate matching hub) as opposed to having an OHCI/UHCI
		 * companion controller.
		 */
		hcd->has_tt = 1;
	} else {
		/* xHCI private pointer was set in xhci_pci_probe for the second
		 * registered roothub.
		 */
		xhci = hcd_to_xhci(hcd);
		temp = xhci_readl(xhci, &xhci->cap_regs->hcc_params);
		if (HCC_64BIT_ADDR(temp)) {
			xhci_dbg(xhci, "Enabling 64-bit DMA addresses.\n");
			dma_set_mask(hcd->self.controller, DMA_BIT_MASK(64));
		} else {
			dma_set_mask(hcd->self.controller, DMA_BIT_MASK(32));
		}
		return 0;
	}

	xhci->cap_regs = hcd->regs;
	xhci->op_regs = hcd->regs +
		HC_LENGTH(xhci_readl(xhci, &xhci->cap_regs->hc_capbase));
	xhci->run_regs = hcd->regs +
		(xhci_readl(xhci, &xhci->cap_regs->run_regs_off) & RTSOFF_MASK);
	/* Cache read-only capability registers */
	xhci->hcs_params1 = xhci_readl(xhci, &xhci->cap_regs->hcs_params1);
	xhci->hcs_params2 = xhci_readl(xhci, &xhci->cap_regs->hcs_params2);
	xhci->hcs_params3 = xhci_readl(xhci, &xhci->cap_regs->hcs_params3);
	xhci->hcc_params = xhci_readl(xhci, &xhci->cap_regs->hc_capbase);
	xhci->hci_version = HC_VERSION(xhci->hcc_params);
	xhci->hcc_params = xhci_readl(xhci, &xhci->cap_regs->hcc_params);
	xhci_print_registers(xhci);

	get_quirks(dev, xhci);

	/* In xhci controllers which follow xhci 1.0 spec gives a spurious
	 * success event after a short transfer. This quirk will ignore such
	 * spurious event.
	 */
	if (xhci->hci_version > 0x96)
		xhci->quirks |= XHCI_SPURIOUS_SUCCESS;

	/* Make sure the HC is halted. */
	retval = xhci_halt(xhci);
	if (retval)
		goto error;

	xhci_dbg(xhci, "Resetting HCD\n");
	/* Reset the internal HC memory state and registers. */
	retval = xhci_reset(xhci);
	if (retval)
		goto error;
	xhci_dbg(xhci, "Reset complete\n");

	temp = xhci_readl(xhci, &xhci->cap_regs->hcc_params);
	if (HCC_64BIT_ADDR(temp)) {
		xhci_dbg(xhci, "Enabling 64-bit DMA addresses.\n");
		dma_set_mask(hcd->self.controller, DMA_BIT_MASK(64));
	} else {
		dma_set_mask(hcd->self.controller, DMA_BIT_MASK(32));
	}

	return 0;
error:
	kfree(xhci);
	return retval;
}

MODULE_DESCRIPTION(DRIVER_DESC);
MODULE_AUTHOR(DRIVER_AUTHOR);
MODULE_LICENSE("GPL");

static int __init xhci_hcd_init(void)
{
	int retval;

	retval = xhci_register_pci();
	if (retval < 0) {
		printk(KERN_DEBUG "Problem registering PCI driver.");
		return retval;
	}
	retval = xhci_register_plat();
	if (retval < 0) {
		printk(KERN_DEBUG "Problem registering platform driver.");
		goto unreg_pci;
	}
	/*
	 * Check the compiler generated sizes of structures that must be laid
	 * out in specific ways for hardware access.
	 */
	BUILD_BUG_ON(sizeof(struct xhci_doorbell_array) != 256*32/8);
	BUILD_BUG_ON(sizeof(struct xhci_slot_ctx) != 8*32/8);
	BUILD_BUG_ON(sizeof(struct xhci_ep_ctx) != 8*32/8);
	/* xhci_device_control has eight fields, and also
	 * embeds one xhci_slot_ctx and 31 xhci_ep_ctx
	 */
	BUILD_BUG_ON(sizeof(struct xhci_stream_ctx) != 4*32/8);
	BUILD_BUG_ON(sizeof(union xhci_trb) != 4*32/8);
	BUILD_BUG_ON(sizeof(struct xhci_erst_entry) != 4*32/8);
	BUILD_BUG_ON(sizeof(struct xhci_cap_regs) != 7*32/8);
	BUILD_BUG_ON(sizeof(struct xhci_intr_reg) != 8*32/8);
	/* xhci_run_regs has eight fields and embeds 128 xhci_intr_regs */
	BUILD_BUG_ON(sizeof(struct xhci_run_regs) != (8+8*128)*32/8);
	BUILD_BUG_ON(sizeof(struct xhci_doorbell_array) != 256*32/8);
	return 0;
unreg_pci:
	xhci_unregister_pci();
	return retval;
}
module_init(xhci_hcd_init);

static void __exit xhci_hcd_cleanup(void)
{
	xhci_unregister_pci();
	xhci_unregister_plat();
}
module_exit(xhci_hcd_cleanup);<|MERGE_RESOLUTION|>--- conflicted
+++ resolved
@@ -396,15 +396,11 @@
 {
 }
 
-<<<<<<< HEAD
-#endif /* CONFIG_PCI */
-=======
 static inline void xhci_msix_sync_irqs(struct xhci_hcd *xhci)
 {
 }
 
 #endif
->>>>>>> 8d1988f8
 
 static void compliance_mode_recovery(unsigned long arg)
 {
