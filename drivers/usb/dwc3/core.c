/**
 * core.c - DesignWare USB3 DRD Controller Core file
 *
 * Copyright (C) 2010-2011 Texas Instruments Incorporated - http://www.ti.com
 *
 * Authors: Felipe Balbi <balbi@ti.com>,
 *	    Sebastian Andrzej Siewior <bigeasy@linutronix.de>
 *
 * Redistribution and use in source and binary forms, with or without
 * modification, are permitted provided that the following conditions
 * are met:
 * 1. Redistributions of source code must retain the above copyright
 *    notice, this list of conditions, and the following disclaimer,
 *    without modification.
 * 2. Redistributions in binary form must reproduce the above copyright
 *    notice, this list of conditions and the following disclaimer in the
 *    documentation and/or other materials provided with the distribution.
 * 3. The names of the above-listed copyright holders may not be used
 *    to endorse or promote products derived from this software without
 *    specific prior written permission.
 *
 * ALTERNATIVELY, this software may be distributed under the terms of the
 * GNU General Public License ("GPL") version 2, as published by the Free
 * Software Foundation.
 *
 * THIS SOFTWARE IS PROVIDED BY THE COPYRIGHT HOLDERS AND CONTRIBUTORS "AS
 * IS" AND ANY EXPRESS OR IMPLIED WARRANTIES, INCLUDING, BUT NOT LIMITED TO,
 * THE IMPLIED WARRANTIES OF MERCHANTABILITY AND FITNESS FOR A PARTICULAR
 * PURPOSE ARE DISCLAIMED. IN NO EVENT SHALL THE COPYRIGHT OWNER OR
 * CONTRIBUTORS BE LIABLE FOR ANY DIRECT, INDIRECT, INCIDENTAL, SPECIAL,
 * EXEMPLARY, OR CONSEQUENTIAL DAMAGES (INCLUDING, BUT NOT LIMITED TO,
 * PROCUREMENT OF SUBSTITUTE GOODS OR SERVICES; LOSS OF USE, DATA, OR
 * PROFITS; OR BUSINESS INTERRUPTION) HOWEVER CAUSED AND ON ANY THEORY OF
 * LIABILITY, WHETHER IN CONTRACT, STRICT LIABILITY, OR TORT (INCLUDING
 * NEGLIGENCE OR OTHERWISE) ARISING IN ANY WAY OUT OF THE USE OF THIS
 * SOFTWARE, EVEN IF ADVISED OF THE POSSIBILITY OF SUCH DAMAGE.
 */

#include <linux/module.h>
#include <linux/kernel.h>
#include <linux/slab.h>
#include <linux/spinlock.h>
#include <linux/platform_device.h>
#include <linux/pm_runtime.h>
#include <linux/interrupt.h>
#include <linux/ioport.h>
#include <linux/io.h>
#include <linux/list.h>
#include <linux/delay.h>
#include <linux/dma-mapping.h>
#include <linux/of.h>

#include <linux/usb/ch9.h>
#include <linux/usb/gadget.h>

#include "core.h"
#include "gadget.h"
#include "io.h"

#include "debug.h"

static char *maximum_speed = "super";
module_param(maximum_speed, charp, 0);
MODULE_PARM_DESC(maximum_speed, "Maximum supported speed.");

/* -------------------------------------------------------------------------- */

#define DWC3_DEVS_POSSIBLE	32

static DECLARE_BITMAP(dwc3_devs, DWC3_DEVS_POSSIBLE);

int dwc3_get_device_id(void)
{
	int		id;

again:
	id = find_first_zero_bit(dwc3_devs, DWC3_DEVS_POSSIBLE);
	if (id < DWC3_DEVS_POSSIBLE) {
		int old;

		old = test_and_set_bit(id, dwc3_devs);
		if (old)
			goto again;
	} else {
		pr_err("dwc3: no space for new device\n");
		id = -ENOMEM;
	}

	return id;
}
EXPORT_SYMBOL_GPL(dwc3_get_device_id);

void dwc3_put_device_id(int id)
{
	int			ret;

	if (id < 0)
		return;

	ret = test_bit(id, dwc3_devs);
	WARN(!ret, "dwc3: ID %d not in use\n", id);
	clear_bit(id, dwc3_devs);
}
EXPORT_SYMBOL_GPL(dwc3_put_device_id);

void dwc3_set_mode(struct dwc3 *dwc, u32 mode)
{
	u32 reg;

	reg = dwc3_readl(dwc->regs, DWC3_GCTL);
	reg &= ~(DWC3_GCTL_PRTCAPDIR(DWC3_GCTL_PRTCAP_OTG));
	reg |= DWC3_GCTL_PRTCAPDIR(mode);
	dwc3_writel(dwc->regs, DWC3_GCTL, reg);
}

/**
 * dwc3_core_soft_reset - Issues core soft reset and PHY reset
 * @dwc: pointer to our context structure
 */
static void dwc3_core_soft_reset(struct dwc3 *dwc)
{
	u32		reg;

	/* Before Resetting PHY, put Core in Reset */
	reg = dwc3_readl(dwc->regs, DWC3_GCTL);
	reg |= DWC3_GCTL_CORESOFTRESET;
	dwc3_writel(dwc->regs, DWC3_GCTL, reg);

	/* Assert USB3 PHY reset */
	reg = dwc3_readl(dwc->regs, DWC3_GUSB3PIPECTL(0));
	reg |= DWC3_GUSB3PIPECTL_PHYSOFTRST;
	dwc3_writel(dwc->regs, DWC3_GUSB3PIPECTL(0), reg);

	/* Assert USB2 PHY reset */
	reg = dwc3_readl(dwc->regs, DWC3_GUSB2PHYCFG(0));
	reg |= DWC3_GUSB2PHYCFG_PHYSOFTRST;
	dwc3_writel(dwc->regs, DWC3_GUSB2PHYCFG(0), reg);

	mdelay(100);

	/* Clear USB3 PHY reset */
	reg = dwc3_readl(dwc->regs, DWC3_GUSB3PIPECTL(0));
	reg &= ~DWC3_GUSB3PIPECTL_PHYSOFTRST;
	dwc3_writel(dwc->regs, DWC3_GUSB3PIPECTL(0), reg);

	/* Clear USB2 PHY reset */
	reg = dwc3_readl(dwc->regs, DWC3_GUSB2PHYCFG(0));
	reg &= ~DWC3_GUSB2PHYCFG_PHYSOFTRST;
	dwc3_writel(dwc->regs, DWC3_GUSB2PHYCFG(0), reg);

	/* After PHYs are stable we can take Core out of reset state */
	reg = dwc3_readl(dwc->regs, DWC3_GCTL);
	reg &= ~DWC3_GCTL_CORESOFTRESET;
	dwc3_writel(dwc->regs, DWC3_GCTL, reg);
}

/**
 * dwc3_free_one_event_buffer - Frees one event buffer
 * @dwc: Pointer to our controller context structure
 * @evt: Pointer to event buffer to be freed
 */
static void dwc3_free_one_event_buffer(struct dwc3 *dwc,
		struct dwc3_event_buffer *evt)
{
	dma_free_coherent(dwc->dev, evt->length, evt->buf, evt->dma);
	kfree(evt);
}

/**
 * dwc3_alloc_one_event_buffer - Allocates one event buffer structure
 * @dwc: Pointer to our controller context structure
 * @length: size of the event buffer
 *
 * Returns a pointer to the allocated event buffer structure on success
 * otherwise ERR_PTR(errno).
 */
static struct dwc3_event_buffer *__devinit
dwc3_alloc_one_event_buffer(struct dwc3 *dwc, unsigned length)
{
	struct dwc3_event_buffer	*evt;

	evt = kzalloc(sizeof(*evt), GFP_KERNEL);
	if (!evt)
		return ERR_PTR(-ENOMEM);

	evt->dwc	= dwc;
	evt->length	= length;
	evt->buf	= dma_alloc_coherent(dwc->dev, length,
			&evt->dma, GFP_KERNEL);
	if (!evt->buf) {
		kfree(evt);
		return ERR_PTR(-ENOMEM);
	}

	return evt;
}

/**
 * dwc3_free_event_buffers - frees all allocated event buffers
 * @dwc: Pointer to our controller context structure
 */
static void dwc3_free_event_buffers(struct dwc3 *dwc)
{
	struct dwc3_event_buffer	*evt;
	int i;

	for (i = 0; i < dwc->num_event_buffers; i++) {
		evt = dwc->ev_buffs[i];
		if (evt)
			dwc3_free_one_event_buffer(dwc, evt);
	}

	kfree(dwc->ev_buffs);
}

/**
 * dwc3_alloc_event_buffers - Allocates @num event buffers of size @length
 * @dwc: pointer to our controller context structure
 * @length: size of event buffer
 *
 * Returns 0 on success otherwise negative errno. In the error case, dwc
 * may contain some buffers allocated but not all which were requested.
 */
static int __devinit dwc3_alloc_event_buffers(struct dwc3 *dwc, unsigned length)
{
	int			num;
	int			i;

	num = DWC3_NUM_INT(dwc->hwparams.hwparams1);
	dwc->num_event_buffers = num;

	dwc->ev_buffs = kzalloc(sizeof(*dwc->ev_buffs) * num, GFP_KERNEL);
	if (!dwc->ev_buffs) {
		dev_err(dwc->dev, "can't allocate event buffers array\n");
		return -ENOMEM;
	}

	for (i = 0; i < num; i++) {
		struct dwc3_event_buffer	*evt;

		evt = dwc3_alloc_one_event_buffer(dwc, length);
		if (IS_ERR(evt)) {
			dev_err(dwc->dev, "can't allocate event buffer\n");
			return PTR_ERR(evt);
		}
		dwc->ev_buffs[i] = evt;
	}

	return 0;
}

/**
 * dwc3_event_buffers_setup - setup our allocated event buffers
 * @dwc: pointer to our controller context structure
 *
 * Returns 0 on success otherwise negative errno.
 */
static int __devinit dwc3_event_buffers_setup(struct dwc3 *dwc)
{
	struct dwc3_event_buffer	*evt;
	int				n;

	for (n = 0; n < dwc->num_event_buffers; n++) {
		evt = dwc->ev_buffs[n];
		dev_dbg(dwc->dev, "Event buf %p dma %08llx length %d\n",
				evt->buf, (unsigned long long) evt->dma,
				evt->length);

		dwc3_writel(dwc->regs, DWC3_GEVNTADRLO(n),
				lower_32_bits(evt->dma));
		dwc3_writel(dwc->regs, DWC3_GEVNTADRHI(n),
				upper_32_bits(evt->dma));
		dwc3_writel(dwc->regs, DWC3_GEVNTSIZ(n),
				evt->length & 0xffff);
		dwc3_writel(dwc->regs, DWC3_GEVNTCOUNT(n), 0);
	}

	return 0;
}

static void dwc3_event_buffers_cleanup(struct dwc3 *dwc)
{
	struct dwc3_event_buffer	*evt;
	int				n;

	for (n = 0; n < dwc->num_event_buffers; n++) {
		evt = dwc->ev_buffs[n];
		dwc3_writel(dwc->regs, DWC3_GEVNTADRLO(n), 0);
		dwc3_writel(dwc->regs, DWC3_GEVNTADRHI(n), 0);
		dwc3_writel(dwc->regs, DWC3_GEVNTSIZ(n), 0);
		dwc3_writel(dwc->regs, DWC3_GEVNTCOUNT(n), 0);
	}
}

static void __devinit dwc3_cache_hwparams(struct dwc3 *dwc)
{
	struct dwc3_hwparams	*parms = &dwc->hwparams;

	parms->hwparams0 = dwc3_readl(dwc->regs, DWC3_GHWPARAMS0);
	parms->hwparams1 = dwc3_readl(dwc->regs, DWC3_GHWPARAMS1);
	parms->hwparams2 = dwc3_readl(dwc->regs, DWC3_GHWPARAMS2);
	parms->hwparams3 = dwc3_readl(dwc->regs, DWC3_GHWPARAMS3);
	parms->hwparams4 = dwc3_readl(dwc->regs, DWC3_GHWPARAMS4);
	parms->hwparams5 = dwc3_readl(dwc->regs, DWC3_GHWPARAMS5);
	parms->hwparams6 = dwc3_readl(dwc->regs, DWC3_GHWPARAMS6);
	parms->hwparams7 = dwc3_readl(dwc->regs, DWC3_GHWPARAMS7);
	parms->hwparams8 = dwc3_readl(dwc->regs, DWC3_GHWPARAMS8);
}

/**
 * dwc3_core_init - Low-level initialization of DWC3 Core
 * @dwc: Pointer to our controller context structure
 *
 * Returns 0 on success otherwise negative errno.
 */
static int __devinit dwc3_core_init(struct dwc3 *dwc)
{
	unsigned long		timeout;
	u32			reg;
	int			ret;

	reg = dwc3_readl(dwc->regs, DWC3_GSNPSID);
	/* This should read as U3 followed by revision number */
	if ((reg & DWC3_GSNPSID_MASK) != 0x55330000) {
		dev_err(dwc->dev, "this is not a DesignWare USB3 DRD Core\n");
		ret = -ENODEV;
		goto err0;
	}
	dwc->revision = reg;

	dwc3_core_soft_reset(dwc);

	/* issue device SoftReset too */
	timeout = jiffies + msecs_to_jiffies(500);
	dwc3_writel(dwc->regs, DWC3_DCTL, DWC3_DCTL_CSFTRST);
	do {
		reg = dwc3_readl(dwc->regs, DWC3_DCTL);
		if (!(reg & DWC3_DCTL_CSFTRST))
			break;

		if (time_after(jiffies, timeout)) {
			dev_err(dwc->dev, "Reset Timed Out\n");
			ret = -ETIMEDOUT;
			goto err0;
		}

		cpu_relax();
	} while (true);

	dwc3_cache_hwparams(dwc);

	reg = dwc3_readl(dwc->regs, DWC3_GCTL);
	reg &= ~DWC3_GCTL_SCALEDOWN_MASK;
	reg &= ~DWC3_GCTL_DISSCRAMBLE;

	switch (DWC3_GHWPARAMS1_EN_PWROPT(dwc->hwparams.hwparams1)) {
	case DWC3_GHWPARAMS1_EN_PWROPT_CLK:
		reg &= ~DWC3_GCTL_DSBLCLKGTNG;
		break;
	default:
		dev_dbg(dwc->dev, "No power optimization available\n");
	}

	/*
	 * WORKAROUND: DWC3 revisions <1.90a have a bug
	 * where the device can fail to connect at SuperSpeed
	 * and falls back to high-speed mode which causes
	 * the device to enter a Connect/Disconnect loop
	 */
	if (dwc->revision < DWC3_REVISION_190A)
		reg |= DWC3_GCTL_U2RSTECN;

	dwc3_writel(dwc->regs, DWC3_GCTL, reg);

	/*
	 * The default value of GUCTL[31:22] should be 0x8. But on cores
	 * revision < 2.30a, the default value is mistakenly overridden
	 * with 0x0. Restore the correct default value.
	 */
	if (dwc->revision < DWC3_REVISION_230A) {
		reg = dwc3_readl(dwc->regs, DWC3_GUCTL);
		reg &= ~DWC3_GUCTL_REFCLKPER;
		reg |= 0x8 << __ffs(DWC3_GUCTL_REFCLKPER);
		dwc3_writel(dwc->regs, DWC3_GUCTL, reg);
	}
	/*
	 * Currently, the default and the recommended value for GUSB3PIPECTL
	 * [21:19] in the RTL is 3'b100 or 32 consecutive errors. Based on
	 * analysis and experiments in the lab, it is found that there is a
	 * relatively low probability of getting 32 consecutive word errors
	 * in the presence of random recovered noise (during electrical idle).
	 * This can delay the entry to a low power state such that for
	 * applications where the link stays in a non-U0 state for a short
	 * duration (< 1 microsecond), the local PHY does not enter the low
	 * power state prior to receiving a potential LFPS wakeup. This causes
	 * the PHY CDR (Clock and Data Recovery) operation to be unstable for
	 * some Synopsys PHYs.
	 *
	 * The proposal now is to change the default and the recommended value
	 * for GUSB3PIPECTL[21:19] in the RTL from 3'b100 to a minimum of
	 * 3'b001. Perform the same in software for controllers prior to 2.30a
	 * revision.
	 */

	if (dwc->revision < DWC3_REVISION_230A) {
		reg = dwc3_readl(dwc->regs, DWC3_GUSB3PIPECTL(0));
		reg &= ~DWC3_GUSB3PIPECTL_DELAY_P1P2P3;
		reg |= 1 << __ffs(DWC3_GUSB3PIPECTL_DELAY_P1P2P3);
		/*
		 * Receiver Detection in U3/Rx.Det is mistakenly disabled in
		 * cores < 2.30a. Fix it here.
		 */
		reg &= ~DWC3_GUSB3PIPECTL_DIS_RXDET_U3_RXDET;
		dwc3_writel(dwc->regs, DWC3_GUSB3PIPECTL(0), reg);
	}

	ret = dwc3_alloc_event_buffers(dwc, DWC3_EVENT_BUFFERS_SIZE);
	if (ret) {
		dev_err(dwc->dev, "failed to allocate event buffers\n");
		ret = -ENOMEM;
		goto err1;
	}

	ret = dwc3_event_buffers_setup(dwc);
	if (ret) {
		dev_err(dwc->dev, "failed to setup event buffers\n");
		goto err1;
	}

	return 0;

err1:
	dwc3_free_event_buffers(dwc);

err0:
	return ret;
}

static void dwc3_core_exit(struct dwc3 *dwc)
{
	dwc3_event_buffers_cleanup(dwc);
	dwc3_free_event_buffers(dwc);
}

#define DWC3_ALIGN_MASK		(16 - 1)

static int __devinit dwc3_probe(struct platform_device *pdev)
{
	struct device_node	*node = pdev->dev.of_node;
	struct resource		*res;
	struct dwc3		*dwc;
	struct device		*dev = &pdev->dev;

	int			ret = -ENOMEM;

	void __iomem		*regs;
	void			*mem;

	u8			mode;

	mem = devm_kzalloc(dev, sizeof(*dwc) + DWC3_ALIGN_MASK, GFP_KERNEL);
	if (!mem) {
		dev_err(dev, "not enough memory\n");
		return -ENOMEM;
	}
	dwc = PTR_ALIGN(mem, DWC3_ALIGN_MASK + 1);
	dwc->mem = mem;

	res = platform_get_resource(pdev, IORESOURCE_IRQ, 0);
	if (!res) {
		dev_err(dev, "missing IRQ\n");
		return -ENODEV;
	}
	dwc->xhci_resources[1] = *res;

	res = platform_get_resource(pdev, IORESOURCE_MEM, 0);
	if (!res) {
		dev_err(dev, "missing memory resource\n");
		return -ENODEV;
	}
	dwc->xhci_resources[0] = *res;
	dwc->xhci_resources[0].end = dwc->xhci_resources[0].start +
					DWC3_XHCI_REGS_END;

	 /*
	  * Request memory region but exclude xHCI regs,
	  * since it will be requested by the xhci-plat driver.
	  */
	res = devm_request_mem_region(dev, res->start + DWC3_GLOBALS_REGS_START,
			resource_size(res) - DWC3_GLOBALS_REGS_START,
			dev_name(dev));

	if (!res) {
		dev_err(dev, "can't request mem region\n");
		return -ENOMEM;
	}

	regs = devm_ioremap(dev, res->start, resource_size(res));
	if (!regs) {
		dev_err(dev, "ioremap failed\n");
		return -ENOMEM;
	}

	spin_lock_init(&dwc->lock);
	platform_set_drvdata(pdev, dwc);

	dwc->regs	= regs;
	dwc->regs_size	= resource_size(res);
	dwc->dev	= dev;

	if (!strncmp("super", maximum_speed, 5))
		dwc->maximum_speed = DWC3_DCFG_SUPERSPEED;
	else if (!strncmp("high", maximum_speed, 4))
		dwc->maximum_speed = DWC3_DCFG_HIGHSPEED;
	else if (!strncmp("full", maximum_speed, 4))
		dwc->maximum_speed = DWC3_DCFG_FULLSPEED1;
	else if (!strncmp("low", maximum_speed, 3))
		dwc->maximum_speed = DWC3_DCFG_LOWSPEED;
	else
		dwc->maximum_speed = DWC3_DCFG_SUPERSPEED;

	if (of_get_property(node, "tx-fifo-resize", NULL))
		dwc->needs_fifo_resize = true;

	pm_runtime_no_callbacks(dev);
	pm_runtime_set_active(dev);
	pm_runtime_enable(dev);

	ret = dwc3_core_init(dwc);
	if (ret) {
		dev_err(dev, "failed to initialize core\n");
		return ret;
	}

	mode = DWC3_MODE(dwc->hwparams.hwparams0);

	switch (mode) {
	case DWC3_MODE_DEVICE:
		dwc3_set_mode(dwc, DWC3_GCTL_PRTCAP_DEVICE);
		ret = dwc3_gadget_init(dwc);
		if (ret) {
			dev_err(dev, "failed to initialize gadget\n");
			goto err1;
		}
		break;
	case DWC3_MODE_HOST:
		dwc3_set_mode(dwc, DWC3_GCTL_PRTCAP_HOST);
		ret = dwc3_host_init(dwc);
		if (ret) {
			dev_err(dev, "failed to initialize host\n");
			goto err1;
		}
		break;
	case DWC3_MODE_DRD:
		dwc3_set_mode(dwc, DWC3_GCTL_PRTCAP_OTG);
		ret = dwc3_otg_init(dwc);
		if (ret) {
			dev_err(dev, "failed to initialize otg\n");
			goto err1;
		}

		ret = dwc3_host_init(dwc);
		if (ret) {
			dev_err(dev, "failed to initialize host\n");
			dwc3_otg_exit(dwc);
			goto err1;
		}

		ret = dwc3_gadget_init(dwc);
		if (ret) {
			dev_err(dev, "failed to initialize gadget\n");
			dwc3_host_exit(dwc);
			dwc3_otg_exit(dwc);
			goto err1;
		}
		break;
	default:
		dev_err(dev, "Unsupported mode of operation %d\n", mode);
		goto err1;
	}
	dwc->mode = mode;

	ret = dwc3_debugfs_init(dwc);
	if (ret) {
		dev_err(dev, "failed to initialize debugfs\n");
		goto err2;
	}

	return 0;

err2:
	switch (mode) {
	case DWC3_MODE_DEVICE:
		dwc3_gadget_exit(dwc);
		break;
	case DWC3_MODE_HOST:
		dwc3_host_exit(dwc);
		break;
	case DWC3_MODE_DRD:
		dwc3_gadget_exit(dwc);
		dwc3_host_exit(dwc);
		dwc3_otg_exit(dwc);
		break;
	default:
		/* do nothing */
		break;
	}

err1:
	dwc3_core_exit(dwc);

	return ret;
}

static int __devexit dwc3_remove(struct platform_device *pdev)
{
	struct dwc3	*dwc = platform_get_drvdata(pdev);
	struct resource	*res;

	res = platform_get_resource(pdev, IORESOURCE_MEM, 0);

<<<<<<< HEAD
	pm_runtime_disable(&pdev->dev);

=======
>>>>>>> 8d1988f8
	dwc3_debugfs_exit(dwc);

	switch (dwc->mode) {
	case DWC3_MODE_DEVICE:
		dwc3_gadget_exit(dwc);
		break;
	case DWC3_MODE_HOST:
		dwc3_host_exit(dwc);
		break;
	case DWC3_MODE_DRD:
		dwc3_gadget_exit(dwc);
		dwc3_host_exit(dwc);
		dwc3_otg_exit(dwc);
		break;
	default:
		/* do nothing */
		break;
	}

	dwc3_core_exit(dwc);

	pm_runtime_put(&pdev->dev);
	pm_runtime_disable(&pdev->dev);

	return 0;
}

static struct platform_driver dwc3_driver = {
	.probe		= dwc3_probe,
	.remove		= __devexit_p(dwc3_remove),
	.driver		= {
		.name	= "dwc3",
	},
};

module_platform_driver(dwc3_driver);

MODULE_ALIAS("platform:dwc3");
MODULE_AUTHOR("Felipe Balbi <balbi@ti.com>");
MODULE_LICENSE("Dual BSD/GPL");
MODULE_DESCRIPTION("DesignWare USB3 DRD Controller Driver");<|MERGE_RESOLUTION|>--- conflicted
+++ resolved
@@ -619,11 +619,6 @@
 
 	res = platform_get_resource(pdev, IORESOURCE_MEM, 0);
 
-<<<<<<< HEAD
-	pm_runtime_disable(&pdev->dev);
-
-=======
->>>>>>> 8d1988f8
 	dwc3_debugfs_exit(dwc);
 
 	switch (dwc->mode) {
