/*
 * Copyright (c) 2001-2002 by David Brownell
 *
 * This program is free software; you can redistribute it and/or modify it
 * under the terms of the GNU General Public License as published by the
 * Free Software Foundation; either version 2 of the License, or (at your
 * option) any later version.
 *
 * This program is distributed in the hope that it will be useful, but
 * WITHOUT ANY WARRANTY; without even the implied warranty of MERCHANTABILITY
 * or FITNESS FOR A PARTICULAR PURPOSE.  See the GNU General Public License
 * for more details.
 *
 * You should have received a copy of the GNU General Public License
 * along with this program; if not, write to the Free Software Foundation,
 * Inc., 675 Mass Ave, Cambridge, MA 02139, USA.
 */

#ifndef __USB_CORE_HCD_H
#define __USB_CORE_HCD_H

#ifdef __KERNEL__

#include <linux/rwsem.h>

#define MAX_TOPO_LEVEL		6

/* This file contains declarations of usbcore internals that are mostly
 * used or exposed by Host Controller Drivers.
 */

/*
 * USB Packet IDs (PIDs)
 */
#define USB_PID_EXT			0xf0	/* USB 2.0 LPM ECN */
#define USB_PID_OUT			0xe1
#define USB_PID_ACK			0xd2
#define USB_PID_DATA0			0xc3
#define USB_PID_PING			0xb4	/* USB 2.0 */
#define USB_PID_SOF			0xa5
#define USB_PID_NYET			0x96	/* USB 2.0 */
#define USB_PID_DATA2			0x87	/* USB 2.0 */
#define USB_PID_SPLIT			0x78	/* USB 2.0 */
#define USB_PID_IN			0x69
#define USB_PID_NAK			0x5a
#define USB_PID_DATA1			0x4b
#define USB_PID_PREAMBLE		0x3c	/* Token mode */
#define USB_PID_ERR			0x3c	/* USB 2.0: handshake mode */
#define USB_PID_SETUP			0x2d
#define USB_PID_STALL			0x1e
#define USB_PID_MDATA			0x0f	/* USB 2.0 */

/*-------------------------------------------------------------------------*/

/*
 * USB Host Controller Driver (usb_hcd) framework
 *
 * Since "struct usb_bus" is so thin, you can't share much code in it.
 * This framework is a layer over that, and should be more sharable.
 *
 * @authorized_default: Specifies if new devices are authorized to
 *                      connect by default or they require explicit
 *                      user space authorization; this bit is settable
 *                      through /sys/class/usb_host/X/authorized_default.
 *                      For the rest is RO, so we don't lock to r/w it.
 */

/*-------------------------------------------------------------------------*/

struct usb_hcd {

	/*
	 * housekeeping
	 */
	struct usb_bus		self;		/* hcd is-a bus */
	struct kref		kref;		/* reference counter */

	const char		*product_desc;	/* product/vendor string */
	char			irq_descr[24];	/* driver + bus # */

	struct timer_list	rh_timer;	/* drives root-hub polling */
	struct urb		*status_urb;	/* the current status urb */
#ifdef CONFIG_PM
	struct work_struct	wakeup_work;	/* for remote wakeup */
#endif

	/*
	 * hardware info/state
	 */
	const struct hc_driver	*driver;	/* hw-specific hooks */

	/* Flags that need to be manipulated atomically */
	unsigned long		flags;
#define HCD_FLAG_HW_ACCESSIBLE	0x00000001
#define HCD_FLAG_SAW_IRQ	0x00000002

	unsigned		rh_registered:1;/* is root hub registered? */

	/* The next flag is a stopgap, to be removed when all the HCDs
	 * support the new root-hub polling mechanism. */
	unsigned		uses_new_polling:1;
	unsigned		poll_rh:1;	/* poll for rh status? */
	unsigned		poll_pending:1;	/* status has changed? */
	unsigned		wireless:1;	/* Wireless USB HCD */
	unsigned		authorized_default:1;
	unsigned		has_tt:1;	/* Integrated TT in root hub */

	int			irq;		/* irq allocated */
	void __iomem		*regs;		/* device memory/io */
	u64			rsrc_start;	/* memory/io resource start */
	u64			rsrc_len;	/* memory/io resource length */
	unsigned		power_budget;	/* in mA, 0 = no limit */

#define HCD_BUFFER_POOLS	4
	struct dma_pool		*pool [HCD_BUFFER_POOLS];

	int			state;
#	define	__ACTIVE		0x01
#	define	__SUSPEND		0x04
#	define	__TRANSIENT		0x80

#	define	HC_STATE_HALT		0
#	define	HC_STATE_RUNNING	(__ACTIVE)
#	define	HC_STATE_QUIESCING	(__SUSPEND|__TRANSIENT|__ACTIVE)
#	define	HC_STATE_RESUMING	(__SUSPEND|__TRANSIENT)
#	define	HC_STATE_SUSPENDED	(__SUSPEND)

#define	HC_IS_RUNNING(state) ((state) & __ACTIVE)
#define	HC_IS_SUSPENDED(state) ((state) & __SUSPEND)

	/* more shared queuing code would be good; it should support
	 * smarter scheduling, handle transaction translators, etc;
	 * input size of periodic table to an interrupt scheduler.
	 * (ohci 32, uhci 1024, ehci 256/512/1024).
	 */

	/* The HC driver's private data is stored at the end of
	 * this structure.
	 */
	unsigned long hcd_priv[0]
			__attribute__ ((aligned(sizeof(unsigned long))));
};

/* 2.4 does this a bit differently ... */
static inline struct usb_bus *hcd_to_bus(struct usb_hcd *hcd)
{
	return &hcd->self;
}

static inline struct usb_hcd *bus_to_hcd(struct usb_bus *bus)
{
	return container_of(bus, struct usb_hcd, self);
}

struct hcd_timeout {	/* timeouts we allocate */
	struct list_head	timeout_list;
	struct timer_list	timer;
};

/*-------------------------------------------------------------------------*/


struct hc_driver {
	const char	*description;	/* "ehci-hcd" etc */
	const char	*product_desc;	/* product/vendor string */
	size_t		hcd_priv_size;	/* size of private data */

	/* irq handler */
	irqreturn_t	(*irq) (struct usb_hcd *hcd);

	int	flags;
#define	HCD_MEMORY	0x0001		/* HC regs use memory (else I/O) */
#define	HCD_LOCAL_MEM	0x0002		/* HC needs local memory */
#define	HCD_USB11	0x0010		/* USB 1.1 */
#define	HCD_USB2	0x0020		/* USB 2.0 */

	/* called to init HCD and root hub */
	int	(*reset) (struct usb_hcd *hcd);
	int	(*start) (struct usb_hcd *hcd);

	/* NOTE:  these suspend/resume calls relate to the HC as
	 * a whole, not just the root hub; they're for PCI bus glue.
	 */
	/* called after suspending the hub, before entering D3 etc */
	int	(*pci_suspend) (struct usb_hcd *hcd, pm_message_t message);

	/* called after entering D0 (etc), before resuming the hub */
	int	(*pci_resume) (struct usb_hcd *hcd);

	/* cleanly make HCD stop writing memory and doing I/O */
	void	(*stop) (struct usb_hcd *hcd);

	/* shutdown HCD */
	void	(*shutdown) (struct usb_hcd *hcd);

	/* return current frame number */
	int	(*get_frame_number) (struct usb_hcd *hcd);

	/* manage i/o requests, device state */
	int	(*urb_enqueue)(struct usb_hcd *hcd,
				struct urb *urb, gfp_t mem_flags);
	int	(*urb_dequeue)(struct usb_hcd *hcd,
				struct urb *urb, int status);

	/* hw synch, freeing endpoint resources that urb_dequeue can't */
	void 	(*endpoint_disable)(struct usb_hcd *hcd,
			struct usb_host_endpoint *ep);

	/* root hub support */
	int	(*hub_status_data) (struct usb_hcd *hcd, char *buf);
	int	(*hub_control) (struct usb_hcd *hcd,
				u16 typeReq, u16 wValue, u16 wIndex,
				char *buf, u16 wLength);
	int	(*bus_suspend)(struct usb_hcd *);
	int	(*bus_resume)(struct usb_hcd *);
	int	(*start_port_reset)(struct usb_hcd *, unsigned port_num);

		/* force handover of high-speed port to full-speed companion */
	void	(*relinquish_port)(struct usb_hcd *, int);
		/* has a port been handed over to a companion? */
	int	(*port_handed_over)(struct usb_hcd *, int);
};

extern int usb_hcd_link_urb_to_ep(struct usb_hcd *hcd, struct urb *urb);
extern int usb_hcd_check_unlink_urb(struct usb_hcd *hcd, struct urb *urb,
		int status);
extern void usb_hcd_unlink_urb_from_ep(struct usb_hcd *hcd, struct urb *urb);

extern int usb_hcd_submit_urb(struct urb *urb, gfp_t mem_flags);
extern int usb_hcd_unlink_urb(struct urb *urb, int status);
extern void usb_hcd_giveback_urb(struct usb_hcd *hcd, struct urb *urb,
		int status);
extern void usb_hcd_flush_endpoint(struct usb_device *udev,
		struct usb_host_endpoint *ep);
extern void usb_hcd_disable_endpoint(struct usb_device *udev,
		struct usb_host_endpoint *ep);
extern void usb_hcd_synchronize_unlinks(struct usb_device *udev);
extern int usb_hcd_get_frame_number(struct usb_device *udev);

extern struct usb_hcd *usb_create_hcd(const struct hc_driver *driver,
		struct device *dev, const char *bus_name);
extern struct usb_hcd *usb_get_hcd(struct usb_hcd *hcd);
extern void usb_put_hcd(struct usb_hcd *hcd);
extern int usb_add_hcd(struct usb_hcd *hcd,
		unsigned int irqnum, unsigned long irqflags);
extern void usb_remove_hcd(struct usb_hcd *hcd);

struct platform_device;
extern void usb_hcd_platform_shutdown(struct platform_device *dev);

#ifdef CONFIG_PCI
struct pci_dev;
struct pci_device_id;
extern int usb_hcd_pci_probe(struct pci_dev *dev,
				const struct pci_device_id *id);
extern void usb_hcd_pci_remove(struct pci_dev *dev);

#ifdef CONFIG_PM
extern int usb_hcd_pci_suspend(struct pci_dev *dev, pm_message_t msg);
<<<<<<< HEAD
extern int usb_hcd_pci_resume_early(struct pci_dev *dev);
=======
>>>>>>> cb065c06
extern int usb_hcd_pci_resume(struct pci_dev *dev);
#endif /* CONFIG_PM */

extern void usb_hcd_pci_shutdown(struct pci_dev *dev);

#endif /* CONFIG_PCI */

/* pci-ish (pdev null is ok) buffer alloc/mapping support */
int hcd_buffer_create(struct usb_hcd *hcd);
void hcd_buffer_destroy(struct usb_hcd *hcd);

void *hcd_buffer_alloc(struct usb_bus *bus, size_t size,
	gfp_t mem_flags, dma_addr_t *dma);
void hcd_buffer_free(struct usb_bus *bus, size_t size,
	void *addr, dma_addr_t dma);

/* generic bus glue, needed for host controllers that don't use PCI */
extern irqreturn_t usb_hcd_irq(int irq, void *__hcd);

extern void usb_hc_died(struct usb_hcd *hcd);
extern void usb_hcd_poll_rh_status(struct usb_hcd *hcd);

/* -------------------------------------------------------------------------- */

/* Enumeration is only for the hub driver, or HCD virtual root hubs */
extern struct usb_device *usb_alloc_dev(struct usb_device *parent,
					struct usb_bus *, unsigned port);
extern int usb_new_device(struct usb_device *dev);
extern void usb_disconnect(struct usb_device **);

extern int usb_get_configuration(struct usb_device *dev);
extern void usb_destroy_configuration(struct usb_device *dev);

/*-------------------------------------------------------------------------*/

/*
 * HCD Root Hub support
 */

#include "hub.h"

/* (shifted) direction/type/recipient from the USB 2.0 spec, table 9.2 */
#define DeviceRequest \
	((USB_DIR_IN|USB_TYPE_STANDARD|USB_RECIP_DEVICE)<<8)
#define DeviceOutRequest \
	((USB_DIR_OUT|USB_TYPE_STANDARD|USB_RECIP_DEVICE)<<8)

#define InterfaceRequest \
	((USB_DIR_IN|USB_TYPE_STANDARD|USB_RECIP_INTERFACE)<<8)

#define EndpointRequest \
	((USB_DIR_IN|USB_TYPE_STANDARD|USB_RECIP_INTERFACE)<<8)
#define EndpointOutRequest \
	((USB_DIR_OUT|USB_TYPE_STANDARD|USB_RECIP_INTERFACE)<<8)

/* class requests from the USB 2.0 hub spec, table 11-15 */
/* GetBusState and SetHubDescriptor are optional, omitted */
#define ClearHubFeature		(0x2000 | USB_REQ_CLEAR_FEATURE)
#define ClearPortFeature	(0x2300 | USB_REQ_CLEAR_FEATURE)
#define GetHubDescriptor	(0xa000 | USB_REQ_GET_DESCRIPTOR)
#define GetHubStatus		(0xa000 | USB_REQ_GET_STATUS)
#define GetPortStatus		(0xa300 | USB_REQ_GET_STATUS)
#define SetHubFeature		(0x2000 | USB_REQ_SET_FEATURE)
#define SetPortFeature		(0x2300 | USB_REQ_SET_FEATURE)


/*-------------------------------------------------------------------------*/

/*
 * Generic bandwidth allocation constants/support
 */
#define FRAME_TIME_USECS	1000L
#define BitTime(bytecount) (7 * 8 * bytecount / 6) /* with integer truncation */
		/* Trying not to use worst-case bit-stuffing
		 * of (7/6 * 8 * bytecount) = 9.33 * bytecount */
		/* bytecount = data payload byte count */

#define NS_TO_US(ns)	((ns + 500L) / 1000L)
			/* convert & round nanoseconds to microseconds */


/*
 * Full/low speed bandwidth allocation constants/support.
 */
#define BW_HOST_DELAY	1000L		/* nanoseconds */
#define BW_HUB_LS_SETUP	333L		/* nanoseconds */
			/* 4 full-speed bit times (est.) */

#define FRAME_TIME_BITS			12000L	/* frame = 1 millisecond */
#define FRAME_TIME_MAX_BITS_ALLOC	(90L * FRAME_TIME_BITS / 100L)
#define FRAME_TIME_MAX_USECS_ALLOC	(90L * FRAME_TIME_USECS / 100L)

/*
 * Ceiling [nano/micro]seconds (typical) for that many bytes at high speed
 * ISO is a bit less, no ACK ... from USB 2.0 spec, 5.11.3 (and needed
 * to preallocate bandwidth)
 */
#define USB2_HOST_DELAY	5	/* nsec, guess */
#define HS_NSECS(bytes) (((55 * 8 * 2083) \
	+ (2083UL * (3 + BitTime(bytes))))/1000 \
	+ USB2_HOST_DELAY)
#define HS_NSECS_ISO(bytes) (((38 * 8 * 2083) \
	+ (2083UL * (3 + BitTime(bytes))))/1000 \
	+ USB2_HOST_DELAY)
#define HS_USECS(bytes) NS_TO_US (HS_NSECS(bytes))
#define HS_USECS_ISO(bytes) NS_TO_US (HS_NSECS_ISO(bytes))

extern long usb_calc_bus_time(int speed, int is_input,
			int isoc, int bytecount);

/*-------------------------------------------------------------------------*/

extern void usb_set_device_state(struct usb_device *udev,
		enum usb_device_state new_state);

/*-------------------------------------------------------------------------*/

/* exported only within usbcore */

extern struct list_head usb_bus_list;
extern struct mutex usb_bus_list_lock;
extern wait_queue_head_t usb_kill_urb_queue;

extern int usb_find_interface_driver(struct usb_device *dev,
	struct usb_interface *interface);

#define usb_endpoint_out(ep_dir)	(!((ep_dir) & USB_DIR_IN))

#ifdef CONFIG_PM
extern void usb_hcd_resume_root_hub(struct usb_hcd *hcd);
extern void usb_root_hub_lost_power(struct usb_device *rhdev);
extern int hcd_bus_suspend(struct usb_device *rhdev, pm_message_t msg);
extern int hcd_bus_resume(struct usb_device *rhdev, pm_message_t msg);
#else
static inline void usb_hcd_resume_root_hub(struct usb_hcd *hcd)
{
	return;
}
#endif /* CONFIG_PM */

/*
 * USB device fs stuff
 */

#ifdef CONFIG_USB_DEVICEFS

/*
 * these are expected to be called from the USB core/hub thread
 * with the kernel lock held
 */
extern void usbfs_update_special(void);
extern int usbfs_init(void);
extern void usbfs_cleanup(void);

#else /* CONFIG_USB_DEVICEFS */

static inline void usbfs_update_special(void) {}
static inline int usbfs_init(void) { return 0; }
static inline void usbfs_cleanup(void) { }

#endif /* CONFIG_USB_DEVICEFS */

/*-------------------------------------------------------------------------*/

#if defined(CONFIG_USB_MON) || defined(CONFIG_USB_MON_MODULE)

struct usb_mon_operations {
	void (*urb_submit)(struct usb_bus *bus, struct urb *urb);
	void (*urb_submit_error)(struct usb_bus *bus, struct urb *urb, int err);
	void (*urb_complete)(struct usb_bus *bus, struct urb *urb, int status);
	/* void (*urb_unlink)(struct usb_bus *bus, struct urb *urb); */
};

extern struct usb_mon_operations *mon_ops;

static inline void usbmon_urb_submit(struct usb_bus *bus, struct urb *urb)
{
	if (bus->monitored)
		(*mon_ops->urb_submit)(bus, urb);
}

static inline void usbmon_urb_submit_error(struct usb_bus *bus, struct urb *urb,
    int error)
{
	if (bus->monitored)
		(*mon_ops->urb_submit_error)(bus, urb, error);
}

static inline void usbmon_urb_complete(struct usb_bus *bus, struct urb *urb,
		int status)
{
	if (bus->monitored)
		(*mon_ops->urb_complete)(bus, urb, status);
}

int usb_mon_register(struct usb_mon_operations *ops);
void usb_mon_deregister(void);

#else

static inline void usbmon_urb_submit(struct usb_bus *bus, struct urb *urb) {}
static inline void usbmon_urb_submit_error(struct usb_bus *bus, struct urb *urb,
    int error) {}
static inline void usbmon_urb_complete(struct usb_bus *bus, struct urb *urb,
		int status) {}

#endif /* CONFIG_USB_MON || CONFIG_USB_MON_MODULE */

/*-------------------------------------------------------------------------*/

/* hub.h ... DeviceRemovable in 2.4.2-ac11, gone in 2.4.10 */
/* bleech -- resurfaced in 2.4.11 or 2.4.12 */
#define bitmap 	DeviceRemovable


/*-------------------------------------------------------------------------*/

/* random stuff */

#define	RUN_CONTEXT (in_irq() ? "in_irq" \
		: (in_interrupt() ? "in_interrupt" : "can sleep"))


/* This rwsem is for use only by the hub driver and ehci-hcd.
 * Nobody else should touch it.
 */
extern struct rw_semaphore ehci_cf_port_reset_rwsem;

/* Keep track of which host controller drivers are loaded */
#define USB_UHCI_LOADED		0
#define USB_OHCI_LOADED		1
#define USB_EHCI_LOADED		2
extern unsigned long usb_hcds_loaded;

#endif /* __KERNEL__ */

#endif /* __USB_CORE_HCD_H */<|MERGE_RESOLUTION|>--- conflicted
+++ resolved
@@ -257,10 +257,6 @@
 
 #ifdef CONFIG_PM
 extern int usb_hcd_pci_suspend(struct pci_dev *dev, pm_message_t msg);
-<<<<<<< HEAD
-extern int usb_hcd_pci_resume_early(struct pci_dev *dev);
-=======
->>>>>>> cb065c06
 extern int usb_hcd_pci_resume(struct pci_dev *dev);
 #endif /* CONFIG_PM */
 
