--- conflicted
+++ resolved
@@ -2853,7 +2853,7 @@
 	switch (mode) {
 	case PM_HIBERNATION_PREPARE:
 	case PM_SUSPEND_PREPARE:
-<<<<<<< HEAD
+       	case PM_RESTORE_PREPARE:
 		if (host->card && mmc_card_mmc(host->card)) {
 			mmc_claim_host(host);
 			err = mmc_stop_bkops(host->card);
@@ -2864,9 +2864,6 @@
 				return err;
 			}
 		}
-=======
-	case PM_RESTORE_PREPARE:
->>>>>>> 8d1988f8
 
 		spin_lock_irqsave(&host->lock, flags);
 		if (mmc_bus_needs_resume(host)) {
